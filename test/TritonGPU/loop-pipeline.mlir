--- conflicted
+++ resolved
@@ -56,51 +56,6 @@
 // CHECK-DAG: triton_gpu.async_wait {{.*}} {num = 2 : i32}
 // CHECK:   scf.yield {{.*}}, %[[INS_IDX_3]], %[[EXT_IDX_3]], %[[NEXT_A]], %[[NEXT_B]]
 
-<<<<<<< HEAD
-//  AMD-LABEL:   tt.func @matmul_loop
-//        AMD:   %[[LOCAL_ALLOC_10:.*]] = triton_gpu.local_alloc  
-//        AMD:   %[[LOCAL_ALLOC_11:.*]] = triton_gpu.local_alloc  
-//        AMD:   %[[CMPI_12:.*]] = arith.cmpi slt, %{{.*}}, %{{.*}} 
-//        AMD:   %[[SPLAT_13:.*]] = tt.splat %[[CMPI_12]] 
-//        AMD:   %[[LOAD_14:.*]] = tt.load %{{.*}}, %[[SPLAT_13]] 
-//        AMD:   %[[SPLAT_15:.*]] = tt.splat %[[CMPI_12]] 
-//        AMD:   %[[LOAD_16:.*]] = tt.load %{{.*}}, %[[SPLAT_15]], %{{.*}} 
-//        AMD:   %[[MEMDESC_SUBVIEW_17:.*]] = triton_gpu.memdesc_subview %[[LOCAL_ALLOC_10]][%{{.*}}, %{{.*}}, %{{.*}}] 
-//        AMD:   triton_gpu.local_store %[[LOAD_14]], %[[MEMDESC_SUBVIEW_17]] 
-//        AMD:   %[[MEMDESC_SUBVIEW_18:.*]] = triton_gpu.memdesc_subview %[[LOCAL_ALLOC_11]][%{{.*}}, %{{.*}}, %{{.*}}] 
-//        AMD:   triton_gpu.local_store %[[LOAD_16]], %[[MEMDESC_SUBVIEW_18]] 
-//        AMD:   %[[SUBI_19:.*]] = arith.subi %{{.*}}, %{{.*}} 
-//        AMD:   %{{.*}}:6 = scf.for %[[ARG5:.*]] = %{{.*}} to %[[SUBI_19]] step %{{.*}} iter_args(%[[ARG6:.*]] = %{{.*}}, %[[ARG7:.*]] = %{{.*}}, %[[ARG8:.*]] = %{{.*}}, %[[ARG9:.*]] = %{{.*}}, %[[ARG10:.*]] = %[[MEMDESC_SUBVIEW_17]], %[[ARG11:.*]] = %[[MEMDESC_SUBVIEW_18]])
-//        AMD:      %[[LOCAL_LOAD_23:.*]] = triton_gpu.local_load %[[ARG10]] 
-//        AMD:      %[[LOCAL_LOAD_24:.*]] = triton_gpu.local_load %[[ARG11]] 
-//        AMD:      %[[MULF_25:.*]] = arith.mulf %[[LOCAL_LOAD_24]], %{{.*}} 
-//        AMD:      %[[DOT_26:.*]] = tt.dot %[[LOCAL_LOAD_23]], %[[MULF_25]], %[[ARG8]] 
-//        AMD:      %[[ADDPTR_27:.*]] = tt.addptr %[[ARG6]], %{{.*}} 
-//        AMD:      %[[ADDPTR_28:.*]] = tt.addptr %[[ARG7]], %{{.*}} 
-//        AMD:      %[[LOAD_29:.*]] = tt.load %[[ADDPTR_27]] 
-//        AMD:      %[[LOAD_30:.*]] = tt.load %[[ADDPTR_28]] 
-//        AMD:      %[[ADDI_31:.*]] = arith.addi %[[ARG9]], %{{.*}} 
-//        AMD:      %[[CMPI_32:.*]] = arith.cmpi slt, %[[ADDI_31]], %{{.*}} 
-//        AMD:      %[[SELECT_33:.*]] = arith.select %[[CMPI_32]], %[[ADDI_31]], %{{.*}} 
-//        AMD:      %[[MEMDESC_SUBVIEW_34:.*]] = triton_gpu.memdesc_subview %[[LOCAL_ALLOC_10]][%[[SELECT_33]], %{{.*}}, %{{.*}}] 
-//        AMD:      triton_gpu.local_store %[[LOAD_29]], %[[MEMDESC_SUBVIEW_34]] 
-//        AMD:      %[[MEMDESC_SUBVIEW_35:.*]] = triton_gpu.memdesc_subview %[[LOCAL_ALLOC_11]][%[[SELECT_33]], %{{.*}}, %{{.*}}] 
-//        AMD:      triton_gpu.local_store %[[LOAD_30]], %[[MEMDESC_SUBVIEW_35]] 
-//        AMD:      scf.yield %[[ADDPTR_27]], %[[ADDPTR_28]], %[[DOT_26]], %[[SELECT_33]], %[[MEMDESC_SUBVIEW_34]], %[[MEMDESC_SUBVIEW_35]] 
-//        AMD:   }
-//        AMD:   %[[CMPI_21:.*]] = arith.cmpi sgt, %{{.*}}, %{{.*}} 
-//        AMD:   %[[IF_22:.*]] = scf.if %[[CMPI_21]]
-//        AMD:      %[[LOCAL_LOAD_23:.*]] = triton_gpu.local_load %{{.*}}#4 
-//        AMD:      %[[LOCAL_LOAD_24:.*]] = triton_gpu.local_load %{{.*}}#5 
-//        AMD:      %[[MULF_25:.*]] = arith.mulf %[[LOCAL_LOAD_24]], %{{.*}} 
-//        AMD:      %[[DOT_26:.*]] = tt.dot %[[LOCAL_LOAD_23]], %[[MULF_25]], %{{.*}}#2 
-//        AMD:      scf.yield %[[DOT_26]] 
-//        AMD:   } else {
-//        AMD:      scf.yield %{{.*}}#2 
-//        AMD:   }
-//        AMD:   triton_gpu.local_dealloc %[[LOCAL_ALLOC_10]] 
-//        AMD:   triton_gpu.local_dealloc %[[LOCAL_ALLOC_11]] 
-=======
 // AMD-LABEL:  tt.func @matmul_loop
 //   AMD-DAG:   %[[CM1:.*]] = arith.constant -1 : index
 //   AMD-DAG:   %[[C1:.*]] = arith.constant 1 : index
@@ -143,7 +98,6 @@
 //       AMD:   %[[SELECT_32:.*]] = arith.select %[[CMPI_27]], %[[IF_31]], %{{.*}}#2
 //       AMD:   triton_gpu.local_dealloc %{{.*}}
 //       AMD:   triton_gpu.local_dealloc %{{.*}}
->>>>>>> e82dfd99
 
 module attributes {"triton_gpu.num-warps" = 4 : i32, "triton_gpu.num-ctas" = 1 : i32} {
 tt.func @matmul_loop(%lb : index, %ub : index, %step : index,
@@ -255,11 +209,6 @@
 //         AMD:    %[[SUBVIEW1:.*]] = triton_gpu.memdesc_subview
 //         AMD:    triton_gpu.local_store %{{.+}}, %[[SUBVIEW1]]
 //         AMD:    scf.yield
-<<<<<<< HEAD
-//         AMD:  %[[IF_23:.*]] = scf.if
-// AMD-COUNT-2:    triton_gpu.local_dealloc
-//         AMD:  scf.yield %[[IF_23]]
-=======
 // AMD-COUNT-2:  triton_gpu.local_load
 //         AMD:  %[[IF1:.*]] = scf.if
 //         AMD:  %[[DOT1:.*]] = tt.dot
@@ -267,7 +216,6 @@
 //         AMD:  %[[SEL1:.*]] = arith.select %{{.*}}, %[[IF1]], %[[FOR]]#2
 // AMD-COUNT-2:  triton_gpu.local_dealloc
 //         AMD:  scf.yield %[[SEL1]]
->>>>>>> e82dfd99
 
 tt.func @matmul_loop_nested(%lb : index, %ub : index, %step : index,
                          %A : !tt.ptr<f16> {tt.divisibility = 16 : i32},
@@ -340,39 +288,6 @@
 // CHECK-DAG: triton_gpu.async_wait {{.*}} {num = 1 : i32}
 // CHECK:   scf.yield {{.*}}, %[[INS_IDX_3]], %[[EXT_IDX_3]], %[[NEXT_B]]
 
-<<<<<<< HEAD
-//  AMD-LABEL:   tt.func @matmul_loop_single_pipeline
-//        AMD:   %[[LOAD_10:.*]] = tt.load %{{.*}}
-//        AMD:   %[[CONVERT_LAYOUT_11:.*]] = triton_gpu.convert_layout %[[LOAD_10]]
-//        AMD:   %[[LOCAL_ALLOC_12:.*]] = triton_gpu.local_alloc
-//        AMD:   %[[CMPI_13:.*]] = arith.cmpi slt, %{{.*}}, %{{.*}}
-//        AMD:   %[[SPLAT_14:.*]] = tt.splat %[[CMPI_13]]
-//        AMD:   %[[LOAD_15:.*]] = tt.load %{{.*}}, %[[SPLAT_14]], %{{.*}}
-//        AMD:   %[[MEMDESC_SUBVIEW_16:.*]] = triton_gpu.memdesc_subview %[[LOCAL_ALLOC_12]][%{{.*}}, %{{.*}}, %{{.*}}]
-//        AMD:   triton_gpu.local_store %[[LOAD_15]], %[[MEMDESC_SUBVIEW_16]]
-//        AMD:   %[[SUBI_17:.*]] = arith.subi %{{.*}}, %{{.*}}
-//        AMD:   %{{.*}}:4 = scf.for %[[ARG5:.*]] = %{{.*}} to %[[SUBI_17]] step %{{.*}} iter_args(%[[ARG6:.*]] = %{{.*}}, %[[ARG7:.*]] = %{{.*}}, %[[ARG8:.*]] = %{{.*}}, %[[ARG9:.*]] = %[[MEMDESC_SUBVIEW_16]])
-//        AMD:      %[[LOCAL_LOAD_21:.*]] = triton_gpu.local_load %[[ARG9]]
-//        AMD:      %[[DOT_22:.*]] = tt.dot %[[CONVERT_LAYOUT_11]], %[[LOCAL_LOAD_21]], %[[ARG7]]
-//        AMD:      %[[ADDPTR_23:.*]] = tt.addptr %[[ARG6]], %{{.*}}
-//        AMD:      %[[LOAD_24:.*]] = tt.load %[[ADDPTR_23]]
-//        AMD:      %[[ADDI_25:.*]] = arith.addi %[[ARG8]], %{{.*}}
-//        AMD:      %[[CMPI_26:.*]] = arith.cmpi slt, %[[ADDI_25]], %{{.*}}
-//        AMD:      %[[SELECT_27:.*]] = arith.select %[[CMPI_26]], %[[ADDI_25]], %{{.*}}
-//        AMD:      %[[MEMDESC_SUBVIEW_28:.*]] = triton_gpu.memdesc_subview %[[LOCAL_ALLOC_12]][%[[SELECT_27]], %{{.*}}, %{{.*}}]
-//        AMD:      triton_gpu.local_store %[[LOAD_24]], %[[MEMDESC_SUBVIEW_28]]
-//        AMD:      scf.yield %[[ADDPTR_23]], %[[DOT_22]], %[[SELECT_27]], %[[MEMDESC_SUBVIEW_28]]
-//        AMD:   }
-//        AMD:   %[[CMPI_19:.*]] = arith.cmpi sgt, %{{.*}}, %{{.*}}
-//        AMD:   %[[IF_20:.*]] = scf.if %[[CMPI_19]]
-//        AMD:      %[[LOCAL_LOAD_21:.*]] = triton_gpu.local_load %{{.*}}#3
-//        AMD:      %[[DOT_22:.*]] = tt.dot %[[CONVERT_LAYOUT_11]], %[[LOCAL_LOAD_21]], %{{.*}}#1
-//        AMD:      scf.yield %[[DOT_22]]
-//        AMD:   } else {
-//        AMD:      scf.yield %{{.*}}#1
-//        AMD:   }
-//        AMD:   triton_gpu.local_dealloc %[[LOCAL_ALLOC_12]]
-=======
 // AMD-LABEL:  tt.func @matmul_loop_single_pipeline
 //       AMD:   %[[LOAD_10:.*]] = tt.load %{{.*}}
 //       AMD:   %[[CONVERT_LAYOUT_11:.*]] = triton_gpu.convert_layout %[[LOAD_10]]
@@ -395,7 +310,6 @@
 //       AMD:       triton_gpu.local_store %[[LOAD_33]], %[[MEMDESC_SUBVIEW_37]]
 //       AMD:       scf.yield %[[ADDPTR_32]], %[[DOT_31]], %[[SELECT_36]], %[[MEMDESC_SUBVIEW_37]]
 //       AMD:  triton_gpu.local_dealloc %[[LOCAL_ALLOC_12]]
->>>>>>> e82dfd99
 
 tt.func @matmul_loop_single_pipeline(%lb : index, %ub : index, %step : index,
                                   %A : !tt.ptr<f16> {tt.divisibility = 16 : i32},
@@ -450,36 +364,6 @@
 // CHECK: triton_gpu.async_copy_global_to_local %[[NEXT_BUFFER_0]]
 // CHECK: triton_gpu.async_wait {{.*}} {num = 2 : i32}
 
-<<<<<<< HEAD
-//  AMD-LABEL:   tt.func @indirect_bmm_scalar
-//        AMD:   %[[LOCAL_ALLOC_0:.*]] = triton_gpu.local_alloc  
-//        AMD:   %[[LOCAL_ALLOC_1:.*]] = triton_gpu.local_alloc  
-//        AMD:   %[[CMPI_2:.*]] = arith.cmpi sgt, %{{.*}}, %{{.*}} 
-//        AMD:   %[[SPLAT_3:.*]] = tt.splat %[[CMPI_2]] 
-//        AMD:   %[[LOAD_4:.*]] = tt.load %{{.*}}, %[[SPLAT_3]] 
-//        AMD:   %[[LOAD_5:.*]] = tt.load %{{.*}}, %[[CMPI_2]] 
-//        AMD:   %[[MULI_6:.*]] = arith.muli %{{.*}}, %[[LOAD_5]] 
-//        AMD:   %[[SPLAT_7:.*]] = tt.splat %[[MULI_6]] 
-//        AMD:   %[[ADDPTR_8:.*]] = tt.addptr %{{.*}}, %[[SPLAT_7]] 
-//        AMD:   %[[SPLAT_9:.*]] = tt.splat %[[CMPI_2]] 
-//        AMD:   %[[LOAD_10:.*]] = tt.load %[[ADDPTR_8]], %[[SPLAT_9]] 
-//        AMD:   %[[CMPI_11:.*]] = arith.cmpi sgt, %{{.*}}, %{{.*}} 
-//        AMD:   %[[ADDPTR_12:.*]] = tt.addptr %{{.*}}, %{{.*}} 
-//        AMD:   %[[ADDPTR_13:.*]] = tt.addptr %{{.*}}, %{{.*}} 
-//        AMD:   %[[SPLAT_14:.*]] = tt.splat %[[CMPI_11]] 
-//        AMD:   %[[LOAD_15:.*]] = tt.load %[[ADDPTR_12]], %[[SPLAT_14]] 
-//        AMD:   %[[LOAD_16:.*]] = tt.load %[[ADDPTR_13]], %[[CMPI_11]] 
-//        AMD:   %[[MULI_17:.*]] = arith.muli %{{.*}}, %[[LOAD_16]] 
-//        AMD:   %[[SPLAT_18:.*]] = tt.splat %[[MULI_17]] 
-//        AMD:   %[[ADDPTR_19:.*]] = tt.addptr %{{.*}}, %[[SPLAT_18]] 
-//        AMD:   %[[SPLAT_20:.*]] = tt.splat %[[CMPI_11]] 
-//        AMD:   %[[LOAD_21:.*]] = tt.load %[[ADDPTR_19]], %[[SPLAT_20]] 
-//        AMD:   %[[MEMDESC_SUBVIEW_22:.*]] = triton_gpu.memdesc_subview %[[LOCAL_ALLOC_0]][%{{.*}}, %{{.*}}, %{{.*}}] 
-//        AMD:   triton_gpu.local_store %[[LOAD_4]], %[[MEMDESC_SUBVIEW_22]] 
-//        AMD:   %[[MEMDESC_SUBVIEW_23:.*]] = triton_gpu.memdesc_subview %[[LOCAL_ALLOC_1]][%{{.*}}, %{{.*}}, %{{.*}}] 
-//        AMD:   triton_gpu.local_store %[[LOAD_10]], %[[MEMDESC_SUBVIEW_23]] 
-//        AMD:   %{{.*}}:8 = scf.for %[[ARG6:.*]] = %{{.*}} to %{{.*}} step %{{.*}} iter_args(%[[ARG7:.*]] = %{{.*}}, %[[ARG8:.*]] = %[[ADDPTR_12]], %[[ARG9:.*]] = %[[ADDPTR_13]], %[[ARG10:.*]] = %{{.*}}, %[[ARG11:.*]] = %[[MEMDESC_SUBVIEW_22]], %[[ARG12:.*]] = %[[MEMDESC_SUBVIEW_23]], %[[ARG13:.*]] = %[[LOAD_15]], %[[ARG14:.*]] = %[[LOAD_21]])
-=======
 // AMD-LABEL:  tt.func @indirect_bmm_scalar
 //       AMD:   %[[LOCAL_ALLOC_0:.*]] = triton_gpu.local_alloc
 //       AMD:   %[[LOCAL_ALLOC_1:.*]] = triton_gpu.local_alloc
@@ -558,7 +442,6 @@
 //       AMD:   %[[SELECT_40:.*]] = arith.select %[[CMPI_27]], %[[IF_39]], %[[SELECT_36]]
 //       AMD:   triton_gpu.local_dealloc %[[LOCAL_ALLOC_0]]
 //       AMD:   triton_gpu.local_dealloc %[[LOCAL_ALLOC_1]]
->>>>>>> e82dfd99
 
 tt.func @indirect_bmm_scalar(%77: i64 {tt.divisibility=16: i32},
                    %76: index,
@@ -606,60 +489,6 @@
 // CHECK: triton_gpu.async_wait {{.*}} {num = 2 : i32}
 // CHECK: scf.yield {{.*}}, {{.*}}, {{.*}}, %[[IND_BUFFER_0]]
 
-<<<<<<< HEAD
-//  AMD-LABEL:   tt.func @indirect_bmm_scalar_dist_one
-//        AMD:   %[[LOAD_0:.*]] = tt.load %{{.*}} 
-//        AMD:   %[[ADDPTR_1:.*]] = tt.addptr %{{.*}}, %{{.*}} 
-//        AMD:   %[[LOCAL_ALLOC_2:.*]] = triton_gpu.local_alloc  
-//        AMD:   %[[LOCAL_ALLOC_3:.*]] = triton_gpu.local_alloc  
-//        AMD:   %[[CMPI_4:.*]] = arith.cmpi sgt, %{{.*}}, %{{.*}} 
-//        AMD:   %[[SPLAT_5:.*]] = tt.splat %[[CMPI_4]] 
-//        AMD:   %[[LOAD_6:.*]] = tt.load %{{.*}}, %[[SPLAT_5]] 
-//        AMD:   %[[LOAD_7:.*]] = tt.load %[[ADDPTR_1]], %[[CMPI_4]] 
-//        AMD:   %[[MULI_8:.*]] = arith.muli %{{.*}}, %[[LOAD_0]] 
-//        AMD:   %[[SPLAT_9:.*]] = tt.splat %[[MULI_8]] 
-//        AMD:   %[[ADDPTR_10:.*]] = tt.addptr %{{.*}}, %[[SPLAT_9]] 
-//        AMD:   %[[SPLAT_11:.*]] = tt.splat %[[CMPI_4]] 
-//        AMD:   %[[LOAD_12:.*]] = tt.load %[[ADDPTR_10]], %[[SPLAT_11]] 
-//        AMD:   %[[ADDPTR_13:.*]] = tt.addptr %[[ADDPTR_1]], %{{.*}} 
-//        AMD:   %[[MEMDESC_SUBVIEW_14:.*]] = triton_gpu.memdesc_subview %[[LOCAL_ALLOC_2]][%{{.*}}, %{{.*}}, %{{.*}}] 
-//        AMD:   triton_gpu.local_store %[[LOAD_6]], %[[MEMDESC_SUBVIEW_14]] 
-//        AMD:   %[[MEMDESC_SUBVIEW_15:.*]] = triton_gpu.memdesc_subview %[[LOCAL_ALLOC_3]][%{{.*}}, %{{.*}}, %{{.*}}] 
-//        AMD:   triton_gpu.local_store %[[LOAD_12]], %[[MEMDESC_SUBVIEW_15]] 
-//        AMD:   %[[SUBI_16:.*]] = arith.subi %{{.*}}, %{{.*}} 
-//        AMD:   %{{.*}}:7 = scf.for %[[ARG6:.*]] = %{{.*}} to %[[SUBI_16]] step %{{.*}} iter_args(%[[ARG7:.*]] = %{{.*}}, %[[ARG8:.*]] = %{{.*}}, %[[ARG9:.*]] = %[[ADDPTR_13]], %[[ARG10:.*]] = %[[LOAD_7]], %[[ARG11:.*]] = %{{.*}}, %[[ARG12:.*]] = %[[MEMDESC_SUBVIEW_14]], %[[ARG13:.*]] = %[[MEMDESC_SUBVIEW_15]])
-//        AMD:      %[[LOCAL_LOAD_20:.*]] = triton_gpu.local_load %[[ARG12]] 
-//        AMD:      %[[LOCAL_LOAD_21:.*]] = triton_gpu.local_load %[[ARG13]] 
-//        AMD:      %[[DOT_22:.*]] = tt.dot %[[LOCAL_LOAD_20]], %[[LOCAL_LOAD_21]], %[[ARG7]] 
-//        AMD:      %[[ADDPTR_23:.*]] = tt.addptr %[[ARG8]], %{{.*}} 
-//        AMD:      %[[LOAD_24:.*]] = tt.load %[[ADDPTR_23]] 
-//        AMD:      %[[LOAD_25:.*]] = tt.load %[[ARG9]] 
-//        AMD:      %[[MULI_26:.*]] = arith.muli %{{.*}}, %[[ARG10]] 
-//        AMD:      %[[SPLAT_27:.*]] = tt.splat %[[MULI_26]] 
-//        AMD:      %[[ADDPTR_28:.*]] = tt.addptr %{{.*}}, %[[SPLAT_27]] 
-//        AMD:      %[[LOAD_29:.*]] = tt.load %[[ADDPTR_28]] 
-//        AMD:      %[[ADDPTR_30:.*]] = tt.addptr %[[ARG9]], %{{.*}} 
-//        AMD:      %[[ADDI_31:.*]] = arith.addi %[[ARG11]], %{{.*}} 
-//        AMD:      %[[CMPI_32:.*]] = arith.cmpi slt, %[[ADDI_31]], %{{.*}} 
-//        AMD:      %[[SELECT_33:.*]] = arith.select %[[CMPI_32]], %[[ADDI_31]], %{{.*}} 
-//        AMD:      %[[MEMDESC_SUBVIEW_34:.*]] = triton_gpu.memdesc_subview %[[LOCAL_ALLOC_2]][%[[SELECT_33]], %{{.*}}, %{{.*}}] 
-//        AMD:      triton_gpu.local_store %[[LOAD_24]], %[[MEMDESC_SUBVIEW_34]] 
-//        AMD:      %[[MEMDESC_SUBVIEW_35:.*]] = triton_gpu.memdesc_subview %[[LOCAL_ALLOC_3]][%[[SELECT_33]], %{{.*}}, %{{.*}}] 
-//        AMD:      triton_gpu.local_store %[[LOAD_29]], %[[MEMDESC_SUBVIEW_35]] 
-//        AMD:      scf.yield %[[DOT_22]], %[[ADDPTR_23]], %[[ADDPTR_30]], %[[LOAD_25]], %[[SELECT_33]], %[[MEMDESC_SUBVIEW_34]], %[[MEMDESC_SUBVIEW_35]] 
-//        AMD:   }
-//        AMD:   %[[CMPI_18:.*]] = arith.cmpi sgt, %{{.*}}, %{{.*}} 
-//        AMD:   %[[IF_19:.*]] = scf.if %[[CMPI_18]]
-//        AMD:      %[[LOCAL_LOAD_20:.*]] = triton_gpu.local_load %{{.*}}#5 
-//        AMD:      %[[LOCAL_LOAD_21:.*]] = triton_gpu.local_load %{{.*}}#6 
-//        AMD:      %[[DOT_22:.*]] = tt.dot %[[LOCAL_LOAD_20]], %[[LOCAL_LOAD_21]], %{{.*}}#0 
-//        AMD:      scf.yield %[[DOT_22]] 
-//        AMD:   } else {
-//        AMD:      scf.yield %{{.*}}#0
-//        AMD:   }
-//        AMD:   triton_gpu.local_dealloc %[[LOCAL_ALLOC_2]]
-//        AMD:   triton_gpu.local_dealloc %[[LOCAL_ALLOC_3]]
-=======
 // AMD-LABEL:  tt.func @indirect_bmm_scalar_dist_one
 // AMD-COUNT-4:  tt.load
 //       AMD:  scf.for
@@ -667,7 +496,6 @@
 //       AMD:    tt.load
 //       AMD:    triton_gpu.local_store
 //       AMD:    scf.yield
->>>>>>> e82dfd99
 
 tt.func @indirect_bmm_scalar_dist_one(%77: i64 {tt.divisibility=16: i32},
                    %76: index,
@@ -722,61 +550,6 @@
 // CHECK: triton_gpu.async_wait {{.*}} {num = 1 : i32}
 // CHECK: scf.yield
 
-<<<<<<< HEAD
-//  AMD-LABEL:   tt.func @indirect_bmm_vector
-//        AMD:   %[[LOCAL_ALLOC_0:.*]] = triton_gpu.local_alloc  
-//        AMD:   %[[LOCAL_ALLOC_1:.*]] = triton_gpu.local_alloc  
-//        AMD:   %[[CMPI_2:.*]] = arith.cmpi sgt, %{{.*}}, %{{.*}} 
-//        AMD:   %[[SPLAT_3:.*]] = tt.splat %[[CMPI_2]] 
-//        AMD:   %[[LOAD_4:.*]] = tt.load %{{.*}}, %[[SPLAT_3]] 
-//        AMD:   %[[CMPI_5:.*]] = arith.cmpi sgt, %{{.*}}, %{{.*}} 
-//        AMD:   %[[ADDPTR_6:.*]] = tt.addptr %{{.*}}, %{{.*}} 
-//        AMD:   %[[SPLAT_7:.*]] = tt.splat %[[CMPI_2]] 
-//        AMD:   %[[LOAD_8:.*]] = tt.load %{{.*}}, %[[SPLAT_7]] 
-//        AMD:   %[[EXPAND_DIMS_9:.*]] = tt.expand_dims %[[LOAD_4]] {axis = 1 : i32} 
-//        AMD:   %[[BROADCAST_10:.*]] = tt.broadcast %[[EXPAND_DIMS_9]] 
-//        AMD:   %[[MULI_11:.*]] = arith.muli %{{.*}}, %[[BROADCAST_10]] 
-//        AMD:   %[[ADDPTR_12:.*]] = tt.addptr %{{.*}}, %[[MULI_11]] 
-//        AMD:   %[[SPLAT_13:.*]] = tt.splat %[[CMPI_2]] 
-//        AMD:   %[[LOAD_14:.*]] = tt.load %[[ADDPTR_12]], %[[SPLAT_13]] 
-//        AMD:   %[[SPLAT_15:.*]] = tt.splat %[[CMPI_5]] 
-//        AMD:   %[[LOAD_16:.*]] = tt.load %[[ADDPTR_6]], %[[SPLAT_15]] 
-//        AMD:   %[[MEMDESC_SUBVIEW_17:.*]] = triton_gpu.memdesc_subview %[[LOCAL_ALLOC_0]][%{{.*}}, %{{.*}}, %{{.*}}] 
-//        AMD:   triton_gpu.local_store %[[LOAD_8]], %[[MEMDESC_SUBVIEW_17]] 
-//        AMD:   %[[MEMDESC_SUBVIEW_18:.*]] = triton_gpu.memdesc_subview %[[LOCAL_ALLOC_1]][%{{.*}}, %{{.*}}, %{{.*}}] 
-//        AMD:   triton_gpu.local_store %[[LOAD_14]], %[[MEMDESC_SUBVIEW_18]] 
-//        AMD:   %{{.*}}:7 = scf.for %[[ARG6:.*]] = %{{.*}} to %{{.*}} step %{{.*}} iter_args(%[[ARG7:.*]] = %{{.*}}, %[[ARG8:.*]] = %{{.*}}, %[[ARG9:.*]] = %[[ADDPTR_6]], %[[ARG10:.*]] = %{{.*}}, %[[ARG11:.*]] = %[[MEMDESC_SUBVIEW_17]], %[[ARG12:.*]] = %[[MEMDESC_SUBVIEW_18]], %[[ARG13:.*]] = %[[LOAD_16]])
-//        AMD:       %[[SUBI_20:.*]] = arith.subi %{{.*}}, %{{.*}} 
-//        AMD:       %[[CMPI_21:.*]] = arith.cmpi slt, %[[ARG6]], %[[SUBI_20]] 
-//        AMD:       %[[SUBI_22:.*]] = arith.subi %{{.*}}, %{{.*}} 
-//        AMD:       %[[CMPI_23:.*]] = arith.cmpi slt, %[[ARG6]], %[[SUBI_22]] 
-//        AMD:       %[[LOCAL_LOAD_24:.*]] = triton_gpu.local_load %[[ARG11]] 
-//        AMD:       %[[LOCAL_LOAD_25:.*]] = triton_gpu.local_load %[[ARG12]] 
-//        AMD:       %[[DOT_26:.*]] = tt.dot %[[LOCAL_LOAD_24]], %[[LOCAL_LOAD_25]], %[[ARG7]] 
-//        AMD:       %[[ADDPTR_27:.*]] = tt.addptr %[[ARG8]], %{{.*}} 
-//        AMD:       %[[ADDPTR_28:.*]] = tt.addptr %[[ARG9]], %{{.*}} 
-//        AMD:       %[[SPLAT_29:.*]] = tt.splat %[[CMPI_23]] 
-//        AMD:       %[[LOAD_30:.*]] = tt.load %[[ADDPTR_27]], %[[SPLAT_29]] 
-//        AMD:       %[[EXPAND_DIMS_31:.*]] = tt.expand_dims %[[ARG13]] {axis = 1 : i32} 
-//        AMD:       %[[BROADCAST_32:.*]] = tt.broadcast %[[EXPAND_DIMS_31]] 
-//        AMD:       %[[MULI_33:.*]] = arith.muli %{{.*}}, %[[BROADCAST_32]] 
-//        AMD:       %[[ADDPTR_34:.*]] = tt.addptr %{{.*}}, %[[MULI_33]] 
-//        AMD:       %[[SPLAT_35:.*]] = tt.splat %[[CMPI_23]] 
-//        AMD:       %[[LOAD_36:.*]] = tt.load %[[ADDPTR_34]], %[[SPLAT_35]] 
-//        AMD:       %[[SPLAT_37:.*]] = tt.splat %[[CMPI_21]] 
-//        AMD:       %[[LOAD_38:.*]] = tt.load %[[ADDPTR_28]], %[[SPLAT_37]] 
-//        AMD:       %[[ADDI_39:.*]] = arith.addi %[[ARG10]], %{{.*}} 
-//        AMD:       %[[CMPI_40:.*]] = arith.cmpi slt, %[[ADDI_39]], %{{.*}} 
-//        AMD:       %[[SELECT_41:.*]] = arith.select %[[CMPI_40]], %[[ADDI_39]], %{{.*}} 
-//        AMD:       %[[MEMDESC_SUBVIEW_42:.*]] = triton_gpu.memdesc_subview %[[LOCAL_ALLOC_0]][%[[SELECT_41]], %{{.*}}, %{{.*}}] 
-//        AMD:       triton_gpu.local_store %[[LOAD_30]], %[[MEMDESC_SUBVIEW_42]] 
-//        AMD:       %[[MEMDESC_SUBVIEW_43:.*]] = triton_gpu.memdesc_subview %[[LOCAL_ALLOC_1]][%[[SELECT_41]], %{{.*}}, %{{.*}}] 
-//        AMD:       triton_gpu.local_store %[[LOAD_36]], %[[MEMDESC_SUBVIEW_43]] 
-//        AMD:       scf.yield %[[DOT_26]], %[[ADDPTR_27]], %[[ADDPTR_28]], %[[SELECT_41]], %[[MEMDESC_SUBVIEW_42]], %[[MEMDESC_SUBVIEW_43]], %[[LOAD_38]]
-//        AMD:   }
-//        AMD:   triton_gpu.local_dealloc %[[LOCAL_ALLOC_0]]
-//        AMD:   triton_gpu.local_dealloc %[[LOCAL_ALLOC_1]]
-=======
 // AMD-LABEL:  tt.func @indirect_bmm_vector
 //       AMD:   %[[LOCAL_ALLOC_0:.*]] = triton_gpu.local_alloc
 //       AMD:   %[[LOCAL_ALLOC_1:.*]] = triton_gpu.local_alloc
@@ -821,7 +594,6 @@
 //       AMD:       %[[MEMDESC_SUBVIEW_63:.*]] = triton_gpu.memdesc_subview %[[LOCAL_ALLOC_1]][%[[SELECT_61]], %{{.*}}, %{{.*}}]
 //       AMD:       triton_gpu.local_store %[[LOAD_57]], %[[MEMDESC_SUBVIEW_63]]
 //       AMD:       scf.yield %[[DOT_49]], %[[ADDPTR_50]], %[[ADDPTR_51]], %[[SELECT_61]], %[[MEMDESC_SUBVIEW_62]], %[[MEMDESC_SUBVIEW_63]], %[[LOAD_58]]
->>>>>>> e82dfd99
 
 tt.func @indirect_bmm_vector(%77: tensor<16x16xi64, #BL> {tt.divisibility=16: i32, tt.constancy=16: i32},
                    %76: index,
