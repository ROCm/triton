--- conflicted
+++ resolved
@@ -148,7 +148,6 @@
     %8 = tt.addptr %7, %4 : tensor<256x!tt.ptr<f32>, #blocked0>, tensor<256xi32, #blocked0>
 
     // Load 4 elements from vector0
-<<<<<<< HEAD
     // GCN-NOT: llvm.inline_asm
     // GCN: llvm.addrspacecast {{.*}} : !llvm.ptr<f32, 1> to !llvm.ptr<i32>
     // GCN: llvm.load {{.*}} : !llvm.ptr<i32>
@@ -194,7 +193,6 @@
     // PTX: "@${{.*}} ld.global.b32 { ${{.*}} }, [ ${{.*}} + 0 ];
     // PTX: "@${{.*}} ld.global.b32 { ${{.*}} }, [ ${{.*}} + 0 ];
     // PTX: "@${{.*}} ld.global.b32 { ${{.*}} }, [ ${{.*}} + 0 ];
-=======
     // CHECK: mov.u32 $0, 0x0
     // CHECK: @${{.*}} ld.global.b32 { ${{.*}} }, [ ${{.*}} + 0 ];
     // CHECK: mov.u32 $0, 0x0
@@ -213,7 +211,6 @@
     // CHECK: @${{.*}} ld.global.b32 { ${{.*}} }, [ ${{.*}} + 0 ];
     // CHECK: mov.u32 $0, 0x0
     // CHECK: @${{.*}} ld.global.b32 { ${{.*}} }, [ ${{.*}} + 0 ];
->>>>>>> 7f3f58f3
     %9 = tt.load %6 {cache = 1 : i32, evict = 1 : i32, isVolatile = false} : tensor<256xf32, #blocked0>
     %10 = tt.load %8 {cache = 1 : i32, evict = 1 : i32, isVolatile = false} : tensor<256xf32, #blocked0>
     %11 = arith.addf %9, %10 : tensor<256xf32, #blocked0>
@@ -1558,20 +1555,12 @@
 module attributes {"triton_gpu.num-warps" = 1 : i32} {
   // CHECK-LABEL: test_index_cache_different_block
   func.func @test_index_cache_different_block(%arg0: tensor<128x32xf32, #blocked0>, %arg1: i1) {
-<<<<<<< HEAD
     // PTX: nvvm.read.ptx.sreg.tid.x
     // GCN: rocdl.workitem.id.x
     %0 = triton_gpu.convert_layout %arg0 : (tensor<128x32xf32, #blocked0>) -> tensor<128x32xf32, #shared0>
     scf.if %arg1 {
       // PTX-NOT: nvvm.read.ptx.sreg.tid.x
       // GCN-NOT: rocdl.workitem.id.x
-=======
-    // CHECK: nvvm.read.ptx.sreg.tid.x
-    // CHECK-NOT: nvvm.read.ptx.sreg.tid.x
-    %0 = triton_gpu.convert_layout %arg0 : (tensor<128x32xf32, #blocked0>) -> tensor<128x32xf32, #shared0>
-    cf.cond_br %arg1, ^bb1, ^bb2
-    ^bb1:  // pred: ^bb0
->>>>>>> 7f3f58f3
       %1 = triton_gpu.convert_layout %arg0 : (tensor<128x32xf32, #blocked0>) -> tensor<128x32xf32, #shared0>
       cf.br ^bb2
     ^bb2:  // 2 preds: ^bb0, ^bb1
