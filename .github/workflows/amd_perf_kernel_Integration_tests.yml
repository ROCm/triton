--- conflicted
+++ resolved
@@ -129,11 +129,9 @@
           pytest -vvvv ./python/perf-kernels/softmax.py
           pytest -vvv ./python/perf-kernels/rmsnorm.py
           pytest -vvv ./python/perf-kernels/layernorm.py
-<<<<<<< HEAD
           sh ./python/perf-kernels/streamk/utils/unittest.sh
-=======
           pytest -vvv ./python/perf-kernels/multreduce_matmul_kernel.py
->>>>>>> 16b0bbff
+
       - name: Run Perf Kernels Benchmark
         run: |
           python ./python/perf-kernels/flash-attention.py
