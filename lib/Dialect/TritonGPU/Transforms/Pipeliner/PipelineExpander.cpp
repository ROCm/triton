--- conflicted
+++ resolved
@@ -106,11 +106,7 @@
       RewriterBase &rewriter);
   /// Emits the epilogue, this creates `maxStage - 1` part which will contain
   /// operations from stages [i; maxStage], where i is the part index.
-<<<<<<< HEAD
-  LogicalResult emitEpilogue(RewriterBase &rewriter,
-=======
   LogicalResult emitEpilogue(RewriterBase &rewriter, ForOp newForOp,
->>>>>>> 8cb3e91f
                              llvm::SmallVector<Value> &returnValues);
 };
 
@@ -661,12 +657,6 @@
   return success();
 }
 
-<<<<<<< HEAD
-LogicalResult
-LoopPipelinerInternal::emitEpilogue(RewriterBase &rewriter,
-                                    llvm::SmallVector<Value> &returnValues) {
-  Location loc = forOp.getLoc();
-=======
 LogicalResult LoopPipelinerInternal::emitEpilogue(
     RewriterBase &rewriter, ForOp newForOp,
     llvm::SmallVector<Value> &returnValues) {
@@ -677,7 +667,6 @@
   llvm::for_each(returnValues, [&](Value v) { returnTypes.push_back(v.getType()); });
   llvm::SmallVector<Value> oldReturnValues(returnValues.size(), Value());
 
->>>>>>> 8cb3e91f
   // Emit different versions of the induction variable. They will be
   // removed by dead code if not used.
 
@@ -705,10 +694,6 @@
   SmallVector<Value> predicates(maxStage + 1);
 
   for (int64_t i = 0; i < maxStage; i++) {
-<<<<<<< HEAD
-    // iterI = total_iters - 1 - i
-    // May go negative...
-=======
     Type t = lb.getType();
     Value minusOne =
         rewriter.create<arith::ConstantOp>(loc, rewriter.getIntegerAttr(t, -1));
@@ -719,7 +704,6 @@
             loc, rewriter.create<arith::AddIOp>(loc, ub, minusOne), lb),
         step);
     // newLastIter = lb + step * ((((ub - 1) - lb) / step) - i)
->>>>>>> 8cb3e91f
     Value minusI =
         rewriter.create<arith::ConstantOp>(loc, rewriter.getIntegerAttr(t, -i));
     Value iterI = rewriter.create<arith::AddIOp>(
@@ -742,25 +726,9 @@
   // [i; maxStage].
   llvm::SmallVector<int64_t> yieldVersions(returnValues.size(), 0);
   for (int64_t i = 1; i <= maxStage; i++) {
-<<<<<<< HEAD
-    SmallVector<std::pair<Value, unsigned>> returnMap(returnValues.size());
-=======
     OpBuilder::InsertionGuard g(rewriter);
     scf::IfOp guardIfOp;
-    if (0 && dynamicLoop) {
-      // if (ub > lb(maxStage - i)) {
-      Value lbStage = valueMapping[forOp.getInductionVar()][maxStage - i + 1];
-      Value pred = rewriter.create<arith::CmpIOp>(loc, arith::CmpIPredicate::sgt, ub, lbStage);
-      guardIfOp = rewriter.create<scf::IfOp>(loc, returnTypes, pred, /*elseBranch*/true);
-      // else return inputs
-      rewriter.setInsertionPointToStart(guardIfOp.elseBlock());
-      rewriter.create<scf::YieldOp>(loc, returnValues);
-      // then body
-      rewriter.setInsertionPointToStart(guardIfOp.thenBlock());
-      // increment yieldOperands
-      llvm::for_each(yieldVersions, [&](int64_t &ver) { ver++; });
-    }
->>>>>>> 8cb3e91f
+    SmallVector<std::pair<Value, unsigned>> returnMap(returnValues.size());
     for (Operation *op : opOrder) {
       if (stages[op] < i)
         continue;
@@ -783,54 +751,15 @@
       if (annotateFn)
         annotateFn(newOp, triton::PipeliningOption::PipelinerPart::Epilogue,
                    i - 1);
-<<<<<<< HEAD
-      for (auto [opRes, newRes] :
-           llvm::zip(op->getResults(), newOp->getResults())) {
-        setValueMapping(opRes, newRes, currentVersion);
-=======
-      unsigned currentVersion = maxStage - stages[op] + i;
-      unsigned nextVersion = currentVersion + 1;
       for (auto pair : llvm::enumerate(op->getResults())) {
         Value oldRes = pair.value();
         Value newRes = newOp->getResult(pair.index());
         setValueMapping(oldRes, newRes, currentVersion);
->>>>>>> 8cb3e91f
         // If the value is a loop carried dependency update the loop argument
         // mapping and keep track of the last version to replace the original
         // forOp uses.
         for (OpOperand &operand :
              forOp.getBody()->getTerminator()->getOpOperands()) {
-<<<<<<< HEAD
-          if (operand.get() != opRes)
-            continue;
-          // If the version is greater than maxStage it means it maps to the
-          // original forOp returned value.
-          unsigned ri = operand.getOperandNumber();
-          returnValues[ri] = newRes;
-          Value mapVal = forOp.getRegionIterArgs()[ri];
-          returnMap[ri] = std::make_pair(mapVal, currentVersion);
-          if (nextVersion <= maxStage)
-            setValueMapping(mapVal, newRes, nextVersion);
-        }
-      }
-    }
-    if (dynamicLoop) {
-      // Select return values from this stage (live outs) based on predication.
-      // If the stage is valid select the peeled value, else use previous stage
-      // value.
-      for (auto pair : llvm::enumerate(returnValues)) {
-        unsigned ri = pair.index();
-        auto [mapVal, currentVersion] = returnMap[ri];
-        if (mapVal) {
-          unsigned nextVersion = currentVersion + 1;
-          Value pred = predicates[currentVersion];
-          Value prevValue = valueMapping[mapVal][currentVersion];
-          auto selOp = rewriter.create<arith::SelectOp>(loc, pred, pair.value(),
-                                                        prevValue);
-          returnValues[ri] = selOp;
-          if (nextVersion <= maxStage)
-            setValueMapping(mapVal, selOp, nextVersion);
-=======
           if (operand.get() != oldRes)
             continue;
           // If the version is greater than maxStage it means it maps to the
@@ -852,24 +781,7 @@
           oldReturnValues[ri] = oldRes;
           returnValues[ri] = newRes;
           setValueMapping(newForArgs[ri], newRes, nextVersion);
->>>>>>> 8cb3e91f
         }
-      }
-    }
-    if (0 && dynamicLoop) {
-      // scf.yield rvals;
-      rewriter.create<scf::YieldOp>(loc, returnValues);
-      for (int ri = 0; ri < returnValues.size(); ++ri) {
-        auto ifVal = guardIfOp.getResult(ri);
-        returnValues[ri] = ifVal;
-        // 
-        if (oldReturnValues[ri])
-          setValueMapping(oldReturnValues[ri], ifVal, i+1);
-        // Reset for args
-        if (ri < forArgs.size())
-          setValueMapping(forArgs[ri], ifVal, i+1);
-        else
-          setValueMapping(newForArgs[ri], ifVal, i+1);
       }
     }
   }
@@ -935,12 +847,8 @@
   if (options.peelEpilogue) {
     // 4. Emit the epilogue after the new forOp.
     rewriter.setInsertionPointAfter(newForOp);
-<<<<<<< HEAD
-    if (failed(pipeliner.emitEpilogue(rewriter, returnValues)))
-=======
 
     if (failed(pipeliner.emitEpilogue(rewriter, newForOp, returnValues)))
->>>>>>> 8cb3e91f
       return failure();
   }
   // 5. Erase the original loop and replace the uses with the epilogue output.
