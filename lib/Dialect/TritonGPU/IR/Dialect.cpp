#include "triton/Dialect/Triton/IR/Dialect.h"

#include <numeric>

#include "mlir/IR/DialectImplementation.h"
#include "mlir/IR/OpImplementation.h"
#include "triton/Analysis/Utility.h"
#include "triton/Dialect/TritonGPU/IR/Dialect.cpp.inc"
#include "triton/Dialect/TritonGPU/IR/Dialect.h"
#include "llvm/ADT/TypeSwitch.h"

using namespace mlir;
using namespace mlir::triton::gpu;

// Utility
namespace mlir {
namespace triton {

// Type inference
static Type getI1SameShape(Type type) {
  auto i1Type = IntegerType::get(type.getContext(), 1);
  if (auto tensorType = type.dyn_cast<RankedTensorType>())
    return RankedTensorType::get(tensorType.getShape(), i1Type,
                                 tensorType.getEncoding());
  return Type();
}

static Type getPointeeType(Type type) {
  if (auto tensorType = type.dyn_cast<RankedTensorType>()) {
    // Tensor of pointers
    auto shape = tensorType.getShape();
    auto ptrType = tensorType.getElementType().dyn_cast<PointerType>();
    Type pointeeType = ptrType.getPointeeType();
    return RankedTensorType::get(shape, pointeeType, tensorType.getEncoding());
  } else if (auto ptrType = type.dyn_cast<PointerType>()) {
    // scalar pointer
    Type pointeeType = ptrType.getPointeeType();
    return pointeeType;
  }
  return Type();
}

namespace gpu {

// TODO: Inheritance of layout attributes
// so that all distributed layouts implement
// these utilities

unsigned getElemsPerThread(Attribute layout, ArrayRef<int64_t> shape,
                           Type eltTy) {
  if (auto blockedLayout = layout.dyn_cast<BlockedEncodingAttr>()) {
    return blockedLayout.getElemsPerThread(shape, eltTy);
  } else if (auto sliceLayout = layout.dyn_cast<SliceEncodingAttr>()) {
    return sliceLayout.getElemsPerThread(shape, eltTy);
  } else if (auto mmaLayout = layout.dyn_cast<MmaEncodingAttr>()) {
    return mmaLayout.getElemsPerThread(shape, eltTy);
  } else if (auto sharedLayout = layout.dyn_cast<SharedEncodingAttr>()) {
<<<<<<< HEAD
    return sharedLayout.getElemsPerThread(shape);
  } else if (auto ldsLayout = layout.dyn_cast<LDSEncodingAttr>()) {
    return ldsLayout.getElemsPerThread(shape);
=======
    return sharedLayout.getElemsPerThread(shape, eltTy);
>>>>>>> 0c1dd98f
  } else if (auto dotLayout = layout.dyn_cast<DotOperandEncodingAttr>()) {
    return dotLayout.getElemsPerThread(shape, eltTy);
  } else {
    assert(0 && "getElemsPerThread not implemented");
    return 0;
  }
}

unsigned getElemsPerThread(Type type) {
  if (type.isIntOrIndexOrFloat() || type.isa<triton::PointerType>())
    return 1;
  auto tensorType = type.cast<RankedTensorType>();
  return getElemsPerThread(tensorType.getEncoding(), tensorType.getShape(),
                           tensorType.getElementType());
}

SmallVector<unsigned> getThreadsPerWarp(const Attribute &layout) {
  if (auto blockedLayout = layout.dyn_cast<BlockedEncodingAttr>()) {
    return SmallVector<unsigned>(blockedLayout.getThreadsPerWarp().begin(),
                                 blockedLayout.getThreadsPerWarp().end());
  }
  if (auto mmaLayout = layout.dyn_cast<MmaEncodingAttr>()) {
    if (mmaLayout.isVolta())
      return {4, 8};
    if (mmaLayout.isAmpere())
      return {8, 4};
  }
  assert(0 && "getThreadsPerWarp not implemented");
  return {};
}

SmallVector<unsigned> getWarpsPerCTA(const Attribute &layout) {
  if (auto blockedLayout = layout.dyn_cast<BlockedEncodingAttr>()) {
    return SmallVector<unsigned>(blockedLayout.getWarpsPerCTA().begin(),
                                 blockedLayout.getWarpsPerCTA().end());
  }
  if (auto mmaLayout = layout.dyn_cast<MmaEncodingAttr>()) {
    return SmallVector<unsigned>(mmaLayout.getWarpsPerCTA().begin(),
                                 mmaLayout.getWarpsPerCTA().end());
  }
  assert(0 && "getWarpsPerCTA not implemented");
  return {};
}

SmallVector<unsigned> getSizePerThread(const Attribute &layout) {
  if (auto blockedLayout = layout.dyn_cast<BlockedEncodingAttr>()) {
    return SmallVector<unsigned>(blockedLayout.getSizePerThread().begin(),
                                 blockedLayout.getSizePerThread().end());
  } else if (auto sliceLayout = layout.dyn_cast<SliceEncodingAttr>()) {
    auto ret = getSizePerThread(sliceLayout.getParent());
    return ret;
    // ret.erase(ret.begin() + sliceLayout.getDim());
    return ret;
  } else if (auto mmaLayout = layout.dyn_cast<MmaEncodingAttr>()) {
    if (mmaLayout.isAmpere()) {
      return {2, 2};
    } else if (mmaLayout.isVolta()) {
      return {1, 2};
    } else {
      llvm_unreachable("Unexpected mma version");
    }
  } else if (auto dotLayout = layout.dyn_cast<DotOperandEncodingAttr>()) {
    auto parentLayout = dotLayout.getParent();
    assert(parentLayout && "DotOperandEncodingAttr must have a parent");
    if (auto parentMmaLayout = parentLayout.dyn_cast<MmaEncodingAttr>()) {
      assert(parentMmaLayout.isAmpere() &&
             "mmaLayout version = 1 is not implemented yet");
      auto parentShapePerCTA = getShapePerCTA(parentLayout);
      auto opIdx = dotLayout.getOpIdx();
      if (opIdx == 0) {
        return {2, 4};
      } else if (opIdx == 1) {
        return {4, 1};
      } else {
        assert(0 && "DotOperandEncodingAttr opIdx must be 0 or 1");
        return {};
      }
    } else {
      assert(0 && "DotOperandEncodingAttr non-MmaEncodingAttr parent not "
                  "supported yet");
      return {};
    }
  } else {
    assert(0 && "getSizePerThread not implemented");
    return {};
  }
}

SmallVector<unsigned> getContigPerThread(const Attribute &layout) {
  if (auto mmaLayout = layout.dyn_cast<MmaEncodingAttr>()) {
    assert(mmaLayout.isVolta() || mmaLayout.isAmpere());
    return {1, 2};
  } else {
    return getSizePerThread(layout);
  }
}

SmallVector<unsigned> getThreadsPerCTA(const Attribute &layout) {
  SmallVector<unsigned> threads;
  if (auto blockedLayout = layout.dyn_cast<BlockedEncodingAttr>()) {
    for (int d = 0, n = blockedLayout.getOrder().size(); d < n; ++d)
      threads.push_back(blockedLayout.getThreadsPerWarp()[d] *
                        blockedLayout.getWarpsPerCTA()[d]);
  } else if (auto mmaLayout = layout.dyn_cast<MmaEncodingAttr>()) {
    if (mmaLayout.getVersionMajor() == 2) {
      threads = {8 * mmaLayout.getWarpsPerCTA()[0],
                 4 * mmaLayout.getWarpsPerCTA()[1]};
    } else
      assert(0 && "Unimplemented usage of MmaEncodingAttr");
  } else {
    assert(0 && "Unimplemented usage of getShapePerCTA");
  }

  return threads;
}

SmallVector<unsigned> getShapePerCTA(const Attribute &layout,
                                     ArrayRef<int64_t> tensorShape) {
  SmallVector<unsigned> shape;
  if (auto blockedLayout = layout.dyn_cast<BlockedEncodingAttr>()) {
    for (unsigned d = 0, n = blockedLayout.getOrder().size(); d < n; ++d)
      shape.push_back(blockedLayout.getSizePerThread()[d] *
                      blockedLayout.getThreadsPerWarp()[d] *
                      blockedLayout.getWarpsPerCTA()[d]);
  } else if (auto sliceLayout = layout.dyn_cast<SliceEncodingAttr>()) {
    unsigned dim = sliceLayout.getDim();
    auto parent = sliceLayout.getParent();
    for (unsigned d = 0, n = getOrder(parent).size(); d < n; ++d) {
      if (d == dim)
        continue;
      shape.push_back(getShapePerCTA(parent, tensorShape)[d]);
    }
  } else if (auto mmaLayout = layout.dyn_cast<MmaEncodingAttr>()) {
    if (mmaLayout.isAmpere())
      return {16 * mmaLayout.getWarpsPerCTA()[0],
              8 * mmaLayout.getWarpsPerCTA()[1]};
    if (mmaLayout.isVolta()) {
      assert(!tensorShape.empty() && "Volta needs the tensorShape");
      if (tensorShape.size() == 1) // must be SliceEncoding
        return {static_cast<unsigned>(tensorShape[0]),
                static_cast<unsigned>(tensorShape[0])};
      return {static_cast<unsigned>(tensorShape[0]),
              static_cast<unsigned>(tensorShape[1])};
    }
    assert(0 && "Unexpected MMA layout version found");
  } else if (auto dotLayout = layout.dyn_cast<DotOperandEncodingAttr>()) {
    auto parentLayout = dotLayout.getParent();
    assert(parentLayout && "DotOperandEncodingAttr must have a parent");
    if (auto parentMmaLayout = parentLayout.dyn_cast<MmaEncodingAttr>()) {
      assert(parentMmaLayout.isAmpere() &&
             "mmaLayout version = 1 is not implemented yet");
      auto parentShapePerCTA = getShapePerCTA(parentLayout, tensorShape);
      auto opIdx = dotLayout.getOpIdx();
      if (opIdx == 0) {
        return {parentShapePerCTA[0], 16};
      } else if (opIdx == 1) {
        return {16, parentShapePerCTA[1]};
      } else {
        assert(0 && "DotOperandEncodingAttr opIdx must be 0 or 1");
      }
    } else {
      assert(0 && "DotOperandEncodingAttr non-MmaEncodingAttr parent not "
                  "supported yet");
    }
  } else {
    assert(0 && "Unimplemented usage of getShapePerCTA");
  }
  return shape;
}

SmallVector<unsigned> getOrder(const Attribute &layout) {
  if (auto blockedLayout = layout.dyn_cast<BlockedEncodingAttr>()) {
    return SmallVector<unsigned>(blockedLayout.getOrder().begin(),
                                 blockedLayout.getOrder().end());
  } else if (auto mmaLayout = layout.dyn_cast<MmaEncodingAttr>()) {
    return {1, 0};
  } else if (auto dotLayout = layout.dyn_cast<DotOperandEncodingAttr>()) {
    return {1, 0};
  } else if (auto sliceLayout = layout.dyn_cast<SliceEncodingAttr>()) {
    SmallVector<unsigned> parentOrder = getOrder(sliceLayout.getParent());
    unsigned dim = sliceLayout.getDim();
    SmallVector<unsigned> order;
    for (unsigned d : parentOrder) {
      if (d == dim)
        continue;
      else if (d > dim)
        order.push_back(d - 1);
      else
        order.push_back(d);
    }
    return order;
  } else if (auto sharedLayout = layout.dyn_cast<SharedEncodingAttr>()) {
    return SmallVector<unsigned>(sharedLayout.getOrder().begin(),
                                 sharedLayout.getOrder().end());
  } else if (auto ldsLayout = layout.dyn_cast<LDSEncodingAttr>()) {
    return SmallVector<unsigned>(ldsLayout.getOrder().begin(),
                                 ldsLayout.getOrder().end());
  } else {
    assert(0 && "Unimplemented usage of getOrder");
    return {};
  }
};

bool isaDistributedLayout(const Attribute &layout) {
  return layout.isa<BlockedEncodingAttr>() || layout.isa<MmaEncodingAttr>() ||
         layout.isa<SliceEncodingAttr>();
}

} // namespace gpu
} // namespace triton
} // namespace mlir

static LogicalResult parseIntAttrValue(AsmParser &parser, const Attribute &attr,
                                       unsigned &value, StringRef desc) {
  auto intAttr = attr.dyn_cast<IntegerAttr>();
  if (!intAttr) {
    parser.emitError(parser.getNameLoc(), "expected an integer type in ")
        << desc;
    return failure();
  }
  if (intAttr.getType().isSignedInteger()) {
    int64_t attrVal = intAttr.getSInt();
    if (attrVal < 0) {
      parser.emitError(parser.getNameLoc(),
                       "expected an unsigned integer value in ")
          << desc;
      return failure();
    }
    value = attrVal;
  } else if (intAttr.getType().isSignlessInteger()) {
    int64_t attrVal = intAttr.getInt();
    if (attrVal < 0) {
      parser.emitError(parser.getNameLoc(),
                       "expected an unsigned integer value in ")
          << desc;
      return failure();
    }
    value = attrVal;
  } else {
    value = intAttr.getUInt();
  }
  return success();
}

// parse an array of integers
static LogicalResult parseIntArrayAttr(AsmParser &parser,
                                       const NamedAttribute &attr,
                                       SmallVector<unsigned, 2> &res,
                                       StringRef desc) {
  auto arrayAttr = attr.getValue().dyn_cast<ArrayAttr>();
  if (!arrayAttr) {
    parser.emitError(parser.getNameLoc(), "expected an array for ") << desc;
    return failure();
  }
  for (Attribute i : arrayAttr) {
    unsigned value;
    if (parseIntAttrValue(parser, i, value, desc).failed())
      return failure();
    res.push_back(value);
  }
  return success();
};

static LogicalResult parseUInt(AsmParser &parser, const NamedAttribute &attr,
                               unsigned &value, StringRef desc) {
  return parseIntAttrValue(parser, attr.getValue(), value, desc);
};

//===----------------------------------------------------------------------===//
// Attribute methods
//===----------------------------------------------------------------------===//
#define GET_ATTRDEF_CLASSES
#include "triton/Dialect/TritonGPU/IR/TritonGPUAttrDefs.cpp.inc"

SliceEncodingAttr BlockedEncodingAttr::squeeze(int axis) {
  return SliceEncodingAttr::get(getContext(), axis, *this);
}

unsigned BlockedEncodingAttr::getElemsPerThread(ArrayRef<int64_t> shape,
                                                Type eltTy) const {
  size_t rank = shape.size();
  auto sizePerThread = getSizePerThread();
  auto warpsPerCTA = getWarpsPerCTA();
  auto threadsPerWarp = getThreadsPerWarp();
  assert(rank == sizePerThread.size() &&
         "unexpected rank in BlockedEncodingAttr::getElemsPerThread");
  SmallVector<unsigned> elemsPerThread(rank);
  for (size_t i = 0; i < rank; ++i) {
    unsigned t = sizePerThread[i] * threadsPerWarp[i] * warpsPerCTA[i];
    elemsPerThread[i] = ceil<unsigned>(shape[i], t) * sizePerThread[i];
  }
  return product<unsigned>(elemsPerThread);
}

template <class T>
SmallVector<T> SliceEncodingAttr::paddedShape(ArrayRef<T> shape) const {
  size_t rank = shape.size();
  unsigned dim = getDim();
  SmallVector<T> retShape(rank + 1);
  for (unsigned d = 0; d < rank + 1; ++d) {
    if (d < dim)
      retShape[d] = shape[d];
    else if (d == dim)
      retShape[d] = 1;
    else
      retShape[d] = shape[d - 1];
  }
  return retShape;
}
template SmallVector<unsigned>
SliceEncodingAttr::paddedShape<unsigned>(ArrayRef<unsigned> shape) const;
template SmallVector<int64_t>
SliceEncodingAttr::paddedShape<int64_t>(ArrayRef<int64_t> shape) const;

unsigned SliceEncodingAttr::getElemsPerThread(ArrayRef<int64_t> shape,
                                              Type eltTy) const {
  auto parent = getParent();
  return ::getElemsPerThread(parent, paddedShape(shape), eltTy);
}

unsigned MmaEncodingAttr::getElemsPerThread(ArrayRef<int64_t> shape,
                                            Type eltTy) const {
  size_t rank = shape.size();
  assert(rank == 2 && "Unexpected rank of mma layout");
  assert((isVolta() || isAmpere()) && "Only version 1 and 2 is supported");

  int res = 0;
  if (isVolta()) {
    auto [isARow, isBRow, isAVec4, isBVec4, id] = decodeVoltaLayoutStates();
    static constexpr std::array<unsigned, 2> fpw{{2, 2}};
    unsigned packSize0 = (isARow || isAVec4) ? 1 : 2;
    unsigned packSize1 = (isBRow && !isBVec4) ? 2 : 1;
    unsigned repM = 2 * packSize0;
    unsigned repN = 2 * packSize1;
    unsigned spwM = fpw[0] * 4 * repM;
    unsigned spwN = fpw[1] * 4 * repN;
    unsigned wptM = getWarpsPerCTA()[0];
    unsigned wptN = getWarpsPerCTA()[1];
    unsigned resM = repM * std::max<int>(1, shape[0] / (spwM * wptM));
    unsigned resN = 2 * repN * std::max<int>(1, shape[1] / (spwN * wptN));
    res = resM * resN;
  } else if (isAmpere()) {
    unsigned elemsCol = ceil<unsigned>(shape[0], 16 * getWarpsPerCTA()[0]) * 2;
    unsigned elemsRow = ceil<unsigned>(shape[1], 8 * getWarpsPerCTA()[1]) * 2;
    res = elemsCol * elemsRow;
  } else {
    llvm_unreachable("Unexpected mma version");
  }

  return res;
}

unsigned SharedEncodingAttr::getElemsPerThread(ArrayRef<int64_t> shape,
                                               Type eltTy) const {
  llvm_unreachable("Unexpected shared layout");
  return 0;
}

<<<<<<< HEAD
unsigned LDSEncodingAttr::getElemsPerThread(ArrayRef<int64_t> shape) const {
  assert(0 && "LDSEncodingAttr::getElemsPerThread not implemented");
  return 0;
}

unsigned
DotOperandEncodingAttr::getElemsPerThread(ArrayRef<int64_t> shape) const {
  if (auto blockedLayout = getParent().dyn_cast<BlockedEncodingAttr>()) {
    return blockedLayout.getElemsPerThread(shape);
=======
unsigned DotOperandEncodingAttr::getElemsPerThread(ArrayRef<int64_t> shape,
                                                   Type eltTy) const {
  if (auto mmaParent = getParent().dyn_cast<MmaEncodingAttr>()) {
    int warpsPerCTAM = mmaParent.getWarpsPerCTA()[0];
    int warpsPerCTAN = mmaParent.getWarpsPerCTA()[1];
    // A100
    if (mmaParent.isAmpere()) {
      int bitwidth = eltTy.getIntOrFloatBitWidth();
      int shapePerWarpM = 16;
      int shapePerWarpN = 8;
      int shapePerWarpK = 4 * 64 / bitwidth;
      int shapePerCTAM = shapePerWarpM * warpsPerCTAM;
      int shapePerCTAN = shapePerWarpN * warpsPerCTAN;

      if (getOpIdx() == 0) {
        int repM = std::max<int>(1, shape[0] / shapePerCTAM);
        int repK = std::max<int>(1, shape[1] / shapePerWarpK);
        return 4 * repM * repK;
      }
      if (getOpIdx() == 1) {
        int repN = std::max<int>(1, shape[1] / shapePerCTAN);
        int repK = std::max<int>(1, shape[0] / shapePerWarpK);
        return 4 * std::max(repN / 2, 1) * repK;
      }
    }
    // V100
    if (mmaParent.isVolta()) {
      bool isRow = getMMAv1IsRow();
      bool isVec4 = getMMAv1IsVec4();
      if (getOpIdx() == 0) {
        int packSizeM = (isRow || isVec4) ? 1 : 2;
        int repM = 2 * packSizeM;
        int spwM = 2 * 4 * repM;
        int numM = getMMAv1NumOuter(shape);
        int NK = shape[1];
        int vec = 2 * repM;
        // Here we mimic the logic in loadA, the result cannot be calculated
        // directly.
        llvm::DenseSet<std::pair<int, int>> visited;
        auto ld = [&](int m, int k) {
          visited.insert({m, k});
          if (vec > 4) {
            if (isRow)
              visited.insert({m, k + 4});
            else
              visited.insert({m + 1, k});
          }
        };
        for (unsigned k = 0; k < NK; k += 4)
          for (unsigned m = 0; m < numM / 2; ++m)
            if (!visited.count({m, k}))
              ld(m, k);
        return visited.size() * 2;
      }
      if (getOpIdx() == 1) {
        int packSizeN = (isRow && !isVec4) ? 2 : 1;
        int repN = 2 * packSizeN;
        int spwN = 2 * 4 * repN;
        int numN = getMMAv1NumOuter(shape);
        int vec = 2 * repN;

        int NK = shape[0];
        // Here we mimic the logic in loadA, the result cannot be calculated
        // directly.
        llvm::DenseSet<std::pair<int, int>> visited;
        int elemsPerLd = vec > 4 ? 4 : 2;
        auto ld = [&](int n, int k) {
          visited.insert({n, k});
          if (vec > 4) {
            if (isRow)
              visited.insert({n + 1, k});
            else
              visited.insert({n, k + 4});
          }
        };

        for (unsigned k = 0; k < NK; k += 4)
          for (unsigned n = 0; n < numN / 2; ++n) {
            if (!visited.count({n, k}))
              ld(n, k);
          }

        return visited.size() * 2;
      }
    }
>>>>>>> 0c1dd98f
  }
  llvm_unreachable("unknown mma version");
  return 0;
}

//===----------------------------------------------------------------------===//
// Blocked Encoding
//===----------------------------------------------------------------------===//

Attribute BlockedEncodingAttr::parse(AsmParser &parser, Type type) {
  if (parser.parseLess().failed())
    return {};
  // Parse the data as a dictionary
  DictionaryAttr dict;
  if (parser.parseAttribute(dict).failed())
    return {};
  if (parser.parseGreater().failed())
    return {};

  SmallVector<unsigned, 2> sizePerThread;
  SmallVector<unsigned, 2> threadsPerWarp;
  SmallVector<unsigned, 2> warpsPerCTA;
  SmallVector<unsigned, 2> order;

  for (const NamedAttribute &attr : dict) {
    if (attr.getName() == "sizePerThread") {
      if (parseIntArrayAttr(parser, attr, sizePerThread,
                            "number of elements per thread")
              .failed())
        return {};
    } else if (attr.getName() == "threadsPerWarp") {
      if (parseIntArrayAttr(parser, attr, threadsPerWarp,
                            "number of threads per warp")
              .failed())
        return {};
    } else if (attr.getName() == "warpsPerCTA") {
      if (parseIntArrayAttr(parser, attr, warpsPerCTA,
                            "number of warps per CTA")
              .failed())
        return {};
    } else if (attr.getName() == "order") {
      if (parseIntArrayAttr(parser, attr, order, "order").failed())
        return {};
    } else {
      parser.emitError(parser.getNameLoc(), "unexpected key: ")
          << attr.getName().strref();
      return {};
    }
  }

  auto ret = parser.getChecked<BlockedEncodingAttr>(
      parser.getContext(), sizePerThread, threadsPerWarp, warpsPerCTA, order);
  return ret;
}

void BlockedEncodingAttr::print(mlir::AsmPrinter &printer) const {
  printer << "<{"
          << "sizePerThread = [" << getSizePerThread() << "]"
          << ", threadsPerWarp = [" << getThreadsPerWarp() << "]"
          << ", warpsPerCTA = [" << getWarpsPerCTA() << "]"
          << ", order = [" << getOrder() << "]"
          << "}>";
}

//===----------------------------------------------------------------------===//
// MMA encoding
//===----------------------------------------------------------------------===//

Attribute MmaEncodingAttr::parse(AsmParser &parser, Type type) {
  if (parser.parseLess().failed())
    return {};
  DictionaryAttr dict;
  if (parser.parseAttribute(dict).failed())
    return {};
  if (parser.parseGreater().failed())
    return {};

  unsigned versionMajor = 0;
  unsigned versionMinor = 0;
  SmallVector<unsigned, 2> warpsPerCTA;

  for (const NamedAttribute &attr : dict) {
    if (attr.getName() == "versionMajor") {
      if (parseUInt(parser, attr, versionMajor, "versionMajor").failed())
        return {};
    }
    if (attr.getName() == "versionMinor") {
      if (parseUInt(parser, attr, versionMinor, "versionMinor").failed())
        return {};
    }
    if (attr.getName() == "warpsPerCTA") {
      if (parseIntArrayAttr(parser, attr, warpsPerCTA, "warpsPerCTA").failed())
        return {};
    }
  }

  return parser.getChecked<MmaEncodingAttr>(parser.getContext(), versionMajor,
                                            versionMinor, warpsPerCTA);
}

void MmaEncodingAttr::print(AsmPrinter &printer) const {
  printer << "<{"
          << "versionMajor = " << getVersionMajor() << ", "
          << "versionMinor = " << getVersionMinor() << ", "
          << "warpsPerCTA = [" << getWarpsPerCTA() << "]"
          << "}>";
}

//===----------------------------------------------------------------------===//
// Sliced Encoding
//===----------------------------------------------------------------------===//

Attribute SliceEncodingAttr::parse(AsmParser &parser, Type type) {
  if (parser.parseLess().failed())
    return {};
  NamedAttrList attrs;
  if (parser.parseOptionalAttrDict(attrs).failed())
    return {};
  if (parser.parseGreater().failed())
    return {};
  unsigned dim = attrs.get("dim").cast<IntegerAttr>().getInt();
  Attribute parent = attrs.get("parent");
  return parser.getChecked<SliceEncodingAttr>(parser.getContext(), dim, parent);
}

void SliceEncodingAttr::print(mlir::AsmPrinter &printer) const {
  printer << "<{"
          << "dim = " << getDim() << ", "
          << "parent = " << getParent() << "}>";
}

//===----------------------------------------------------------------------===//
// Shared encoding
//===----------------------------------------------------------------------===//

Attribute SharedEncodingAttr::parse(AsmParser &parser, Type type) {
  if (parser.parseLess().failed())
    return {};
  // Parse the data as a dictionary
  DictionaryAttr dict;
  if (parser.parseAttribute(dict).failed())
    return {};
  if (parser.parseGreater().failed())
    return {};

  unsigned vec = 0;
  unsigned perPhase = 0;
  unsigned maxPhase = 0;
  SmallVector<unsigned, 2> order;

  for (const NamedAttribute &attr : dict) {
    if (attr.getName() == "vec") {
      if (parseUInt(parser, attr, vec, "vec").failed())
        return {};
    } else if (attr.getName() == "perPhase") {
      if (parseUInt(parser, attr, perPhase, "perPhase").failed())
        return {};
    } else if (attr.getName() == "maxPhase") {
      if (parseUInt(parser, attr, maxPhase, "maxPhase").failed())
        return {};
    } else if (attr.getName() == "order") {
      if (parseIntArrayAttr(parser, attr, order, "order").failed())
        return {};
    } else {
      parser.emitError(parser.getNameLoc(), "unexpected key: ")
          << attr.getName().strref();
      return {};
    }
  }

  return parser.getChecked<SharedEncodingAttr>(parser.getContext(), vec,
                                               perPhase, maxPhase, order);
}

void SharedEncodingAttr::print(AsmPrinter &printer) const {
  printer << "<{"
          << "vec = " << getVec() << ", perPhase = " << getPerPhase()
          << ", maxPhase = " << getMaxPhase() << ", order = [" << getOrder()
          << "]"
          << "}>";
}

//===----------------------------------------------------------------------===//
// LDS encoding
//===----------------------------------------------------------------------===//

Attribute LDSEncodingAttr::parse(AsmParser &parser, Type type) {
  if (parser.parseLess().failed())
    return {};
  // Parse the data as a dictionary
  DictionaryAttr dict;
  if (parser.parseAttribute(dict).failed())
    return {};
  if (parser.parseGreater().failed())
    return {};

  unsigned kpack = 0;
  SmallVector<unsigned, 2> order;

  for (const NamedAttribute &attr : dict) {
    if (attr.getName() == "kpack") {
      if (parseUInt(parser, attr, kpack, "kpack").failed())
        return {};
    } else if (attr.getName() == "order") {
      if (parseIntArrayAttr(parser, attr, order, "order").failed())
        return {};
    } else {
      parser.emitError(parser.getNameLoc(), "unexpected key: ")
          << attr.getName().strref();
      return {};
    }
  }

  return parser.getChecked<LDSEncodingAttr>(parser.getContext(), kpack, order);
}

void LDSEncodingAttr::print(AsmPrinter &printer) const {
  printer << "<{"
          << "kpack = " << getKpack() << ", order = [" << getOrder() << "]"
          << "}>";
}

//===----------------------------------------------------------------------===//
// MFMA encoding
//===----------------------------------------------------------------------===//

Attribute MfmaEncodingAttr::parse(AsmParser &parser, Type type) {
  if (parser.parseLess().failed())
    return {};
  DictionaryAttr dict;
  if (parser.parseAttribute(dict).failed())
    return {};
  if (parser.parseGreater().failed())
    return {};

  unsigned nonKDim = 0;
  SmallVector<unsigned, 2> warpsPerCTA;
  SmallVector<unsigned, 2> xdlopsPerWarp;

  for (const NamedAttribute &attr : dict) {
    if (attr.getName() == "nonKDim") {
      if (parseUInt(parser, attr, nonKDim, "nonKDim").failed())
        return {};
    }
    if (attr.getName() == "warpsPerCTA") {
      if (parseIntArrayAttr(parser, attr, warpsPerCTA, "warpsPerCTA").failed())
        return {};
    }
    if (attr.getName() == "xdlopsPerWarp") {
      if (parseIntArrayAttr(parser, attr, xdlopsPerWarp, "xdlopsPerWarp")
              .failed())
        return {};
    }
  }

  return parser.getChecked<MfmaEncodingAttr>(parser.getContext(), nonKDim,
                                             warpsPerCTA, xdlopsPerWarp);
}

void MfmaEncodingAttr::print(AsmPrinter &printer) const {
  printer << "<{"
          << "nonKDim = " << getNonKDim() << ", "
          << "warpsPerCTA = [" << getWarpsPerCTA() << "], "
          << "xdlopsPerWarp = [" << getXdlopsPerWarp() << "]"
          << "}>";
}

//===----------------------------------------------------------------------===//
// Mma encoding
//===----------------------------------------------------------------------===//

bool MmaEncodingAttr::isVolta() const { return getVersionMajor() == 1; }

bool MmaEncodingAttr::isAmpere() const { return getVersionMajor() == 2; }

// Get [isARow, isBRow, isAVec4, isBVec4, id] from versionMinor
std::tuple<bool, bool, bool, bool, int>
MmaEncodingAttr::decodeVoltaLayoutStates() const {
  unsigned versionMinor = getVersionMinor();
  bool isARow = versionMinor & (1 << 0);
  bool isBRow = versionMinor & (1 << 1);
  bool isAVec4 = versionMinor & (1 << 2);
  bool isBVec4 = versionMinor & (1 << 3);

  int id = 0;
  for (int i = numBitsToHoldMmaV1ID - 1; i >= 0; --i)
    id = (id << 1) + static_cast<bool>(versionMinor & (1 << (4 + i)));

  return std::make_tuple(isARow, isBRow, isAVec4, isBVec4, id);
}

//===----------------------------------------------------------------------===//
// DotOperand Encoding
//===----------------------------------------------------------------------===//
Attribute DotOperandEncodingAttr::parse(AsmParser &parser, Type type) {
  if (parser.parseLess().failed())
    return {};
  NamedAttrList attrs;
  if (parser.parseOptionalAttrDict(attrs).failed())
    return {};
  if (parser.parseGreater().failed())
    return {};
  unsigned opIdx = attrs.get("opIdx").cast<IntegerAttr>().getInt();
  Attribute parent = attrs.get("parent");
  return parser.getChecked<DotOperandEncodingAttr>(parser.getContext(), opIdx,
                                                   parent);
}

void DotOperandEncodingAttr::print(mlir::AsmPrinter &printer) const {
  printer << "<{"
          << "opIdx = " << getOpIdx() << ", "
          << "parent = " << getParent();
  printer << "}>";
}

bool DotOperandEncodingAttr::getMMAv1IsRow() const {
  auto [isARow, isBRow, _0, _1, _2] =
      getParent().cast<MmaEncodingAttr>().decodeVoltaLayoutStates();
  return getOpIdx() == 0 ? isARow : isBRow;
}

bool DotOperandEncodingAttr::getMMAv1IsVec4() const {
  auto [_0, _1, isAVec4, isBVec4, _2] =
      getParent().cast<MmaEncodingAttr>().decodeVoltaLayoutStates();
  return getOpIdx() == 0 ? isAVec4 : isBVec4;
}

SmallVector<int> DotOperandEncodingAttr::getMMAv1Rep() const {
  auto [isARow, isBRow, isAVec4, isBVec4, _] =
      getParent().cast<MmaEncodingAttr>().decodeVoltaLayoutStates();
  // A
  if (getOpIdx() == 0) {
    int packSize = (isARow || isAVec4) ? 1 : 2;
    return {2 * packSize, 0, 1};
  }
  // B
  else {
    int packSize = (isBRow && !isBVec4) ? 2 : 1;
    return {0, 2 * packSize, 1};
  }
}

SmallVector<int> DotOperandEncodingAttr::getMMAv1ShapePerWarp() const {
  auto rep = getMMAv1Rep();
  if (getOpIdx() == 0) {
    return {8 * rep[0], 0, 1};
  } else {
    return {0, 8 * rep[1], 1};
  }
}

int DotOperandEncodingAttr::getMMAv1Vec() const {
  size_t opIdx = getOpIdx();
  return 2 * getMMAv1Rep()[opIdx];
}

int DotOperandEncodingAttr::getMMAv1NumOuter(ArrayRef<int64_t> shape) const {
  auto spw = getMMAv1ShapePerWarp();
  auto rep = getMMAv1Rep();
  auto warpsPerCTA = getParent().cast<MmaEncodingAttr>().getWarpsPerCTA();
  if (getOpIdx() == 0) {
    return rep[0] * shape[0] / (spw[0] * warpsPerCTA[0]);
  } else {
    return rep[1] * shape[1] / (spw[1] * warpsPerCTA[1]);
  }
}

//===----------------------------------------------------------------------===//
// InsertSliceAsyncOp
//===----------------------------------------------------------------------===//

ParseResult InsertSliceAsyncOp::parse(OpAsmParser &parser,
                                      OperationState &result) {
  SmallVector<OpAsmParser::UnresolvedOperand, 8> allOperands;
  Type srcType, dstType;
  SMLoc allOperandLoc = parser.getCurrentLocation();
  if (parser.parseOperandList(allOperands) ||
      parser.parseOptionalAttrDict(result.attributes) || parser.parseColon() ||
      parser.parseCustomTypeWithFallback(srcType) || parser.parseArrow() ||
      parser.parseCustomTypeWithFallback(dstType))
    return failure();
  result.addTypes(dstType);

  SmallVector<Type> operandTypes;
  operandTypes.push_back(srcType); // src
  operandTypes.push_back(dstType); // dst
  operandTypes.push_back(
      IntegerType::get(parser.getBuilder().getContext(), 32)); // index

  int hasMask = 0, hasOther = 0;
  if (allOperands.size() >= 4) {
    operandTypes.push_back(triton::getI1SameShape(srcType)); // mask
    hasMask = 1;
  }
  if (allOperands.size() >= 5) {
    operandTypes.push_back(triton::getPointeeType(srcType)); // other
    hasOther = 1;
  }

  if (parser.resolveOperands(allOperands, operandTypes, allOperandLoc,
                             result.operands))
    return failure();

  // Deduce operand_segment_sizes from the number of the operands.
  auto operand_segment_sizesAttrName =
      InsertSliceAsyncOp::getOperandSegmentSizesAttrName(result.name);
  result.addAttribute(
      operand_segment_sizesAttrName,
      parser.getBuilder().getDenseI32ArrayAttr({1, 1, 1, hasMask, hasOther}));
  return success();
}

void InsertSliceAsyncOp::print(OpAsmPrinter &printer) {
  printer << " ";
  printer << getOperation()->getOperands();
  // "operand_segment_sizes" can be deduced, so we don't print it.
  printer.printOptionalAttrDict(getOperation()->getAttrs(),
                                {getOperandSegmentSizesAttrName()});
  printer << " : ";
  printer.printStrippedAttrOrType(getSrc().getType());
  printer << " -> ";
  printer.printStrippedAttrOrType(getResult().getType());
}

//===----------------------------------------------------------------------===//
// ASM Interface (i.e.: alias)
//===----------------------------------------------------------------------===//

class TritonGPUOpAsmInterface : public OpAsmDialectInterface {
public:
  using OpAsmDialectInterface::OpAsmDialectInterface;

  AliasResult getAlias(Attribute attr, raw_ostream &os) const override {
    if (auto mmaAttr = attr.dyn_cast<MmaEncodingAttr>()) {
      os << "mma";
      return AliasResult::FinalAlias;
    } else if (auto sharedAttr = attr.dyn_cast<SharedEncodingAttr>()) {
      os << "shared";
      return AliasResult::FinalAlias;
    } else if (auto ldsAttr = attr.dyn_cast<LDSEncodingAttr>()) {
      os << "lds";
      return AliasResult::FinalAlias;
    } else if (auto blockedAttr = attr.dyn_cast<BlockedEncodingAttr>()) {
      os << "blocked";
      return AliasResult::FinalAlias;
    } /* else if (auto sliceAttr = attr.dyn_cast<SliceEncodingAttr>()) {
      os << "slice";
      return AliasResult::FinalAlias;
    } */
    return OpAsmDialectInterface::getAlias(attr, os);
  }
};

struct TritonGPUInferLayoutInterface
    : public triton::DialectInferLayoutInterface {
  using DialectInferLayoutInterface::DialectInferLayoutInterface;

  LogicalResult
  inferReduceOpEncoding(Attribute operandEncoding, unsigned axis,
                        Attribute &resultEncoding) const override {
    resultEncoding = SliceEncodingAttr::get(getDialect()->getContext(), axis,
                                            operandEncoding);
    return success();
  }

  LogicalResult inferTransOpEncoding(Attribute operandEncoding,
                                     Attribute &resultEncoding) const override {
    SharedEncodingAttr sharedEncoding =
        operandEncoding.dyn_cast<SharedEncodingAttr>();
    if (!sharedEncoding)
      return failure();
    SmallVector<unsigned> retOrder(sharedEncoding.getOrder().begin(),
                                   sharedEncoding.getOrder().end());
    std::reverse(retOrder.begin(), retOrder.end());
    resultEncoding = SharedEncodingAttr::get(
        getDialect()->getContext(), sharedEncoding.getVec(),
        sharedEncoding.getPerPhase(), sharedEncoding.getMaxPhase(), retOrder);
    return mlir::success();
  }

  LogicalResult
  inferExpandDimsOpEncoding(Attribute operandEncoding, unsigned axis,
                            Attribute &resultEncoding,
                            Optional<Location> location) const override {
    auto sliceEncoding = operandEncoding.dyn_cast<SliceEncodingAttr>();
    if (!sliceEncoding)
      return emitOptionalError(
          location, "ExpandDimsOp operand encoding must be SliceEncodingAttr");
    if (sliceEncoding.getDim() != axis)
      return emitOptionalError(
          location, "Incompatible slice dimension for ExpandDimsOp operand");
    resultEncoding = sliceEncoding.getParent();
    return success();
  }

  LogicalResult inferDotOpEncoding(Attribute operandEncoding, unsigned opIdx,
                                   Attribute retEncoding,
                                   Optional<Location> location) const override {
    if (auto dotOpEnc = operandEncoding.dyn_cast<DotOperandEncodingAttr>()) {
      if (opIdx != dotOpEnc.getOpIdx())
        return emitOptionalError(location, "Wrong opIdx");
      if (retEncoding != dotOpEnc.getParent())
        return emitOptionalError(location, "Incompatible parent encoding");
    } else
      return emitOptionalError(
          location, "Dot's a/b's encoding should be of DotOperandEncodingAttr");
    return success();
  }
};

//===----------------------------------------------------------------------===//
// Canonicalizer
//===----------------------------------------------------------------------===//

LogicalResult ConvertLayoutOp::canonicalize(ConvertLayoutOp op,
                                            PatternRewriter &rewriter) {
  // we don't handle conversions to DotOperandEncodingAttr
  // this is a heuristics to accommodate fused attention
  auto srcType = op.getOperand().getType().cast<RankedTensorType>();
  auto dstType = op.getType().cast<RankedTensorType>();
  if (dstType.getEncoding().isa<triton::gpu::DotOperandEncodingAttr>() &&
      srcType.getEncoding().isa<triton::gpu::MmaEncodingAttr>())
    return mlir::failure();
  // convert to the same layout -- we can delete
  if (op->getResultTypes() == op->getOperandTypes()) {
    rewriter.replaceOp(op, op->getOperands());
    return mlir::success();
  }
  Operation *arg = op->getOperand(0).getDefiningOp();
  // block argument
  if (!arg)
    return mlir::failure();
  // cvt(view) -> view
  if (auto view = dyn_cast<triton::ViewOp>(arg)) {
    rewriter.replaceOpWithNewOp<triton::ViewOp>(op, op->getResult(0).getType(),
                                                view.getResult());
    return mlir::success();
  }
  // cvt(alloc_tensor(x), type2) -> alloc_tensor(x, type2)
  auto alloc_tensor = dyn_cast<triton::gpu::AllocTensorOp>(arg);
  if (alloc_tensor) {
    if (!isSharedEncoding(op->getResult(0))) {
      return mlir::failure();
    }
    rewriter.replaceOpWithNewOp<triton::gpu::AllocTensorOp>(
        op, op->getResult(0).getType());
    return mlir::success();
  }
  // cvt(insert_slice(x), type2) -> insert_slice(cvt(x, type2))
  auto insert_slice = dyn_cast<triton::gpu::InsertSliceAsyncOp>(arg);
  if (insert_slice) {
    if (!isSharedEncoding(op->getResult(0))) {
      return mlir::failure();
    }
    auto newType = op->getResult(0).getType().cast<RankedTensorType>();
    // Ensure that the new insert_slice op is placed in the same place as the
    // old insert_slice op. Otherwise, the new insert_slice op may be placed
    // after the async_wait op, which is not allowed.
    OpBuilder::InsertionGuard guard(rewriter);
    rewriter.setInsertionPoint(insert_slice);
    auto newArg = rewriter.create<triton::gpu::ConvertLayoutOp>(
        op->getLoc(), newType, insert_slice.getDst());
    rewriter.replaceOpWithNewOp<triton::gpu::InsertSliceAsyncOp>(
        op, newType, insert_slice.getSrc(), newArg.getResult(),
        insert_slice.getIndex(), insert_slice.getMask(),
        insert_slice.getOther(), insert_slice.getCache(),
        insert_slice.getEvict(), insert_slice.getIsVolatile(),
        insert_slice.getAxis());
    return mlir::success();
  }
  // cvt(extract_slice(x), type2) -> extract_slice(cvt(x, type2))
  auto extract_slice = dyn_cast<triton::gpu::ExtractSliceOp>(arg);
  if (extract_slice) {
    if (!isSharedEncoding(op->getResult(0))) {
      return mlir::failure();
    }
    auto origType =
        extract_slice.getSource().getType().cast<RankedTensorType>();
    auto newType = RankedTensorType::get(
        origType.getShape(), origType.getElementType(),
        op->getResult(0).getType().cast<RankedTensorType>().getEncoding());
    auto origResType = op->getResult(0).getType().cast<RankedTensorType>();
    auto resType = RankedTensorType::get(
        origResType.getShape(), origResType.getElementType(),
        extract_slice.getType().cast<RankedTensorType>().getEncoding());
    // Ensure that the new extract_slice op is placed in the same place as the
    // old extract_slice op. Otherwise, the new extract_slice op may be placed
    // after the async_wait op, which is not allowed.
    OpBuilder::InsertionGuard guard(rewriter);
    rewriter.setInsertionPoint(extract_slice);
    auto newArg = rewriter.create<triton::gpu::ConvertLayoutOp>(
        op->getLoc(), newType, extract_slice.getSource());
    rewriter.replaceOpWithNewOp<triton::gpu::ExtractSliceOp>(
        op, resType, newArg.getResult(), extract_slice.offsets(),
        extract_slice.sizes(), extract_slice.strides(),
        extract_slice.static_offsets(), extract_slice.static_sizes(),
        extract_slice.static_strides());
    return mlir::success();
  }

  // cvt(cvt(x, type1), type2) -> cvt(x, type2)
  if (llvm::isa<triton::gpu::ConvertLayoutOp>(arg)) {
    if (arg->getOperand(0).getDefiningOp() &&
        !isSharedEncoding(arg->getOperand(0)) &&
        isSharedEncoding(op.getOperand()) &&
        !isSharedEncoding(op.getResult())) {
      return mlir::failure();
    }
    if (isSharedEncoding(op.getOperand()) && isSharedEncoding(op.getResult())) {
      return mlir::failure();
    }
    auto srcType = op.getOperand().getType().cast<RankedTensorType>();
    auto srcShared =
        srcType.getEncoding().dyn_cast<triton::gpu::SharedEncodingAttr>();
    if (srcShared && srcShared.getVec() > 1)
      return mlir::failure();
    rewriter.replaceOpWithNewOp<triton::gpu::ConvertLayoutOp>(
        op, op->getResultTypes().front(), arg->getOperand(0));
    return mlir::success();
  }
  // cvt(type1, splat(type2, x)) -> splat(type1, x)
  if (auto splat = llvm::dyn_cast<triton::SplatOp>(arg)) {
    rewriter.replaceOpWithNewOp<triton::SplatOp>(op, op->getResultTypes(),
                                                 splat.getSrc());
    return mlir::success();
  }
  // cvt(type1, make_range(type2, x)) -> make_range(type1, x)
  if (auto range = llvm::dyn_cast<triton::MakeRangeOp>(arg)) {
    rewriter.replaceOpWithNewOp<triton::MakeRangeOp>(
        op, op->getResultTypes(), range.getStart(), range.getEnd());
    return mlir::success();
  }
  // cvt(type, constant) -> constant
  if (auto cst = llvm::dyn_cast<arith::ConstantOp>(arg))
    if (auto ret = cst.getValue().dyn_cast<SplatElementsAttr>()) {
      auto newRet = SplatElementsAttr::get(op->getResultTypes().front(),
                                           ret.getSplatValue<Attribute>());
      rewriter.replaceOpWithNewOp<arith::ConstantOp>(op, newRet);
      return mlir::success();
    }
  return mlir::failure();
}

//===----------------------------------------------------------------------===//

/// Build an ExtractSliceOp with mixed static and dynamic entries and custom
/// result type. If the type passed is nullptr, it is inferred.
void ExtractSliceOp::build(OpBuilder &b, OperationState &result,
                           RankedTensorType resultType, Value source,
                           ArrayRef<OpFoldResult> offsets,
                           ArrayRef<OpFoldResult> sizes,
                           ArrayRef<OpFoldResult> strides,
                           ArrayRef<NamedAttribute> attrs) {
  SmallVector<int64_t> staticOffsets, staticSizes, staticStrides;
  SmallVector<Value> dynamicOffsets, dynamicSizes, dynamicStrides;
  dispatchIndexOpFoldResults(offsets, dynamicOffsets, staticOffsets);
  dispatchIndexOpFoldResults(sizes, dynamicSizes, staticSizes);
  dispatchIndexOpFoldResults(strides, dynamicStrides, staticStrides);
  auto sourceRankedTensorType = source.getType().cast<RankedTensorType>();
  build(b, result, resultType, source, dynamicOffsets, dynamicSizes,
        dynamicStrides, b.getDenseI64ArrayAttr(staticOffsets),
        b.getDenseI64ArrayAttr(staticSizes),
        b.getDenseI64ArrayAttr(staticStrides));
  result.addAttributes(attrs);
}

//===----------------------------------------------------------------------===//

void TritonGPUDialect::initialize() {
  addAttributes<
#define GET_ATTRDEF_LIST
#include "triton/Dialect/TritonGPU/IR/TritonGPUAttrDefs.cpp.inc"
      >();
  addOperations<
#define GET_OP_LIST
#include "triton/Dialect/TritonGPU/IR/Ops.cpp.inc"
      >();
  addInterfaces<TritonGPUOpAsmInterface>();
  addInterfaces<TritonGPUInferLayoutInterface>();
}

#define GET_OP_CLASSES
#include "triton/Dialect/TritonGPU/IR/Ops.cpp.inc"

// verify TritonGPU ops
LogicalResult TritonGPUDialect::verifyOperationAttribute(Operation *op,
                                                         NamedAttribute attr) {
  // TODO: fill this.
  return success();
}<|MERGE_RESOLUTION|>--- conflicted
+++ resolved
@@ -55,13 +55,9 @@
   } else if (auto mmaLayout = layout.dyn_cast<MmaEncodingAttr>()) {
     return mmaLayout.getElemsPerThread(shape, eltTy);
   } else if (auto sharedLayout = layout.dyn_cast<SharedEncodingAttr>()) {
-<<<<<<< HEAD
-    return sharedLayout.getElemsPerThread(shape);
+    return sharedLayout.getElemsPerThread(shape, eltTy);
   } else if (auto ldsLayout = layout.dyn_cast<LDSEncodingAttr>()) {
-    return ldsLayout.getElemsPerThread(shape);
-=======
-    return sharedLayout.getElemsPerThread(shape, eltTy);
->>>>>>> 0c1dd98f
+      return ldsLayout.getElemsPerThread(shape, eltTy);
   } else if (auto dotLayout = layout.dyn_cast<DotOperandEncodingAttr>()) {
     return dotLayout.getElemsPerThread(shape, eltTy);
   } else {
@@ -420,17 +416,12 @@
   return 0;
 }
 
-<<<<<<< HEAD
-unsigned LDSEncodingAttr::getElemsPerThread(ArrayRef<int64_t> shape) const {
-  assert(0 && "LDSEncodingAttr::getElemsPerThread not implemented");
+unsigned LDSEncodingAttr::getElemsPerThread(ArrayRef<int64_t> shape,
+                                            Type eltTy) const {
+  llvm_unreachable("Unexpected LDS layout");
   return 0;
 }
 
-unsigned
-DotOperandEncodingAttr::getElemsPerThread(ArrayRef<int64_t> shape) const {
-  if (auto blockedLayout = getParent().dyn_cast<BlockedEncodingAttr>()) {
-    return blockedLayout.getElemsPerThread(shape);
-=======
 unsigned DotOperandEncodingAttr::getElemsPerThread(ArrayRef<int64_t> shape,
                                                    Type eltTy) const {
   if (auto mmaParent = getParent().dyn_cast<MmaEncodingAttr>()) {
@@ -516,7 +507,6 @@
         return visited.size() * 2;
       }
     }
->>>>>>> 0c1dd98f
   }
   llvm_unreachable("unknown mma version");
   return 0;
