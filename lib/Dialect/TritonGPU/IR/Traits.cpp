#include "triton/Dialect/TritonGPU/IR/Traits.h"
#include "triton/Dialect/TritonGPU/IR/Dialect.h"

mlir::LogicalResult
mlir::OpTrait::impl::verifyResultsAreSharedEncoding(Operation *op) {
  if (failed(verifyAtLeastNResults(op, 1)))
    return failure();

  for (auto result : op->getResults())
    if (!triton::gpu::hasSharedEncoding(result))
      return op->emitOpError() << "requires all results to be shared encoding";

  return success();
};

mlir::LogicalResult
<<<<<<< HEAD
mlir::OpTrait::impl::verifyOperandsAreSharedEncoding(Operation *op) {
  for (auto operand : op->getOperands())
    if (!triton::gpu::hasSharedEncoding(operand))
      return op->emitOpError() << "requires all operands to be shared encoding";
=======
mlir::OpTrait::impl::verifyOperandAndResultHaveSameEncoding(Operation *op) {
  if (op->getNumOperands() != 1 || op->getNumResults() != 1) {
    return failure();
  }

  auto operandType = op->getOperand(0).getType().dyn_cast<RankedTensorType>();
  auto resultType = op->getResult(0).getType().dyn_cast<RankedTensorType>();

  if (!operandType || !resultType) {
    return failure();
  }
  auto operandLayout = operandType.getEncoding();
  auto resultLayout = resultType.getEncoding();

  if (auto blockedLayoutSrc =
          dyn_cast<triton::gpu::BlockedEncodingAttr>(operandLayout)) {
    auto blockedLayoutRes =
        dyn_cast<triton::gpu::BlockedEncodingAttr>(resultLayout);
    if (!blockedLayoutRes) {
      return op->emitOpError()
             << "requires operand and result to have same layout";
    }

    if (!triton::gpu::sameBlockedEncodings(blockedLayoutSrc,
                                           blockedLayoutRes)) {
      return op->emitOpError()
             << "requires operand and result to have same layout";
    }
  } else if (auto mfmaLayoutSrc =
                 dyn_cast<triton::gpu::MfmaEncodingAttr>(operandLayout)) {
    auto mfmaLayoutRes = dyn_cast<triton::gpu::MfmaEncodingAttr>(resultLayout);
    if (!mfmaLayoutRes) {
      return op->emitOpError()
             << "requires operand and result to have same layout";
    }
    if (!triton::gpu::sameMfmaEncodings(mfmaLayoutSrc, mfmaLayoutRes)) {
      return op->emitOpError()
             << "requires operand and result to have same layout";
    }
  } else {
    assert(false &&
           "Unexpected Layout in verifyOperandAndResultHaveSmeEncoding");
  }
>>>>>>> bcea3051

  return success();
};<|MERGE_RESOLUTION|>--- conflicted
+++ resolved
@@ -14,12 +14,6 @@
 };
 
 mlir::LogicalResult
-<<<<<<< HEAD
-mlir::OpTrait::impl::verifyOperandsAreSharedEncoding(Operation *op) {
-  for (auto operand : op->getOperands())
-    if (!triton::gpu::hasSharedEncoding(operand))
-      return op->emitOpError() << "requires all operands to be shared encoding";
-=======
 mlir::OpTrait::impl::verifyOperandAndResultHaveSameEncoding(Operation *op) {
   if (op->getNumOperands() != 1 || op->getNumResults() != 1) {
     return failure();
@@ -63,7 +57,6 @@
     assert(false &&
            "Unexpected Layout in verifyOperandAndResultHaveSmeEncoding");
   }
->>>>>>> bcea3051
 
   return success();
 };