/*
 * Copyright (c) 2023, Advanced Micro Devices, Inc. All rights reserved.
 *
 * Permission is hereby granted, free of charge, to any person obtaining
 * a copy of this software and associated documentation files
 * (the "Software"), to deal in the Software without restriction,
 * including without limitation the rights to use, copy, modify, merge,
 * publish, distribute, sublicense, and/or sell copies of the Software,
 * and to permit persons to whom the Software is furnished to do so,
 * subject to the following conditions:
 *
 * The above copyright notice and this permission notice shall be
 * included in all copies or substantial portions of the Software.
 *
 * THE SOFTWARE IS PROVIDED "AS IS", WITHOUT WARRANTY OF ANY KIND,
 * EXPRESS OR IMPLIED, INCLUDING BUT NOT LIMITED TO THE WARRANTIES OF
 * MERCHANTABILITY, FITNESS FOR A PARTICULAR PURPOSE AND NONINFRINGEMENT.
 * IN NO EVENT SHALL THE AUTHORS OR COPYRIGHT HOLDERS BE LIABLE FOR ANY
 * CLAIM, DAMAGES OR OTHER LIABILITY, WHETHER IN AN ACTION OF CONTRACT,
 * TORT OR OTHERWISE, ARISING FROM, OUT OF OR IN CONNECTION WITH THE
 * SOFTWARE OR THE USE OR OTHER DEALINGS IN THE SOFTWARE.
 */
#ifdef USE_ROCM

#include "../DotOpToLLVM.h"
#include "../Utility.h"

#include "mlir/Dialect/LLVMIR/ROCDLDialect.h"

using namespace mlir;
using namespace mlir::triton;

namespace {

using ::mlir::triton::gpu::DotOperandEncodingAttr;
using ::mlir::triton::gpu::MfmaEncodingAttr;
using ::mlir::triton::gpu::SharedEncodingAttr;

enum class MatrixCoreType : uint8_t {
  // D = AB + C
  FP32_FP8_FP8_FP32,
  FP32_FP8_BF8_FP32,
  FP32_BF8_FP8_FP32,
  FP32_BF8_BF8_FP32,
  FP32_FP16_FP16_FP32,
  FP32_BF16_BF16_FP32,
  FP32_BF16_BF16_FP32_1K,
  FP32_FP32_FP32_FP32,
  FP64_FP64_FP64_FP64,
  INT32_INT8_INT8_INT32,
  INT32_INT8_INT8_INT32_3K,
  NOT_APPLICABLE,
};

struct MFMAInstrDescr {
  MatrixCoreType coreType;
  unsigned size;
};

using ValueTable = std::map<std::pair<unsigned, unsigned>, Value>;

struct DotOpMFMAConversionHelper {
  MfmaEncodingAttr mfmaLayout;

  ConversionPatternRewriter &rewriter;
  TritonGPUToLLVMTypeConverter *typeConverter;
  Location loc;
  MLIRContext *ctx{};

  explicit DotOpMFMAConversionHelper(
      MfmaEncodingAttr mfmaLayout, ConversionPatternRewriter &rewriter,
      TritonGPUToLLVMTypeConverter *typeConverter, Location loc)
      : mfmaLayout(mfmaLayout), rewriter(rewriter),
        typeConverter(typeConverter), loc(loc), ctx(mfmaLayout.getContext()) {}

  Value getThreadId() const {
    auto llvmIndexTy = typeConverter->getIndexType();
    auto tid = rewriter.create<::mlir::gpu::ThreadIdOp>(
        loc, rewriter.getIndexType(), ::mlir::gpu::Dimension::x);
    return rewriter.create<arith::TruncIOp>(loc, i32_ty, tid);
  }

  Value generateMFMAOp(MFMAInstrDescr mfmaDescr, Value valA, Value valB,
                       Value valC) const {
    auto resType = valC.getType();
    Value zeroFlag = i32_val(0);
    switch (mfmaDescr.coreType) {
    case MatrixCoreType::FP32_FP8_FP8_FP32:
      if (mfmaDescr.size == 16) {
        return rewriter.create<ROCDL::mfma_f32_16x16x32_fp8_fp8>(
            loc, TypeRange{resType},
            ValueRange{valA, valB, valC, zeroFlag, zeroFlag, zeroFlag});
      } else {
        return rewriter.create<ROCDL::mfma_f32_32x32x16_fp8_fp8>(
            loc, TypeRange{resType},
            ValueRange{valA, valB, valC, zeroFlag, zeroFlag, zeroFlag});
      }
    case MatrixCoreType::FP32_FP8_BF8_FP32:
      if (mfmaDescr.size == 16) {
        return rewriter.create<ROCDL::mfma_f32_16x16x32_fp8_bf8>(
            loc, TypeRange{resType},
            ValueRange{valA, valB, valC, zeroFlag, zeroFlag, zeroFlag});
      } else {
        return rewriter.create<ROCDL::mfma_f32_32x32x16_fp8_bf8>(
            loc, TypeRange{resType},
            ValueRange{valA, valB, valC, zeroFlag, zeroFlag, zeroFlag});
      }
    case MatrixCoreType::FP32_BF8_FP8_FP32:
      if (mfmaDescr.size == 16) {
        return rewriter.create<ROCDL::mfma_f32_16x16x32_bf8_fp8>(
            loc, TypeRange{resType},
            ValueRange{valA, valB, valC, zeroFlag, zeroFlag, zeroFlag});
      } else {
        return rewriter.create<ROCDL::mfma_f32_32x32x16_bf8_fp8>(
            loc, TypeRange{resType},
            ValueRange{valA, valB, valC, zeroFlag, zeroFlag, zeroFlag});
      }
    case MatrixCoreType::FP32_BF8_BF8_FP32:
      if (mfmaDescr.size == 16) {
        return rewriter.create<ROCDL::mfma_f32_16x16x32_bf8_bf8>(
            loc, TypeRange{resType},
            ValueRange{valA, valB, valC, zeroFlag, zeroFlag, zeroFlag});
      } else {
        return rewriter.create<ROCDL::mfma_f32_32x32x16_bf8_bf8>(
            loc, TypeRange{resType},
            ValueRange{valA, valB, valC, zeroFlag, zeroFlag, zeroFlag});
      }
    case MatrixCoreType::FP32_FP16_FP16_FP32:
      if (mfmaDescr.size == 16) {
        return rewriter.create<ROCDL::mfma_f32_16x16x16f16>(
            loc, TypeRange{resType},
            ValueRange{valA, valB, valC, zeroFlag, zeroFlag, zeroFlag});
      } else {
        return rewriter.create<ROCDL::mfma_f32_32x32x8f16>(
            loc, TypeRange{resType},
            ValueRange{valA, valB, valC, zeroFlag, zeroFlag, zeroFlag});
      }
    case MatrixCoreType::FP32_BF16_BF16_FP32:
      if (mfmaDescr.size == 16) {
        return rewriter.create<ROCDL::mfma_f32_16x16x8bf16>(
            loc, TypeRange{resType},
            ValueRange{valA, valB, valC, zeroFlag, zeroFlag, zeroFlag});
      } else {
        return rewriter.create<ROCDL::mfma_f32_32x32x4bf16>(
            loc, TypeRange{resType},
            ValueRange{valA, valB, valC, zeroFlag, zeroFlag, zeroFlag});
      }
    case MatrixCoreType::FP32_BF16_BF16_FP32_1K:
      if (mfmaDescr.size == 16) {
        return rewriter.create<ROCDL::mfma_f32_16x16x16bf16_1k>(
            loc, TypeRange{resType},
            ValueRange{valA, valB, valC, zeroFlag, zeroFlag, zeroFlag});
      } else {
        assert(mfmaDescr.size == 32);
        return rewriter.create<ROCDL::mfma_f32_32x32x8bf16_1k>(
            loc, TypeRange{resType},
            ValueRange{valA, valB, valC, zeroFlag, zeroFlag, zeroFlag});
      }
    case MatrixCoreType::FP32_FP32_FP32_FP32:
      if (mfmaDescr.size == 16) {
        return rewriter.create<ROCDL::mfma_f32_16x16x4f32>(
            loc, TypeRange{resType},
            ValueRange{valA, valB, valC, zeroFlag, zeroFlag, zeroFlag});
      } else {
        assert(mfmaDescr.size == 32);
        return rewriter.create<ROCDL::mfma_f32_32x32x2f32>(
            loc, TypeRange{resType},
            ValueRange{valA, valB, valC, zeroFlag, zeroFlag, zeroFlag});
      }
    case MatrixCoreType::INT32_INT8_INT8_INT32:
      if (mfmaDescr.size == 16) {
        return rewriter.create<ROCDL::mfma_i32_16x16x16i8>(
            loc, TypeRange{resType},
            ValueRange{valA, valB, valC, zeroFlag, zeroFlag, zeroFlag});
      } else {
        return rewriter.create<ROCDL::mfma_i32_32x32x8i8>(
            loc, TypeRange{resType},
            ValueRange{valA, valB, valC, zeroFlag, zeroFlag, zeroFlag});
      }
    case MatrixCoreType::INT32_INT8_INT8_INT32_3K:
      if (mfmaDescr.size == 16) {
        return rewriter.create<ROCDL::mfma_i32_16x16x32_i8>(
            loc, TypeRange{resType},
            ValueRange{valA, valB, valC, zeroFlag, zeroFlag, zeroFlag});
      } else {
        return rewriter.create<ROCDL::mfma_i32_32x32x16_i8>(
            loc, TypeRange{resType},
            ValueRange{valA, valB, valC, zeroFlag, zeroFlag, zeroFlag});
      }
    case MatrixCoreType::FP64_FP64_FP64_FP64:
      assert(mfmaDescr.size == 16);
      return rewriter.create<ROCDL::mfma_f64_16x16x4f64>(
          loc, TypeRange{resType},
          ValueRange{valA, valB, valC, zeroFlag, zeroFlag, zeroFlag});
    default:
      llvm::report_fatal_error("MFMA data type not supported");
    }
  }

  // TODO unify this function with Utility.cpp:supportMFMATypes
  static MatrixCoreType getMatrixCoreTypeFromDot(DotOp op) {
    auto aOperandTy = op.getA().getType();
    auto aTensorTy = aOperandTy.cast<RankedTensorType>();
    auto aElemTy = aTensorTy.getElementType();
    auto bOperandTy = op.getB().getType();
    auto bTensorTy = bOperandTy.cast<RankedTensorType>();
    auto bElemTy = bTensorTy.getElementType();

    auto dotOpEncoding = aTensorTy.getEncoding().cast<DotOperandEncodingAttr>();
    auto mfmaEncoding = dotOpEncoding.getParent().cast<MfmaEncodingAttr>();
    if (aElemTy.isFloat8E4M3FNUZ() && bElemTy.isFloat8E4M3FNUZ())
      return MatrixCoreType::FP32_FP8_FP8_FP32;
    if (aElemTy.isFloat8E4M3FNUZ() && bElemTy.isFloat8E5M2FNUZ())
      return MatrixCoreType::FP32_FP8_BF8_FP32;
    if (aElemTy.isFloat8E5M2FNUZ() && bElemTy.isFloat8E4M3FNUZ())
      return MatrixCoreType::FP32_BF8_FP8_FP32;
    if (aElemTy.isFloat8E5M2FNUZ() && bElemTy.isFloat8E5M2FNUZ())
      return MatrixCoreType::FP32_BF8_BF8_FP32;
    if (aElemTy.isF16())
      return MatrixCoreType::FP32_FP16_FP16_FP32;
    if (aElemTy.isF32())
      return MatrixCoreType::FP32_FP32_FP32_FP32;
    if (aElemTy.isBF16()) {
      auto nonKDim = mfmaEncoding.getNonKDim();
      auto kWidth = dotOpEncoding.getKWidth();
      if ((nonKDim == 32 && kWidth == 4) || (nonKDim == 16 && kWidth == 4)) {
        return MatrixCoreType::FP32_BF16_BF16_FP32_1K;
      } else {
        assert((nonKDim == 32 && kWidth == 2) ||
               (nonKDim == 16 && kWidth == 2));
        return MatrixCoreType::FP32_BF16_BF16_FP32;
      }
    }
<<<<<<< HEAD
    if (aElemTy.isInteger(8)) {
      auto nonKDim = mfmaEncoding.getNonKDim();
      auto kWidth = dotOpEncoding.getKWidth();
      if ((nonKDim == 32 && kWidth == 8) || (nonKDim == 16 && kWidth == 16)) {
        return MatrixCoreType::INT32_INT8_INT8_INT32_3K;
      }
      else {
        return MatrixCoreType::INT32_INT8_INT8_INT32;
      }
    }
=======
    if (aElemTy.isInteger(8))
      return MatrixCoreType::INT32_INT8_INT8_INT32;
>>>>>>> 64102d42
    if (aElemTy.isF64())
      return MatrixCoreType::FP64_FP64_FP64_FP64;
    return MatrixCoreType::NOT_APPLICABLE;
  }

  static MFMAInstrDescr getMatrixInstrDescr(DotOp op) {
    MFMAInstrDescr descr;
    auto tensorTy = op.getD().getType().cast<RankedTensorType>();
    auto encoding = tensorTy.getEncoding().cast<MfmaEncodingAttr>();
    descr.coreType = getMatrixCoreTypeFromDot(op);
    descr.size = encoding.getNonKDim();
    return descr;
  }

  // Conduct the Dot conversion.
  LogicalResult convertDot(DotOp op, DotOpAdaptor adaptor) const {
    auto warpsPerCTA = mfmaLayout.getWarpsPerCTA();
    auto nonKDim = mfmaLayout.getNonKDim();
    assert(nonKDim == 32 || nonKDim == 16);
    auto mfmaInstrDescr = getMatrixInstrDescr(op);

    Value a = op.getA();
    Value b = op.getB();
    Value d = op.getD();
    auto aTensorTy = a.getType().cast<RankedTensorType>();
    auto bTensorTy = b.getType().cast<RankedTensorType>();
    auto dTensorTy = d.getType().cast<RankedTensorType>();
    auto elemTy = aTensorTy.getElementType();

    auto aEncoding = aTensorTy.getEncoding().cast<DotOperandEncodingAttr>();
    auto bEncoding = bTensorTy.getEncoding().cast<DotOperandEncodingAttr>();

    auto repA = aEncoding.getMFMARep(aTensorTy.getShape(), elemTy);
    auto repB = bEncoding.getMFMARep(bTensorTy.getShape(), elemTy);

    assert(repA[1] == repB[0]);

    Value loadedA = adaptor.getA();
    Value loadedB = adaptor.getB();
    Value loadedC = adaptor.getC();

    auto numRepM = repA[0];
    auto numRepN = repB[1];
    auto numRepK = repA[1];

    ValueTable ha = getValuesFromDotOperandLayoutStruct(
        loadedA, numRepM, numRepK, aTensorTy.getElementType());
    ValueTable hb = getValuesFromDotOperandLayoutStruct(
        loadedB, numRepN, numRepK, aTensorTy.getElementType());
    auto dstElemTy = dTensorTy.getElementType();
    auto fc =
        typeConverter->unpackLLElements(loc, loadedC, rewriter, dstElemTy);

    unsigned warpSize = triton::gpu::getWarpSize(mfmaLayout);
    // compute number of output elements that each thread holds for one MFMA
    // instruction
    auto elemsPerVec = nonKDim * nonKDim / warpSize;

    auto vecTy = vec_ty(dstElemTy, elemsPerVec);
    for (int m = 0; m < numRepM; ++m) {
      for (int n = 0; n < numRepN; ++n) {
        Value acc = undef(vecTy);
        for (unsigned v = 0; v < elemsPerVec; ++v) {
          acc = insert_element(
              vecTy, acc, fc[m * numRepN * elemsPerVec + n * elemsPerVec + v],
              i32_val(v));
        }

        for (size_t k = 0; k < numRepK; k++) {
          acc =
              mfmaLayout.getIsTransposed()
                  ? generateMFMAOp(mfmaInstrDescr, hb[{n, k}], ha[{m, k}], acc)
                  : generateMFMAOp(mfmaInstrDescr, ha[{m, k}], hb[{n, k}], acc);
        }
        for (unsigned v = 0; v < elemsPerVec; ++v) {
          fc[m * numRepN * elemsPerVec + n * elemsPerVec + v] =
              extract_element(dstElemTy, acc, i32_val(v));
        }
      }
    }

    // replace with new packed result
    Type structTy = LLVM::LLVMStructType::getLiteral(
        ctx, SmallVector<Type>(fc.size(), dstElemTy));
    Value res = typeConverter->packLLElements(loc, fc, rewriter, structTy);
    rewriter.replaceOp(op, res);

    return success();
  }

  ValueTable getValuesFromDotOperandLayoutStruct(Value value, int n0, int n1,
                                                 Type type) const {
    auto elems = typeConverter->unpackLLElements(loc, value, rewriter, type);
    ValueTable vals;
    for (int i = 0; i < n0; i++) {
      for (int j = 0; j < n1; j++) {
        vals[{i, j}] = elems[n1 * i + j];
      }
    }
    return vals;
  }
};

} // namespace

LogicalResult convertMFMA(triton::DotOp op, triton::DotOp::Adaptor adaptor,
                          TritonGPUToLLVMTypeConverter *typeConverter,
                          ConversionPatternRewriter &rewriter) {
  auto rankedTType = [](Value tensor) {
    return tensor.getType().cast<RankedTensorType>();
  };

  assert(rankedTType(op.getA()).getEncoding().isa<DotOperandEncodingAttr>() &&
         rankedTType(op.getB()).getEncoding().isa<DotOperandEncodingAttr>() &&
         "Both $a and %b should be DotOperand layout.");

  auto cTensorTy = rankedTType(op.getC());
  auto dTensorTy = rankedTType(op.getD());
  assert(cTensorTy.getEncoding().isa<MfmaEncodingAttr>() &&
         "Currently, we only support $c with a mfma layout.");

  assert(cTensorTy.getShape()[0] == dTensorTy.getShape()[0] &&
         cTensorTy.getShape()[1] == dTensorTy.getShape()[1] &&
         "DotOp's $c operand should pass the same number of values as $d");

  auto loc = op.getLoc();
  auto mfmaLayout = op.getResult()
                        .getType()
                        .cast<RankedTensorType>()
                        .getEncoding()
                        .cast<MfmaEncodingAttr>();

  DotOpMFMAConversionHelper helper(mfmaLayout, rewriter, typeConverter, loc);

  return helper.convertDot(op, adaptor);
}

#endif // ifdef USE_ROCM<|MERGE_RESOLUTION|>--- conflicted
+++ resolved
@@ -231,7 +231,6 @@
         return MatrixCoreType::FP32_BF16_BF16_FP32;
       }
     }
-<<<<<<< HEAD
     if (aElemTy.isInteger(8)) {
       auto nonKDim = mfmaEncoding.getNonKDim();
       auto kWidth = dotOpEncoding.getKWidth();
@@ -242,10 +241,6 @@
         return MatrixCoreType::INT32_INT8_INT8_INT32;
       }
     }
-=======
-    if (aElemTy.isInteger(8))
-      return MatrixCoreType::INT32_INT8_INT8_INT32;
->>>>>>> 64102d42
     if (aElemTy.isF64())
       return MatrixCoreType::FP64_FP64_FP64_FP64;
     return MatrixCoreType::NOT_APPLICABLE;
