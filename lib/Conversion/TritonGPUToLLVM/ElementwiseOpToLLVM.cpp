#include "ElementwiseOpToLLVM.h"

using namespace mlir;
using namespace mlir::triton;
using ::mlir::triton::gpu::getTotalElemsPerThread;

typedef std::function<SmallVector<Value>(Location, ConversionPatternRewriter &,
                                         const SmallVector<Value> &)>
    ConverterT;

/* ----- FP8E5M2 ------ */
// This data-type is the standard FP8E5M2 format
#ifdef USE_ROCM
static SmallVector<Value>
Fp16_to_Fp8E5M2(Location loc, ConversionPatternRewriter &rewriter,
                   const SmallVector<Value> &v) {
  auto fp16x2VecTy = vec_ty(f16_ty, 2);
  Value fp16x2Vec0 = undef(fp16x2VecTy);
  Value fp16x2Vec1 = undef(fp16x2VecTy);
  fp16x2Vec0 = insert_element(fp16x2VecTy, fp16x2Vec0, v[0], i32_val(0));
  fp16x2Vec0 = insert_element(fp16x2VecTy, fp16x2Vec0, v[1], i32_val(1));
  fp16x2Vec1 = insert_element(fp16x2VecTy, fp16x2Vec1, v[2], i32_val(0));
  fp16x2Vec1 = insert_element(fp16x2VecTy, fp16x2Vec1, v[3], i32_val(1));

  Value a0 = bitcast(fp16x2Vec0, i32_ty);
  Value a1 = bitcast(fp16x2Vec1, i32_ty);
  
  auto fp8x4VecTy = vec_ty(i8_ty, 4);
  a0 = bitcast(a0, fp8x4VecTy); 
  a1 = bitcast(a1, fp8x4VecTy); 

  return {extract_element(i8_ty, a0, i32_val(1)),
	  extract_element(i8_ty, a0, i32_val(3)),
	  extract_element(i8_ty, a1, i32_val(1)),
	  extract_element(i8_ty, a1, i32_val(3))
	  };
}
#else
static const std::string Fp16_to_Fp8E5M2(bool hasNativeFP) {
  std::string ret;
  if (!hasNativeFP) {
    ret = "{                            \n"
          ".reg .b32 a<2>;              \n"
          "and.b32 a0, $1, 0xfffefffe;  \n"   // a0 &= 0xfffefffe
          "and.b32 a1, $2, 0xfffefffe;  \n"   // (strip lowest bit)
          "add.u32 a0, a0, 0x00800080;  \n"   // a0 += 0x00800080
          "add.u32 a1, a1, 0x00800080;  \n"   // (round to nearest)
          "prmt.b32 $0, a0, a1, 0x7531; \n\t" // output = a1a0
          "}";
  } else {
    ret = "cvt.rn.satfinite.e5m2x2.f16x2 $0, $1; \n\t";
  }
  return ret;
}
#endif

// ROCM utility functions for data type conversion
#ifdef USE_ROCM
// convert fp16 to fp32
static Value cvtFp16ToFp32(Location loc,
                           ConversionPatternRewriter &rewriter,
                           const Value &v) {
  GCNBuilder builder;
  auto &cvt = *builder.create("v_cvt_f32_f16");
  auto res = builder.newOperand("=v");
  auto operand = builder.newOperand(v, "v");
  cvt(res, operand);
  return builder.launch(rewriter, loc, f32_ty, false);
}

// convert fp32 to f16
static Value cvtFp32ToFp16(Location loc,
                           ConversionPatternRewriter &rewriter,
                           const Value &v) {
  GCNBuilder builder;
  auto &cvt = *builder.create("v_cvt_f16_f32");
  auto res = builder.newOperand("=v");
  auto operand = builder.newOperand(v, "v");
  cvt(res, operand);
  return builder.launch(rewriter, loc, f16_ty, false);
}

// convert fp8 to fp32
static SmallVector<Value> cvtFp8ToFp32(
  Location loc, ConversionPatternRewriter &rewriter, 
  Value v0, Value v1, const std::string& fp8_format) {
  assert(fp8_format == "fp8" or fp8_format == "bf8");
  std::string ins_str = "v_cvt_pk_f32_" + fp8_format;

  auto fp8x4VecTy = vec_ty(i8_ty, 4);
  Value fp8x4Vec = undef(fp8x4VecTy);
  fp8x4Vec = insert_element(fp8x4VecTy, fp8x4Vec, v0, i32_val(0));
  fp8x4Vec = insert_element(fp8x4VecTy, fp8x4Vec, v1, i32_val(1));
  auto i32v = bitcast(fp8x4Vec, i32_ty);

  GCNBuilder builder1;
  auto &cvt = *builder1.create(ins_str);
  auto res = builder1.newOperand("=v");
  auto operand = builder1.newOperand(i32v, "v");
  cvt(res, operand);
  auto i64v = builder1.launch(rewriter, loc, i64_ty, false);
  auto fp32x2VecTy = vec_ty(f32_ty, 2);
  auto fp32x2Vec = bitcast(i64v, fp32x2VecTy);

  SmallVector<Value> ret(2);
  ret[0] = extract_element(f32_ty, fp32x2Vec, i32_val(0));
  ret[1] = extract_element(f32_ty, fp32x2Vec, i32_val(1));

  return ret;
}

// convert fp32 to fp8
static SmallVector<Value> cvtFp32ToFp8(
  Location loc, ConversionPatternRewriter &rewriter, 
  Value v0, Value v1, const std::string& fp8_format) {
  assert(fp8_format == "fp8" or fp8_format == "bf8");
  std::string ins_str = "v_cvt_pk_" + fp8_format + "_f32";

  GCNBuilder builder;
  auto &cvt = *builder.create(ins_str);
  auto res = builder.newOperand("=v");
  auto operand0 = builder.newOperand(v0, "v");
  auto operand1 = builder.newOperand(v1, "v");
  cvt(res, operand0, operand1);
  auto fp8x4Vec = builder.launch(rewriter, loc, i32_ty, false);

  auto fp8x4VecTy = vec_ty(i8_ty, 4);
  auto a1 = bitcast(fp8x4Vec, fp8x4VecTy);

  SmallVector<Value> ret(2);
  ret[0] = extract_element(i8_ty, a1, i32_val(0));
  ret[1] = extract_element(i8_ty, a1, i32_val(1));

  return ret;
}

// convert fp16 to fp8 for MI300 format
static SmallVector<Value> convert_val_Fp16_to_Fp8(
  Location loc, ConversionPatternRewriter &rewriter, 
  Value v0, Value v1, const std::string& fp8_format) {
  assert(fp8_format == "fp8" or fp8_format == "bf8");
  std::string ins_str = "v_cvt_pk_" + fp8_format + "_f32";

  // Convert fp16 to fp32
  auto f32_0 = cvtFp16ToFp32(loc, rewriter, v0);
  auto f32_1 = cvtFp16ToFp32(loc, rewriter, v1);

  // Convert fp32 to fp8
  return cvtFp32ToFp8(loc, rewriter, f32_0, f32_1, fp8_format);
}

// convert fp8 to fp16 for mi300 formats
static SmallVector<Value> convert_val_Fp8_to_Fp16(
  Location loc, ConversionPatternRewriter &rewriter, 
  Value v0, Value v1, const std::string& fp8_format) {

  // Convert fp8 to fp32
  SmallVector<Value> ret = cvtFp8ToFp32(loc, rewriter, v0, v1, fp8_format);

  // Convert fp32 to fp16
  ret[0] = cvtFp32ToFp16(loc, rewriter, ret[0]);
  ret[1] = cvtFp32ToFp16(loc, rewriter, ret[1]);

  return ret;
}
#endif

#ifdef USE_ROCM
static SmallVector<Value> Fp32_to_Fp8E5M2FNUZ(
  Location loc, ConversionPatternRewriter &rewriter, 
  const SmallVector<Value>& v) {
  assert (v.size() == 2);
  return cvtFp32ToFp8(loc, rewriter, v[0], v[1], "bf8");
}

static SmallVector<Value> Fp32_to_Fp8E4M3FNUZ(
  Location loc, ConversionPatternRewriter &rewriter, 
  const SmallVector<Value>& v) {
  assert (v.size() == 2);
  return cvtFp32ToFp8(loc, rewriter, v[0], v[1], "fp8");
}

static SmallVector<Value> Fp8E5M2FNUZ_to_Fp32(
  Location loc, ConversionPatternRewriter &rewriter, 
  const SmallVector<Value>& v) {
  assert (v.size() == 2);
  return cvtFp8ToFp32(loc, rewriter, v[0], v[1], "bf8");
}

static SmallVector<Value> Fp8E4M3FNUZ_to_Fp32(
  Location loc, ConversionPatternRewriter &rewriter, 
  const SmallVector<Value>& v) {
  assert (v.size() == 2);
  return cvtFp8ToFp32(loc, rewriter, v[0], v[1], "fp8");
}
#endif

#ifdef USE_ROCM
// Depend on whether we focus more on performance, we may skip
// the processing of submornal values
static Value Fp16_to_Fp8E5M2FNUZ_oneValue(
  Location loc, ConversionPatternRewriter &rewriter, Value v) {
  auto vi16 = bitcast(v, i16_ty);
  auto e = and_(i16_ty, vi16, int_val(16, 0x7C00));
  auto sign = and_(i16_ty, vi16, int_val(16, 0x8000));

  // normal value
  auto a = and_(i16_ty, vi16, int_val(16, 0x7FFFF));
  auto a1 = add(i16_ty, a, int_val(16, 0x0400));
  auto o1 = or_(i16_ty, a1, sign);

  // subnormal value, e is 0
  auto m = and_(i16_ty, vi16, int_val(16, 0x03FF));
  auto m2 = shl(m, int_val(16, 1));
  auto o2 = or_(i16_ty, sign, or_(i16_ty, int_val(16, 1), m2));

  auto e_is_zero = icmp_eq(e, int_val(16, 0));
  auto e_is_all1 = icmp_eq(e, int_val(16, 0x7C00));

  auto ot = select(e_is_zero, o2, o1);
  auto o = select(e_is_all1, vi16, ot);
  auto fp8x2VecTy = vec_ty(i8_ty, 2);
  auto res = bitcast(o, fp8x2VecTy); 

  return extract_element(i8_ty, res, i32_val(1));
}

static SmallVector<Value>
Fp16_to_Fp8E5M2FNUZ_SW(Location loc, ConversionPatternRewriter &rewriter,
                   const SmallVector<Value> &v) {
  SmallVector<Value> result(2);
  result[0] = Fp16_to_Fp8E5M2FNUZ_oneValue(loc, rewriter, v[0]);
  result[1] = Fp16_to_Fp8E5M2FNUZ_oneValue(loc, rewriter, v[1]);
  return result;
}

static SmallVector<Value> Fp16_to_Fp8E5M2FNUZ_HW(
  Location loc, ConversionPatternRewriter &rewriter, 
  const SmallVector<Value>& v) {
  return convert_val_Fp16_to_Fp8(loc, rewriter, v[0], v[1], "bf8");
}

ConverterT Fp16_to_Fp8E5M2FNUZ(int computeCapability) {
  return computeCapability >= 300 ? Fp16_to_Fp8E5M2FNUZ_HW : Fp16_to_Fp8E5M2FNUZ_SW;
}
#endif

#ifdef USE_ROCM
static SmallVector<Value>
Fp8E5M2_to_Fp16(Location loc, ConversionPatternRewriter &rewriter,
                   const SmallVector<Value> &v) {
  auto fp8x4VecTy = vec_ty(i8_ty, 4);
  Value a0 = undef(fp8x4VecTy);
  a0 = insert_element(fp8x4VecTy, a0, int_val(8,0), i32_val(0));
  a0 = insert_element(fp8x4VecTy, a0, v[0], i32_val(1));
  a0 = insert_element(fp8x4VecTy, a0, int_val(8,0), i32_val(2));
  a0 = insert_element(fp8x4VecTy, a0, v[1], i32_val(3));
  a0 = bitcast(a0, i32_ty);
  Value a1 = undef(fp8x4VecTy);
  a1 = insert_element(fp8x4VecTy, a1, int_val(8,0), i32_val(0));
  a1 = insert_element(fp8x4VecTy, a1, v[2], i32_val(1));
  a1 = insert_element(fp8x4VecTy, a1, int_val(8,0), i32_val(2));
  a1 = insert_element(fp8x4VecTy, a1, v[3], i32_val(3));
  a1 = bitcast(a1, i32_ty);

  auto fp16x2VecTy = vec_ty(f16_ty, 2);
  auto fp16x2Vec0 = bitcast(a0, fp16x2VecTy);
  auto fp16x2Vec1 = bitcast(a1, fp16x2VecTy);

  return { extract_element(f16_ty, fp16x2Vec0, i32_val(0)),
	   extract_element(f16_ty, fp16x2Vec0, i32_val(1)),
	   extract_element(f16_ty, fp16x2Vec1, i32_val(0)),
	   extract_element(f16_ty, fp16x2Vec1, i32_val(1))
	 };
}
#else
static const std::string Fp8E5M2_to_Fp16(bool hasNativeFP) {
  std::string ret;
  if (!hasNativeFP) {
    ret = "{                           \n"
          "prmt.b32 $0, 0, $2, 0x5140; \n\t"
          "prmt.b32 $1, 0, $2, 0x7362; \n\t"
          "}";
  } else {
    ret = "cvt.rn.f16x2.e5m2x2 $0, $1; \n\t";
  }
  return ret;
}
#endif

#ifdef USE_ROCM
static Value Fp8E5M2FNUZ_to_Fp16_oneValue(
  Location loc, ConversionPatternRewriter &rewriter, Value v) {
  auto fp8x2VecTy = vec_ty(i8_ty, 2);
  Value a = undef(fp8x2VecTy);
  a = insert_element(fp8x2VecTy, a, int_val(8, 0), i32_val(0));
  a = insert_element(fp8x2VecTy, a, v, i32_val(1));
  a = bitcast(a, i16_ty);

  auto e = and_(i16_ty, a, int_val(16, 0x7C00));
  auto m = and_(i16_ty, a, int_val(16, 0x0300));
  auto sign = and_(i16_ty, a, int_val(16, 0x8000));

  // check whether all exponents are zeros
  auto e_is_zero = icmp_eq(e, int_val(16, 0x0));

  // case 1, e is zero, need to move m right by 1 bit
  auto m1 = lshr(i16_ty, m, int_val(16, 1));
  auto o0 = or_(i16_ty, sign, m1);

  // case 2, e is nonzero, sub exponent by 1
  auto e1 = sub(i16_ty, e, int_val(16, 0x0400));

  auto e_is_one = icmp_eq(e, int_val(16, 0x0400));
  auto m2 = add(i16_ty, m1, int_val(16, 0x0200));

  auto o1 = or_(i16_ty, sign, or_(i16_ty, m, e1));
  auto o2 = or_(i16_ty, sign, m2);

  auto o12 = select(e_is_one, o2, o1);
  auto o = select(e_is_zero, o0, o12);

  return bitcast(o, f16_ty);
}

static SmallVector<Value>
Fp8E5M2FNUZ_to_Fp16_SW(Location loc, ConversionPatternRewriter &rewriter,
                   const SmallVector<Value> &v) {
  SmallVector<Value> res(2);
  res[0] = Fp8E5M2FNUZ_to_Fp16_oneValue(loc, rewriter, v[0]);
  res[1] = Fp8E5M2FNUZ_to_Fp16_oneValue(loc, rewriter, v[1]);
  return res;
}

static SmallVector<Value>
Fp8E5M2FNUZ_to_Fp16_HW(Location loc, ConversionPatternRewriter &rewriter,
                   const SmallVector<Value> &v) {
  return convert_val_Fp8_to_Fp16(loc, rewriter, v[0], v[1], "bf8");
}

ConverterT Fp8E5M2FNUZ_to_Fp16(int computeCapability) {
  return (computeCapability >= 300) ? Fp8E5M2FNUZ_to_Fp16_HW : Fp8E5M2FNUZ_to_Fp16_SW;
}
#endif

#ifdef USE_ROCM
static SmallVector<Value>
Fp8E5M2_to_Bf16(Location loc, ConversionPatternRewriter &rewriter,
                   const SmallVector<Value> &v) {
  auto fp8x4VecTy = vec_ty(i8_ty, 4);
  Value a0 = undef(fp8x4VecTy);
  a0 = insert_element(fp8x4VecTy, a0, int_val(8,0), i32_val(0));
  a0 = insert_element(fp8x4VecTy, a0, v[0], i32_val(1));
  a0 = insert_element(fp8x4VecTy, a0, int_val(8,0), i32_val(2));
  a0 = insert_element(fp8x4VecTy, a0, v[1], i32_val(3));
  a0 = bitcast(a0, i32_ty);

  Value a1 = undef(fp8x4VecTy);
  a1 = insert_element(fp8x4VecTy, a1, int_val(8,0), i32_val(0));
  a1 = insert_element(fp8x4VecTy, a1, v[2], i32_val(1));
  a1 = insert_element(fp8x4VecTy, a1, int_val(8,0), i32_val(2));
  a1 = insert_element(fp8x4VecTy, a1, v[3], i32_val(3));
  a1 = bitcast(a1, i32_ty);

  Value b0 = and_(i32_ty, a0, i32_val(0x7fff7fff));
  Value b1 = and_(i32_ty, a1, i32_val(0x7fff7fff));
  b0 = lshr(i32_ty, b0, i32_val(3));
  b1 = lshr(i32_ty, b1, i32_val(3));

  b0 = add(i32_ty, b0, i32_val(0x38003800));
  b1 = add(i32_ty, b1, i32_val(0x38003800));
  Value sign0 = and_(i32_ty, a0, i32_val(0x80008000));
  Value sign1 = and_(i32_ty, a1, i32_val(0x80008000));


  auto bf16x2VecTy = vec_ty(i16_ty, 2);
  Value bf16x2Vec0 = or_(i32_ty, sign0, b0);
  Value bf16x2Vec1 = or_(i32_ty, sign1, b1);
  bf16x2Vec0 = bitcast(bf16x2Vec0, bf16x2VecTy);
  bf16x2Vec1 = bitcast(bf16x2Vec1, bf16x2VecTy);

  return { extract_element(i16_ty, bf16x2Vec0, i32_val(0)),
	   extract_element(i16_ty, bf16x2Vec0, i32_val(1)),
	   extract_element(i16_ty, bf16x2Vec1, i32_val(0)),
	   extract_element(i16_ty, bf16x2Vec1, i32_val(1))
	 };
}
#else
static const std::string Fp8E5M2_to_Bf16(bool hasNativeFP) {
  std::string ret;
  if (!hasNativeFP) {
    ret = "{                                        \n"
          ".reg .b32 a<2>, b<2>, c<4>, d<4>, e112;  \n" // if input = 0xf1f2f3f4
          "mov.u32 e112, 0x77800000;                \n"
          "prmt.b32 a0, 0, $2, 0x5140;              \n" // a0 = 0xf300f400
          "prmt.b32 a1, 0, $2, 0x7362;              \n" // a1 = 0xf100f200
          "lop3.b32 b0, a0, 0x7fff7fff, 0, 0xc0;    \n" // b0 = a0 & 0x7fff7fff
          "lop3.b32 b1, a1, 0x7fff7fff, 0, 0xc0;    \n" // (strip sign)
          "shr.b32  b0, b0, 3;                      \n" // b0 >>= 3
          "shr.b32  b1, b1, 3;                      \n" // shift into bf16
                                                        // position
          "and.b32 c0, b0, 0xFFFF0000;              \n" // c0 = f3
          "shl.b32 c1, b0, 16;                      \n" // c1 = f4
          "and.b32 c2, b1, 0xFFFF0000;              \n" // c2 = f1
          "shl.b32 c3, b1, 16;                      \n" // c3 = f2
          "mul.f32 d0, c0, e112;                    \n" // d0 = c0 * 0x77800000
          "mul.f32 d1, c1, e112;                    \n" // d1 = c1 * 0x77800000
          "mul.f32 d2, c2, e112;                    \n" // d2 = c2 * 0x77800000
          "mul.f32 d3, c3, e112;                    \n" // d3 = c3 * 0x77800000
          "prmt.b32 b0, d0, d1, 0x3276;             \n" // b0 = 0xd3d4
          "prmt.b32 b1, d2, d3, 0x3276;             \n" // b1 = 0xd1d2
          "lop3.b32 $0, b0, 0x80008000, a0, 0xf8;   \n" // out0 =
                                                        // b0|(0x80008000&a0)
          "lop3.b32 $1, b1, 0x80008000, a1, 0xf8;   \n" // (restore sign)
          "}";
  } else {
    ret =
        "{                                       \n"
        ".reg .b32 a<2>, b<2>;                  \n" // if input = 0xf1f2f3f4
        ".reg .b32 e112;                        \n"
        "mov.u32 e112, 0x77807780;              \n" // 2**112 represented as
                                                    // bf16x2
        "prmt.b32 a0, 0, $2, 0x5140;            \n" // a0 = 0xf300f400
        "prmt.b32 a1, 0, $2, 0x7362;            \n" // a1 = 0xf100f200
        "lop3.b32 b0, a0, 0x7fff7fff, 0, 0xc0;  \n" // b0 = a0 & 0x7fff7fff
        "lop3.b32 b1, a1, 0x7fff7fff, 0, 0xc0;  \n" // (strip sign)
        "shr.b32  b0, b0, 3;                    \n" // b0 >>= 3
        "shr.b32  b1, b1, 3;                    \n" // shift into bf16 position
        "lop3.b32 b0, b0, 0x80008000, a0, 0xf8; \n" // out0 = b0|(0x80008000&a0)
        "lop3.b32 b1, b1, 0x80008000, a1, 0xf8; \n" // (restore sign)
        "mul.rn.bf16x2 $0, b0, e112;            \n" // b0.exp += 2**7-2**4
        "mul.rn.bf16x2 $1, b1, e112;            \n" // exponent compensate = 112
        "}";
  }
  return ret;
}
#endif

#ifdef USE_ROCM
static SmallVector<Value>
Bf16_to_Fp8E5M2(Location loc, ConversionPatternRewriter &rewriter,
                   const SmallVector<Value> &v) {
  auto bf16x2VecTy = vec_ty(i16_ty, 2);
  Value bf16x2Vec0 = undef(bf16x2VecTy);
  Value bf16x2Vec1 = undef(bf16x2VecTy);
  bf16x2Vec0 = insert_element(bf16x2VecTy, bf16x2Vec0, v[0], i32_val(0));
  bf16x2Vec0 = insert_element(bf16x2VecTy, bf16x2Vec0, v[1], i32_val(1));
  bf16x2Vec1 = insert_element(bf16x2VecTy, bf16x2Vec1, v[2], i32_val(0));
  bf16x2Vec1 = insert_element(bf16x2VecTy, bf16x2Vec1, v[3], i32_val(1));
  bf16x2Vec0 = bitcast(bf16x2Vec0, i32_ty);
  bf16x2Vec1 = bitcast(bf16x2Vec1, i32_ty);

  Value sign0 = and_(i32_ty, bf16x2Vec0, i32_val(0x80008000));
  Value sign1 = and_(i32_ty, bf16x2Vec1, i32_val(0x80008000));
  auto fp8x4VecTy = vec_ty(i8_ty, 4);
  Value sign = undef(fp8x4VecTy);
  sign0 = bitcast(sign0, fp8x4VecTy);
  sign1 = bitcast(sign1, fp8x4VecTy);
  sign = insert_element( fp8x4VecTy, sign, extract_element(i8_ty, sign0, i32_val(1)), i32_val(0) );
  sign = insert_element( fp8x4VecTy, sign, extract_element(i8_ty, sign0, i32_val(3)), i32_val(1) );
  sign = insert_element( fp8x4VecTy, sign, extract_element(i8_ty, sign1, i32_val(1)), i32_val(2) );
  sign = insert_element( fp8x4VecTy, sign, extract_element(i8_ty, sign1, i32_val(3)), i32_val(3) );
  sign = bitcast(sign, i32_ty);

  Value nosign0 = and_(i32_ty, bf16x2Vec0, i32_val(0x7fff7fff));
  Value nosign1 = and_(i32_ty, bf16x2Vec1, i32_val(0x7fff7fff));

  Value nosign_0_0 = and_(i32_ty, nosign0, i32_val(0xffff0000));
  nosign_0_0 = umax(i32_ty, nosign_0_0, i32_val(0x38000000));
  nosign_0_0 = umin(i32_ty, nosign_0_0, i32_val(0x57e00000));
  Value nosign_0_1 = and_(i32_ty, nosign0, i32_val(0x0000ffff));
  nosign_0_1 = umax(i32_ty, nosign_0_1, i32_val(0x3800));
  nosign_0_1 = umin(i32_ty, nosign_0_1, i32_val(0x57e0));
  nosign0 = or_(i32_ty, nosign_0_0, nosign_0_1);

  Value nosign_1_0 = and_(i32_ty, nosign1, i32_val(0xffff0000));
  nosign_1_0 = umax(i32_ty, nosign_1_0, i32_val(0x38000000));
  nosign_1_0 = umin(i32_ty, nosign_1_0, i32_val(0x57e00000));
  Value nosign_1_1 = and_(i32_ty, nosign1, i32_val(0x0000ffff));
  nosign_1_1 = umax(i32_ty, nosign_1_1, i32_val(0x3800));
  nosign_1_1 = umin(i32_ty, nosign_1_1, i32_val(0x57e0));
  nosign1 = or_(i32_ty, nosign_1_0, nosign_1_1);

  nosign0 = add(i32_ty, nosign0, i32_val(0x00100010));
  nosign1 = add(i32_ty, nosign1, i32_val(0x00100010));
  nosign0 = sub(i32_ty, nosign0, i32_val(0x38003800));
  nosign1 = sub(i32_ty, nosign1, i32_val(0x38003800));
  nosign0 = shl(i32_ty, nosign0, i32_val(3));
  nosign1 = shl(i32_ty, nosign1, i32_val(3));

  nosign0 = bitcast(nosign0, fp8x4VecTy);
  nosign1 = bitcast(nosign1, fp8x4VecTy);
  Value nosign = undef(fp8x4VecTy);
  nosign = insert_element( fp8x4VecTy, nosign, extract_element(i8_ty, nosign0, i32_val(1)), i32_val(0) );
  nosign = insert_element( fp8x4VecTy, nosign, extract_element(i8_ty, nosign0, i32_val(3)), i32_val(1) );
  nosign = insert_element( fp8x4VecTy, nosign, extract_element(i8_ty, nosign1, i32_val(1)), i32_val(2) );
  nosign = insert_element( fp8x4VecTy, nosign, extract_element(i8_ty, nosign1, i32_val(3)), i32_val(3) );
  nosign = bitcast(nosign, i32_ty);

  Value fp8x4Vec = or_(i32_ty, nosign, sign);
  fp8x4Vec = bitcast(fp8x4Vec, fp8x4VecTy);
  return {extract_element(i8_ty, fp8x4Vec, i32_val(0)),
	  extract_element(i8_ty, fp8x4Vec, i32_val(1)),
	  extract_element(i8_ty, fp8x4Vec, i32_val(2)),
	  extract_element(i8_ty, fp8x4Vec, i32_val(3))};
}
#else
static const std::string Bf16_to_Fp8E5M2(bool hasNativeFP) {
  std::string ret;
  if (!hasNativeFP) {
    ret =
        "{                                           \n" // bf16=fp8>>3 + 112<<7
        ".reg .u32 sign, sign<2>, nosign, nosign<2>; \n" // fp8_min = 0b00000000
        ".reg .u32 fp8_min, fp8_max, rn_;            \n" // fp8_max = 0b11111111
        "mov.u32 fp8_min, 0x38003800;                \n" // so bf16_min = 0x3800
        "mov.u32 fp8_max, 0x57e057e0;                \n" // so bf16_max = 0x57e0
        "mov.u32 rn_, 0x00100010;                    \n" // round to nearest
        "and.b32 sign0, $1, 0x80008000;              \n" // sign0=in0&0x80008000
        "and.b32 sign1, $2, 0x80008000;              \n" // (store sign)
        "prmt.b32 sign, sign0, sign1, 0x7531;        \n"
        "and.b32 nosign0, $1, 0x7fff7fff;            \n" // nosign0=in0&0x7fff7fff
        "and.b32 nosign1, $2, 0x7fff7fff;            \n" // (strip sign)

        // nosign = clamp(nosign, min, max)
        ".reg .u32 nosign_0_<2>, nosign_1_<2>;       \n"
        "and.b32 nosign_0_0, nosign0, 0xffff0000;    \n"
        "max.u32 nosign_0_0, nosign_0_0, 0x38000000; \n"
        "min.u32 nosign_0_0, nosign_0_0, 0x57e00000; \n"
        "and.b32 nosign_0_1, nosign0, 0x0000ffff;    \n"
        "max.u32 nosign_0_1, nosign_0_1, 0x3800;     \n"
        "min.u32 nosign_0_1, nosign_0_1, 0x57e0;     \n"
        "or.b32 nosign0, nosign_0_0, nosign_0_1;     \n"
        "and.b32 nosign_1_0, nosign1, 0xffff0000;    \n"
        "max.u32 nosign_1_0, nosign_1_0, 0x38000000; \n"
        "min.u32 nosign_1_0, nosign_1_0, 0x57e00000; \n"
        "and.b32 nosign_1_1, nosign1, 0x0000ffff;    \n"
        "max.u32 nosign_1_1, nosign_1_1, 0x3800;     \n"
        "min.u32 nosign_1_1, nosign_1_1, 0x57e0;     \n"
        "or.b32 nosign1, nosign_1_0, nosign_1_1;     \n"

        "add.u32 nosign0, nosign0, rn_;              \n" // nosign0 += rn_
        "add.u32 nosign1, nosign1, rn_;              \n" // (round to nearest)
        "sub.u32 nosign0, nosign0, 0x38003800;       \n" // nosign0-=0x38003800
        "sub.u32 nosign1, nosign1, 0x38003800;       \n" // (compensate offset)
        "shl.b32 nosign0, nosign0, 3;                \n" // nosign0 <<= 3
        "shl.b32 nosign1, nosign1, 3;                \n" // shift into to fp8e4
        "prmt.b32 nosign, nosign0, nosign1, 0x7531;  \n" // nosign0 = 0xf100f200
                                                         // nosign1 = 0xf300f400
                                                         // nosign = 0xf3f4f1f2
        "or.b32 $0, nosign, sign;                    \n" // restore sign
        "}";
  } else {
    ret = "{                                       \n"
          ".reg .b16 a<2>;                         \n"
          ".reg .f32 b<2>;                         \n"
          "mov.b32 {a0, a1}, $1;                   \n"
          "cvt.f32.bf16 b0, a0;                    \n"
          "cvt.f32.bf16 b1, a1;                    \n"
          "cvt.rn.satfinite.e5m2x2.f32 $0, b1, b0; \n"
          "}";
  }
  return ret;
}
#endif

// ROCM type conversion between fp8 and bf16
#ifdef USE_ROCM

static Value cvtBf16ToFp32(Location loc, 
  ConversionPatternRewriter &rewriter, Value v) {
  auto bf16x2VecTy = vec_ty(i16_ty, 2);
  Value a0 = undef(bf16x2VecTy);
  a0 = insert_element(bf16x2VecTy, a0, int_val(16,0), i32_val(0));
  a0 = insert_element(bf16x2VecTy, a0, v, i32_val(1));
  return bitcast(a0, i32_ty);
}

static Value cvtFp32ToBf16(Location loc, 
  ConversionPatternRewriter &rewriter, Value v) {
  auto bf16x2VecTy = vec_ty(i16_ty, 2);
  Value a = bitcast(v, bf16x2VecTy);
  return extract_element(i16_ty, a, i32_val(1));
}

// fp8e4m3fnuz to bf16
static SmallVector<Value>
Fp8E4M3FNUZ_to_Bf16(Location loc, ConversionPatternRewriter &rewriter,
                   const SmallVector<Value> &v) {
  assert(v.size() == 2);
  auto ret = cvtFp8ToFp32(loc, rewriter, v[0], v[1], "fp8");
  ret[0] = cvtFp32ToBf16(loc, rewriter, ret[0]);
  ret[1] = cvtFp32ToBf16(loc, rewriter, ret[1]);
  return ret;
}

// bf16 to fp8e4m3fnuz
static SmallVector<Value>
Bf16_to_Fp8E4M3FNUZ(Location loc, ConversionPatternRewriter &rewriter,
                   const SmallVector<Value> &v) {
  assert(v.size() == 2);
  auto v0 = cvtBf16ToFp32(loc, rewriter, v[0]);
  auto v1 = cvtBf16ToFp32(loc, rewriter, v[1]);
  return cvtFp32ToFp8(loc, rewriter, v0, v1, "fp8");
}

// fp8e5m2fnuz to bf16
static SmallVector<Value>
Fp8E5M2FNUZ_to_Bf16(Location loc, ConversionPatternRewriter &rewriter,
                   const SmallVector<Value> &v) {
  assert(v.size() == 2);
  auto ret = cvtFp8ToFp32(loc, rewriter, v[0], v[1], "bf8");
  ret[0] = cvtFp32ToBf16(loc, rewriter, ret[0]);
  ret[1] = cvtFp32ToBf16(loc, rewriter, ret[1]);
  return ret;
}
// bf16 to fp8e5m2fnuz
static SmallVector<Value>
Bf16_to_Fp8E5M2FNUZ(Location loc, ConversionPatternRewriter &rewriter,
                   const SmallVector<Value> &v) {
  assert(v.size() == 2);
  auto v0 = cvtBf16ToFp32(loc, rewriter, v[0]);
  auto v1 = cvtBf16ToFp32(loc, rewriter, v[1]);
  return cvtFp32ToFp8(loc, rewriter, v0, v1, "bf8");
}
#endif

/* ----- FP8E4M3B15 ------ */
// This data-type is a variant of the standard FP8E4M3 format.
// It was designed for fast software conversion to FP16 on
// nvidia GPUs that do not support it natively.
// This is the same format as FP8E4M3Nv, but:
//   - the exponent bias is 15 instead of 7
//   - 0xff and 0x7f are mapped to +-1.750 instead of +-nan
#ifdef USE_ROCM
static SmallVector<Value>
Fp8E4M3B15_to_Fp16(Location loc, ConversionPatternRewriter &rewriter,
                   const SmallVector<Value> &v) {
  auto fp8x4VecTy = vec_ty(i8_ty, 4);
  Value a0 = undef(fp8x4VecTy);
  a0 = insert_element(fp8x4VecTy, a0, int_val(8,0), i32_val(0));
  a0 = insert_element(fp8x4VecTy, a0, v[0], i32_val(1));
  a0 = insert_element(fp8x4VecTy, a0, int_val(8,0), i32_val(2));
  a0 = insert_element(fp8x4VecTy, a0, v[1], i32_val(3));
  a0 = bitcast(a0, i32_ty);

  Value a1 = undef(fp8x4VecTy);
  a1 = insert_element(fp8x4VecTy, a1, int_val(8,0), i32_val(0));
  a1 = insert_element(fp8x4VecTy, a1, v[2], i32_val(1));
  a1 = insert_element(fp8x4VecTy, a1, int_val(8,0), i32_val(2));
  a1 = insert_element(fp8x4VecTy, a1, v[3], i32_val(3));
  a1 = bitcast(a1, i32_ty);

  Value b0 = and_(i32_ty, a0, i32_val(0x7fff7fff));
  Value b1 = and_(i32_ty, a1, i32_val(0x7fff7fff));

  b0 = lshr(i32_ty, b0, i32_val(1));
  b1 = lshr(i32_ty, b1, i32_val(1));

  b0 = or_( i32_ty, b0, and_(i32_ty, a0, i32_val(0x80008000)) );
  b1 = or_( i32_ty, b1, and_(i32_ty, a1, i32_val(0x80008000)) );

  auto fp16x2VecTy = vec_ty(f16_ty, 2);
  auto fp16x2Vec0 = bitcast(b0, fp16x2VecTy);
  auto fp16x2Vec1 = bitcast(b1, fp16x2VecTy);

  return { extract_element(f16_ty, fp16x2Vec0, i32_val(0)),
	   extract_element(f16_ty, fp16x2Vec0, i32_val(1)),
	   extract_element(f16_ty, fp16x2Vec1, i32_val(0)),
	   extract_element(f16_ty, fp16x2Vec1, i32_val(1))
	 };
}
#else
const std::string Fp8E4M3B15_to_Fp16 =
    "{                                      \n"
    ".reg .b32 a<2>, b<2>;                  \n"
    "prmt.b32 a0, 0, $2, 0x5746;            \n"
    "and.b32 b0, a0, 0x7f007f00;            \n"
    "and.b32 b1, a0, 0x00ff00ff;            \n"
    "and.b32 a1, a0, 0x00800080;            \n"
    "shr.b32  b0, b0, 1;                    \n"
    "add.u32 b1, b1, a1;                    \n"
    "lop3.b32 $0, b0, 0x80008000, a0, 0xf8; \n"
    "shl.b32 $1, b1, 7;                     \n"
    "}                                      \n";
#endif

#ifdef USE_ROCM
static SmallVector<Value>
Fp16_to_Fp8E4M3B15(Location loc, ConversionPatternRewriter &rewriter,
                         const SmallVector<Value> &v) {
  auto fp16x2VecTy = vec_ty(f16_ty, 2);
  Value fp16x2Vec0 = undef(fp16x2VecTy);
  Value fp16x2Vec1 = undef(fp16x2VecTy);

  fp16x2Vec0 = insert_element(fp16x2VecTy, fp16x2Vec0, v[0], i32_val(0));
  fp16x2Vec0 = insert_element(fp16x2VecTy, fp16x2Vec0, v[1], i32_val(1));
  fp16x2Vec1 = insert_element(fp16x2VecTy, fp16x2Vec1, v[2], i32_val(0));
  fp16x2Vec1 = insert_element(fp16x2VecTy, fp16x2Vec1, v[3], i32_val(1));
  
  Value fp16x2VecMin = i32_val(0xBF80BF80);
  Value fp16x2VecMax = i32_val(0x3F803F80);
  fp16x2VecMin = bitcast(fp16x2VecMin, fp16x2VecTy);
  fp16x2VecMax = bitcast(fp16x2VecMax, fp16x2VecTy);
  fp16x2Vec0 = fmax(fp16x2VecTy, fp16x2Vec0, fp16x2VecMin);
  fp16x2Vec1 = fmax(fp16x2VecTy, fp16x2Vec1, fp16x2VecMin);
  fp16x2Vec0 = fmin(fp16x2VecTy, fp16x2Vec0, fp16x2VecMax);
  fp16x2Vec1 = fmin(fp16x2VecTy, fp16x2Vec1, fp16x2VecMax);

  fp16x2Vec0 = bitcast(fp16x2Vec0, i32_ty);
  fp16x2Vec1 = bitcast(fp16x2Vec1, i32_ty);

  Value a0 = shl(i32_ty, fp16x2Vec0, i32_val(1));
  Value a1 = shl(i32_ty, fp16x2Vec1, i32_val(1));
  a0 = and_(i32_ty, a0, i32_val(0x7fff7fff));
  a1 = and_(i32_ty, a1, i32_val(0x7fff7fff));
  a0 = add(i32_ty, a0, i32_val(0x00800080));
  a1 = add(i32_ty, a1, i32_val(0x00800080));
  Value b0 = or_( i32_ty, and_(i32_ty, fp16x2Vec0, i32_val(0x80008000)), a0 );
  Value b1 = or_( i32_ty, and_(i32_ty, fp16x2Vec1, i32_val(0x80008000)), a1 );

  auto fp8x4VecTy = vec_ty(i8_ty, 4);
  b0 = bitcast(b0, fp8x4VecTy); 
  b1 = bitcast(b1, fp8x4VecTy); 

  return {extract_element(i8_ty, b0, i32_val(1)),
	  extract_element(i8_ty, b0, i32_val(3)),
	  extract_element(i8_ty, b1, i32_val(1)),
	  extract_element(i8_ty, b1, i32_val(3))
	  };
}
#else
static const std::string Fp16_to_Fp8E4M3B15(bool has_minx2) {
  std::string ret;
  ret += "{                                      \n"
         ".reg .pred p<4>;                       \n"
         ".reg .b32 a<2>, b<2>;                  \n"
         ".reg .b16 c<4>;                        \n"
         ".reg .b16 max_val_f16;                 \n"
         ".reg .b32 max_val_f16x2;               \n"
         "mov.b16 max_val_f16,   0x3F00;         \n"
         "mov.b32 max_val_f16x2, 0x3F003F00;     \n"
         "and.b32 a0, $1, 0x7fff7fff;            \n"
         "and.b32 a1, $2, 0x7fff7fff;            \n";
  if (has_minx2)
    ret += "min.f16x2 a0, a0, max_val_f16x2;      \n"
           "min.f16x2 a1, a1, max_val_f16x2;      \n";
  else
    ret += "setp.lt.f16x2  p0|p1, a0, max_val_f16x2;   \n"
           "setp.lt.f16x2  p2|p3, a1, max_val_f16x2;   \n"
           "mov.b32 {c0, c1}, a0;                \n"
           "mov.b32 {c2, c3}, a1;                \n"
           "selp.b16  c0, c0, max_val_f16, p0;   \n"
           "selp.b16  c1, c1, max_val_f16, p1;   \n"
           "selp.b16  c2, c2, max_val_f16, p2;   \n"
           "selp.b16  c3, c3, max_val_f16, p3;   \n"
           "mov.b32 a0, {c0, c1};                \n"
           "mov.b32 a1, {c2, c3};                \n";
  ret += "mad.lo.u32 a0, a0, 2, 0x00800080;      \n"
         "mad.lo.u32 a1, a1, 2, 0x00800080;      \n"
         "lop3.b32 b0, $1, 0x80008000, a0, 0xea; \n"
         "lop3.b32 b1, $2, 0x80008000, a1, 0xea; \n"
         "prmt.b32 $0, b0, b1, 0x7531;           \n"
         "}";
  return ret;
}
#endif

/* ----- FP8E4M3B15X4 ------ */
// NOTE: NOT USED RIGHT NOW
// Packed variant of FP8E4M3B15
// A little bit more efficient but elements need are not
// serialized as you expect when 4 are packed into int32.

// fast conversion code provided by Scott Gray @ OpenAI
// $0 = (($2 << 1) & 0x80008000u) | (($2 << 7) & 0x3f803f80u);
// $1 = (($2 << 0) & 0x80008000u) | (($2 << 0) & 0x3f803f80u);
// WARN: subnormal (0bs0000xxx) are not handled
#ifdef USE_ROCM
static SmallVector<Value>
Fp8E4M3B15x4_to_Fp16(Location loc, ConversionPatternRewriter &rewriter,
                   const SmallVector<Value> &v) {
  auto fp8x4VecTy = vec_ty(i8_ty, 4);
  Value fp8x4Vec = undef(fp8x4VecTy);
  fp8x4Vec = insert_element(fp8x4VecTy, fp8x4Vec, v[0], i32_val(0));
  fp8x4Vec = insert_element(fp8x4VecTy, fp8x4Vec, v[1], i32_val(1));
  fp8x4Vec = insert_element(fp8x4VecTy, fp8x4Vec, v[2], i32_val(2));
  fp8x4Vec = insert_element(fp8x4VecTy, fp8x4Vec, v[3], i32_val(3));
  fp8x4Vec = bitcast(fp8x4Vec, i32_ty);

  Value a0 = add(i32_ty, fp8x4Vec, fp8x4Vec);
  Value a1 = shl(i32_ty, fp8x4Vec, i32_val(7));

  Value fp16x2Vec0 = and_(i32_ty, a0, i32_val(0x80008000)); 
  fp16x2Vec0 = or_(i32_ty, fp16x2Vec0, and_(i32_ty, a1, i32_val(0x3f803f80)) );
  Value fp16x2Vec1 = and_(i32_ty, fp8x4Vec, i32_val(0xbf80bf80));

  auto fp16x2VecTy = vec_ty(f16_ty, 2);
  fp16x2Vec0 = bitcast(fp16x2Vec0, fp16x2VecTy);
  fp16x2Vec1 = bitcast(fp16x2Vec1, fp16x2VecTy);

  return { extract_element(f16_ty, fp16x2Vec0, i32_val(0)),
	   extract_element(f16_ty, fp16x2Vec0, i32_val(1)),
	   extract_element(f16_ty, fp16x2Vec1, i32_val(0)),
	   extract_element(f16_ty, fp16x2Vec1, i32_val(1))
	 };
}
#else
static const std::string Fp8E4M3B15x4_to_Fp16 =
    "{                                      \n"
    ".reg .b32 a<2>;                        \n"
    "add.u32 a0, $2, $2;                    \n"
    "shl.b32 a1, $2, 7;                     \n"
    "and.b32  $0, a0, 0x80008000;           \n"
    "lop3.b32 $0, $0, a1, 0x3f803f80, 0xf8; \n"
    "and.b32  $1, $2, 0xbf80bf80;           \n"
    "}";
#endif

// Fp16 -> Fp8E4M3B15 (packed)
// fast conversion code provided by Scott Gray @ OpenAI
// ret = ((e4.x >> 1) & (0x80008000u >> 1)) |
//       ((e4.x >> 7) & (0x3f803f80u >> 7)) |
//       ((e4.y >> 0) & (0x80008000u >> 0)) |
//       ((e4.y >> 0) & (0x3f803f80u >> 0)) ;
// WARN: subnormal (0bs0000xxx) are not handled
#ifdef USE_ROCM
static SmallVector<Value>
Fp16_to_Fp8E4M3B15x4(Location loc, ConversionPatternRewriter &rewriter,
                   const SmallVector<Value> &v) {
  auto fp16x2VecTy = vec_ty(f16_ty, 2);
  Value fp16x2Vec0 = undef(fp16x2VecTy);
  Value fp16x2Vec1 = undef(fp16x2VecTy);

  fp16x2Vec0 = insert_element(fp16x2VecTy, fp16x2Vec0, v[0], i32_val(0));
  fp16x2Vec0 = insert_element(fp16x2VecTy, fp16x2Vec0, v[1], i32_val(1));
  fp16x2Vec1 = insert_element(fp16x2VecTy, fp16x2Vec1, v[2], i32_val(0));
  fp16x2Vec1 = insert_element(fp16x2VecTy, fp16x2Vec1, v[3], i32_val(1));
  
  fp16x2Vec0 = bitcast(fp16x2Vec0, i32_ty);
  fp16x2Vec1 = bitcast(fp16x2Vec1, i32_ty);

  Value a0 = lshr(i32_ty, fp16x2Vec0, i32_val(1));
  Value a1 = lshr(i32_ty, fp16x2Vec0, i32_val(7));

  Value fp8x4Vec = and_(i32_ty, a0, i32_val(0x40004000));
  fp8x4Vec = or_(i32_ty, fp8x4Vec, and_(i32_ty, a1, i32_val(0x007f007f)) );
  fp8x4Vec = or_(i32_ty, fp8x4Vec, and_(i32_ty, fp16x2Vec1, i32_val(0xbf80bf80)) );

  auto fp8x4VecTy = vec_ty(i8_ty, 4);
  fp8x4Vec = bitcast(fp8x4Vec, fp8x4VecTy); 

  return {extract_element(i8_ty, fp8x4Vec, i32_val(0)),
	  extract_element(i8_ty, fp8x4Vec, i32_val(1)),
	  extract_element(i8_ty, fp8x4Vec, i32_val(2)),
	  extract_element(i8_ty, fp8x4Vec, i32_val(3))
	  };
}
#else
static const std::string Fp16_to_Fp8E4M3B15x4 =
    "{                                       \n"
    ".reg .b32 a<2>;                         \n"
    "shr.b32  a0, $1, 1;                     \n"
    "shr.b32  a1, $1, 7;                     \n"
    "and.b32  $0,     a0, 0x40004000;        \n"
    "lop3.b32 $0, $0, a1, 0x007f007f, 0xf8;  \n"
    "lop3.b32 $0, $0, $2, 0xbf80bf80, 0xf8;  \n"
    "}";
#endif

/* ----- FP8E4M3 ------ */
// Note: when handled by software, this format
// does not handle denormals and has
// more than a single NaN values.
#ifdef USE_ROCM
static Value Fp8E4M3FNUZ_to_Fp16_oneValue(
  Location loc, ConversionPatternRewriter &rewriter, Value v) {
  auto fp8x2VecTy = vec_ty(i8_ty, 2);
  Value a = undef(fp8x2VecTy);
  a = insert_element(fp8x2VecTy, a, int_val(8, 0), i32_val(0));
  a = insert_element(fp8x2VecTy, a, v, i32_val(1));
  a = bitcast(a, i16_ty);

  auto e_mask = int_val(16, 0x7A00);
  auto e = and_(i16_ty, a, e_mask);

  auto m = and_(i16_ty, a, int_val(16, 0x0700));
  auto sign = and_(i16_ty, a, int_val(16, 0x8000));

  // check whether all exponents are zeros
  auto e_is_zero = icmp_eq(e, int_val(16, 0x0));
  auto b = and_(i16_ty, a, int_val(16, 0x7FFF));
  auto b1 = lshr(i16_ty, b, int_val(16, 1));

  // case 1, e is nonzero, add exponent by 6
  auto o0v = add(i16_ty, b1, int_val(16, 0x0C00));
  auto o0 = or_(i16_ty, o0v, sign);

  // case 2, e is nonzero, add exponent by 7
  auto o1v = add(i16_ty, b1, int_val(16, 0x1C00));
  auto o1 = or_(i16_ty, o1v, sign);

  auto io = select(e_is_zero, o0, o1);
  return bitcast(io, f16_ty);
}

static SmallVector<Value>
Fp8E4M3FNUZ_to_Fp16_SW(Location loc, ConversionPatternRewriter &rewriter,
		   const SmallVector<Value> &v) {
  SmallVector<Value> result(2);
  result[0] = Fp8E4M3FNUZ_to_Fp16_oneValue(loc, rewriter, v[0]);
  result[1] = Fp8E4M3FNUZ_to_Fp16_oneValue(loc, rewriter, v[1]);
  return result;
}

// static SmallVector<Value>
// Fp8E4M3FNUZ_to_Fp16_SW(Location loc, ConversionPatternRewriter &rewriter,
// 		   const SmallVector<Value> &v) {
//   auto fp8x4VecTy = vec_ty(i8_ty, 4);
//   Value a = undef(fp8x4VecTy);
//   a = insert_element(fp8x4VecTy, a, int_val(8, 0), i32_val(0));
//   a = insert_element(fp8x4VecTy, a, v[0], i32_val(1));
//   a = insert_element(fp8x4VecTy, a, int_val(8, 0), i32_val(2));
//   a = insert_element(fp8x4VecTy, a, v[1], i32_val(3));
//   a = bitcast(a, i32_ty);

//   auto sign = and_(i32_ty, a, i32_val(0x80008000));
//   auto uv = and_(i32_ty, a, i32_val(0x7FFF7FFF));
//   auto a1 = add(i32_ty, a, i32_val(0x1C001C00));
//   auto o = or_(i32_ty, a1, sign);

//   auto fp16x2VecTy = vec_ty(f16_ty, 2);
//   auto of16 = bitcast(o, fp16x2VecTy);

//   return {extract_element(f16_ty, of16, i32_val(0)),
//       extract_element(f16_ty, of16, i32_val(1))
//   };
// }

static SmallVector<Value>
Fp8E4M3FNUZ_to_Fp16_HW(Location loc, ConversionPatternRewriter &rewriter,
		   const SmallVector<Value> &v) {
  return convert_val_Fp8_to_Fp16(loc, rewriter, v[0], v[1], "fp8");  
}

static ConverterT
Fp8E4M3FNUZ_to_Fp16(int computeCapability) {
  return computeCapability >= 300 ? Fp8E4M3FNUZ_to_Fp16_HW : Fp8E4M3FNUZ_to_Fp16_SW;
}
#endif

// Fp16 -> Fp8E4M3 (packed)
#ifdef USE_ROCM
static Value Fp16_to_Fp8E4M3FNUZ_oneValue(
  Location loc, ConversionPatternRewriter &rewriter, Value v) {
  auto vi16 = bitcast(v, i16_ty);
  auto e10 = and_(vi16, int_val(16, 0x7C00));
  auto e = lshr(i16_ty, e10, int_val(16, 10));

  auto s = and_(i16_ty, vi16, int_val(16, 0x8000));

  auto m7 = and_(i16_ty, vi16, int_val(16, 0x0380));
  auto m = shl(i16_ty, m7, int_val(16, 1));

  // three cases: 
  //  1) e > 21 --> e = 1111, 
  //  2) e <= 7 ---> e = 0, 
  //  3) others, normal conversion
  auto e1 = int_val(16, 0x7800);
  auto e2 = int_val(16, 0x0);
  auto e31 = sub(i16_ty, e10, int_val(16, 0x1C00));
  auto e3 = shl(i16_ty, e31, int_val(16, 1));

  auto c13 = icmp_sgt(e, int_val(16, 21));
  auto e13 = select(c13, e1, e3);
  auto c23 = icmp_sle(e, int_val(16, 7));
  auto re = select(c23, e2, e13);

  auto r = or_(i16_ty, s, or_(i16_ty, re, m));
  auto fp8x2VecTy = vec_ty(i8_ty, 2);
  auto res = bitcast(r, fp8x2VecTy); 

  return extract_element(i8_ty, res, i32_val(1));
}

static SmallVector<Value>
Fp16_to_Fp8E4M3FNUZ_SW(Location loc, ConversionPatternRewriter &rewriter,
		   const SmallVector<Value> &v) {
  SmallVector<Value> result(2);
  result[0] = Fp16_to_Fp8E4M3FNUZ_oneValue(loc, rewriter, v[0]);
  result[1] = Fp16_to_Fp8E4M3FNUZ_oneValue(loc, rewriter, v[1]);

  return result;
}

static SmallVector<Value>
Fp16_to_Fp8E4M3FNUZ_HW(Location loc, ConversionPatternRewriter &rewriter,
		   const SmallVector<Value> &v) {
  return convert_val_Fp16_to_Fp8(loc, rewriter, v[0], v[1], "fp8");  
}

static ConverterT
Fp16_to_Fp8E4M3FNUZ(int computeCapability) {
  return computeCapability >= 300 ? Fp16_to_Fp8E4M3FNUZ_HW : Fp16_to_Fp8E4M3FNUZ_SW;
}
#endif

// WARN: subnormal (0bs0000xxx) are not handled
#ifdef USE_ROCM
static SmallVector<Value>
Fp8E4M3_to_Bf16(Location loc, ConversionPatternRewriter &rewriter,
		   const SmallVector<Value> &v) {
  auto fp8x4VecTy = vec_ty(i8_ty, 4);
  Value a0 = undef(fp8x4VecTy);
  a0 = insert_element(fp8x4VecTy, a0, int_val(8,0), i32_val(0));
  a0 = insert_element(fp8x4VecTy, a0, v[0], i32_val(1));
  a0 = insert_element(fp8x4VecTy, a0, int_val(8,0), i32_val(2));
  a0 = insert_element(fp8x4VecTy, a0, v[1], i32_val(3));
  a0 = bitcast(a0, i32_ty);

  Value a1 = undef(fp8x4VecTy);
  a1 = insert_element(fp8x4VecTy, a1, int_val(8,0), i32_val(0));
  a1 = insert_element(fp8x4VecTy, a1, v[2], i32_val(1));
  a1 = insert_element(fp8x4VecTy, a1, int_val(8,0), i32_val(2));
  a1 = insert_element(fp8x4VecTy, a1, v[3], i32_val(3));
  a1 = bitcast(a1, i32_ty);

  Value b0 = and_(i32_ty, a0, i32_val(0x7fff7fff));
  Value b1 = and_(i32_ty, a1, i32_val(0x7fff7fff));
  b0 = lshr(i32_ty, b0, i32_val(4));
  b1 = lshr(i32_ty, b1, i32_val(4));

  b0 = add(i32_ty, b0, i32_val(0x3c003c00));
  b1 = add(i32_ty, b1, i32_val(0x3c003c00));
  Value sign0 = and_(i32_ty, a0, i32_val(0x80008000));
  Value sign1 = and_(i32_ty, a1, i32_val(0x80008000));


  auto bf16x2VecTy = vec_ty(i16_ty, 2);
  Value bf16x2Vec0 = or_(i32_ty, sign0, b0);
  Value bf16x2Vec1 = or_(i32_ty, sign1, b1);
  bf16x2Vec0 = bitcast(bf16x2Vec0, bf16x2VecTy);
  bf16x2Vec1 = bitcast(bf16x2Vec1, bf16x2VecTy);

  return { extract_element(i16_ty, bf16x2Vec0, i32_val(0)),
	   extract_element(i16_ty, bf16x2Vec0, i32_val(1)),
	   extract_element(i16_ty, bf16x2Vec1, i32_val(0)),
	   extract_element(i16_ty, bf16x2Vec1, i32_val(1))
	 };
}
#else
const std::string Fp8E4M3_to_Bf16 =
    "{                                      \n"
    ".reg .b32 a<2>, b<2>;                  \n" // if input = 0xf1f2f3f4
    "prmt.b32 a0, 0, $2, 0x5040;            \n" // a0 = 0xf300f400
    "prmt.b32 a1, 0, $2, 0x7060;            \n" // a1 = 0xf100f200
    "and.b32 b0, a0, 0x7fff7fff;            \n" // b0 = a0 & 0x7fff7fff
    "and.b32 b1, a1, 0x7fff7fff;            \n" // (strip sign)
    "shr.b32 b0, b0, 4;                     \n" // b0 >>= 4
    "shr.b32 b1, b1, 4;                     \n" // shift into fp16 position
    "add.u32 b0, b0, 0x3c003c00;            \n" // b0.exp += 2**7-2**3
                                                // exponent compensate = 120
    "add.u32 b1, b1, 0x3c003c00;            \n" // b1 += 120<<7 | 120<<7<<16
    "lop3.b32 $0, b0, 0x80008000, a0, 0xf8; \n" // out0 = b0|(0x80008000&a0)
    "lop3.b32 $1, b1, 0x80008000, a1, 0xf8; \n" // (restore sign)
    "}";
#endif

#ifdef USE_ROCM
static SmallVector<Value>
Bf16_to_Fp8E4M3(Location loc, ConversionPatternRewriter &rewriter,
		   const SmallVector<Value> &v) {
  auto bf16x2VecTy = vec_ty(i16_ty, 2);
  Value bf16x2Vec0 = undef(bf16x2VecTy);
  Value bf16x2Vec1 = undef(bf16x2VecTy);
  bf16x2Vec0 = insert_element(bf16x2VecTy, bf16x2Vec0, v[0], i32_val(0));
  bf16x2Vec0 = insert_element(bf16x2VecTy, bf16x2Vec0, v[1], i32_val(1));
  bf16x2Vec1 = insert_element(bf16x2VecTy, bf16x2Vec1, v[2], i32_val(0));
  bf16x2Vec1 = insert_element(bf16x2VecTy, bf16x2Vec1, v[3], i32_val(1));
  bf16x2Vec0 = bitcast(bf16x2Vec0, i32_ty);
  bf16x2Vec1 = bitcast(bf16x2Vec1, i32_ty);

  Value sign0 = and_(i32_ty, bf16x2Vec0, i32_val(0x80008000));
  Value sign1 = and_(i32_ty, bf16x2Vec1, i32_val(0x80008000));
  auto fp8x4VecTy = vec_ty(i8_ty, 4);
  Value sign = undef(fp8x4VecTy);
  sign0 = bitcast(sign0, fp8x4VecTy);
  sign1 = bitcast(sign1, fp8x4VecTy);
  sign = insert_element( fp8x4VecTy, sign, extract_element(i8_ty, sign0, i32_val(1)), i32_val(0) );
  sign = insert_element( fp8x4VecTy, sign, extract_element(i8_ty, sign0, i32_val(3)), i32_val(1) );
  sign = insert_element( fp8x4VecTy, sign, extract_element(i8_ty, sign1, i32_val(1)), i32_val(2) );
  sign = insert_element( fp8x4VecTy, sign, extract_element(i8_ty, sign1, i32_val(3)), i32_val(3) );
  sign = bitcast(sign, i32_ty);

  Value nosign0 = and_(i32_ty, bf16x2Vec0, i32_val(0x7fff7fff));
  Value nosign1 = and_(i32_ty, bf16x2Vec1, i32_val(0x7fff7fff));

  Value nosign_0_0 = and_(i32_ty, nosign0, i32_val(0xffff0000));
  nosign_0_0 = umax(i32_ty, nosign_0_0, i32_val(0x3c000000));
  nosign_0_0 = umin(i32_ty, nosign_0_0, i32_val(0x43f00000));
  Value nosign_0_1 = and_(i32_ty, nosign0, i32_val(0x0000ffff));
  nosign_0_1 = umax(i32_ty, nosign_0_1, i32_val(0x3c00));
  nosign_0_1 = umin(i32_ty, nosign_0_1, i32_val(0x43f0));
  nosign0 = or_(i32_ty, nosign_0_0, nosign_0_1);

  Value nosign_1_0 = and_(i32_ty, nosign1, i32_val(0xffff0000));
  nosign_1_0 = umax(i32_ty, nosign_1_0, i32_val(0x3c000000));
  nosign_1_0 = umin(i32_ty, nosign_1_0, i32_val(0x43f00000));
  Value nosign_1_1 = and_(i32_ty, nosign1, i32_val(0x0000ffff));
  nosign_1_1 = umax(i32_ty, nosign_1_1, i32_val(0x3c00));
  nosign_1_1 = umin(i32_ty, nosign_1_1, i32_val(0x43f0));
  nosign1 = or_(i32_ty, nosign_1_0, nosign_1_1);

  nosign0 = add(i32_ty, nosign0, i32_val(0x80008));
  nosign1 = add(i32_ty, nosign1, i32_val(0x80008));
  nosign0 = sub(i32_ty, nosign0, i32_val(0x3c003c00));
  nosign1 = sub(i32_ty, nosign1, i32_val(0x3c003c00));
  nosign0 = lshr(i32_ty, nosign0, i32_val(4));
  nosign1 = lshr(i32_ty, nosign1, i32_val(4));

  nosign0 = bitcast(nosign0, fp8x4VecTy);
  nosign1 = bitcast(nosign1, fp8x4VecTy);
  Value nosign = undef(fp8x4VecTy);
  nosign = insert_element( fp8x4VecTy, nosign, extract_element(i8_ty, nosign0, i32_val(0)), i32_val(0) );
  nosign = insert_element( fp8x4VecTy, nosign, extract_element(i8_ty, nosign0, i32_val(2)), i32_val(1) );
  nosign = insert_element( fp8x4VecTy, nosign, extract_element(i8_ty, nosign1, i32_val(0)), i32_val(2) );
  nosign = insert_element( fp8x4VecTy, nosign, extract_element(i8_ty, nosign1, i32_val(2)), i32_val(3) );
  nosign = bitcast(nosign, i32_ty);

  Value fp8x4Vec = or_(i32_ty, nosign, sign);
  fp8x4Vec = bitcast(fp8x4Vec, fp8x4VecTy);
  return {extract_element(i8_ty, fp8x4Vec, i32_val(0)),
	  extract_element(i8_ty, fp8x4Vec, i32_val(1)),
	  extract_element(i8_ty, fp8x4Vec, i32_val(2)),
	  extract_element(i8_ty, fp8x4Vec, i32_val(3))};
}
#else
const std::string Bf16_to_Fp8E4M3 =
    "{                                           \n" // bf16=fp8>>4 + 120<<7
    ".reg .u32 sign, sign<2>, nosign, nosign<2>; \n" // fp8_min = 0b00000000
    ".reg .u32 fp8_min, fp8_max, rn_;            \n" // fp8_max = 0b11111111
    "mov.u32 fp8_min, 0x3c003c00;                \n" // so bf16_min = 0x3c00
    "mov.u32 fp8_max, 0x43f043f0;                \n" // so bf16_max = 0x43f0
    "mov.u32 rn_, 0x80008;                       \n" // round to nearest
    "and.b32 sign0, $1, 0x80008000;              \n" // sign0=in0&0x80008000
    "and.b32 sign1, $2, 0x80008000;              \n" // (store sign)
    "prmt.b32 sign, sign0, sign1, 0x7531;        \n"
    "and.b32 nosign0, $1, 0x7fff7fff;            \n" // nosign0=in0&0x7fff7fff
    "and.b32 nosign1, $2, 0x7fff7fff;            \n" // (strip sign)

    // nosign = clamp(nosign, min, max)
    ".reg .u32 nosign_0_<2>, nosign_1_<2>;       \n"
    "and.b32 nosign_0_0, nosign0, 0xffff0000;    \n"
    "max.u32 nosign_0_0, nosign_0_0, 0x3c000000; \n"
    "min.u32 nosign_0_0, nosign_0_0, 0x43f00000; \n"
    "and.b32 nosign_0_1, nosign0, 0x0000ffff;    \n"
    "max.u32 nosign_0_1, nosign_0_1, 0x3c00;     \n"
    "min.u32 nosign_0_1, nosign_0_1, 0x43f0;     \n"
    "or.b32 nosign0, nosign_0_0, nosign_0_1;     \n"
    "and.b32 nosign_1_0, nosign1, 0xffff0000;    \n"
    "max.u32 nosign_1_0, nosign_1_0, 0x3c000000; \n"
    "min.u32 nosign_1_0, nosign_1_0, 0x43f00000; \n"
    "and.b32 nosign_1_1, nosign1, 0x0000ffff;    \n"
    "max.u32 nosign_1_1, nosign_1_1, 0x3c00;     \n"
    "min.u32 nosign_1_1, nosign_1_1, 0x43f0;     \n"
    "or.b32 nosign1, nosign_1_0, nosign_1_1;     \n"

    "add.u32 nosign0, nosign0, rn_;              \n" // nosign0 += rn_
    "add.u32 nosign1, nosign1, rn_;              \n" // (round to nearest)
    "sub.u32 nosign0, nosign0, 0x3c003c00;       \n" // nosign0-=0x3c003c00
    "sub.u32 nosign1, nosign1, 0x3c003c00;       \n" // (compensate offset)
    "shr.u32 nosign0, nosign0, 4;                \n" // nosign0 >>= 4
    "shr.u32 nosign1, nosign1, 4;                \n" // shift into to fp8e4
    "prmt.b32 nosign, nosign0, nosign1, 0x6420;  \n" // nosign0 = 0x00f100f2
                                                     // nosign1 = 0x00f300f4
                                                     // nosign = 0xf3f4f1f2
    "or.b32 $0, nosign, sign;                    \n" // restore sign
    "}";

// Fp8E4M3 (x2) -> Fp16 (x2) (packed)
static const std::string Fp8E4M3Nv_to_Fp16 = "{ \n"
                                             "cvt.rn.f16x2.e4m3x2 $0, $1; \n"
                                             "}";
// Fp16 (x2) -> Fp8E4M3 (x2) (packed)
static const std::string Fp16_to_Fp8E4M3Nv =
    "{ \n"
    "cvt.rn.satfinite.e4m3x2.f16x2 $0, $1; \n"
    "}";

// Fp8E4M3 (x2) -> Fp16 (x2) (packed)
static const std::string Fp8E4M3Nv_to_Bf16 =
    "{                                       \n"
    ".reg .b32 a;                            \n"
    ".reg .f16 a<2>;                         \n"
    ".reg .b16 b<2>;                         \n"
    "cvt.rn.f16x2.e4m3x2 a, $1;              \n"
    "mov.b32 {a0, a1}, a;                    \n"
    "cvt.bf16.f16 b0, a0;                    \n"
    "cvt.bf16.f16 b1, a1;                    \n"
    "mov.b32 $0, {b0, b1};                   \n"
    "}";

// Bf16 (x2) -> Fp8E4M3 (x2) (packed)
static const std::string Bf16_to_Fp8E4M3Nv =
    "{                                       \n"
    ".reg .b16 a<2>;                         \n"
    ".reg .f32 b<2>;                         \n"
    "mov.b32 {a0, a1}, $1;                   \n"
    "cvt.f32.bf16 b0, a0;                    \n"
    "cvt.f32.bf16 b1, a1;                    \n"
    "cvt.rn.satfinite.e4m3x2.f32 $0, b1, b0; \n"
    "}";

/* ----- Packed integer to BF16 ------ */
static const std::string S8_to_Bf16 =
    "{                                           \n"
    ".reg .s8 s<4>;                              \n"
    ".reg .f32 f<4>;                             \n"
    "mov.b32 {s0, s1, s2, s3}, $2;               \n" // unpack
    "cvt.rn.f32.s8 f0, s0;                       \n" // no s8->bf16 pre-Hopper
    "cvt.rn.f32.s8 f1, s1;                       \n" // fi[0:15] is always 0
    "cvt.rn.f32.s8 f2, s2;                       \n" //
    "cvt.rn.f32.s8 f3, s3;                       \n" //
    "prmt.b32 $0, f0, f1, 0x7632;                \n" // f32->bf16 + pack
    "prmt.b32 $1, f2, f3, 0x7632;                \n" //
    "}";

// Fp32 (x2) -> Fp8 (x2) (packed)
static const std::string Fp32_to_Fp8E4M3Nv =
    "cvt.rn.satfinite.e4m3x2.f32  $0, $2, $1; \n";
static const std::string Fp32_to_Fp8E5M2 =
    "cvt.rn.satfinite.e5m2x2.f32 $0, $2, $1; \n";
#endif

static SmallVector<Value> reorderValues(const SmallVector<Value> &values,
                                        Type inType, Type ouType) {
  auto inTensorTy = inType.dyn_cast<RankedTensorType>();
  auto ouTensorTy = ouType.dyn_cast<RankedTensorType>();
  if (!inTensorTy || !ouTensorTy)
    return values;
  auto inEncoding =
      dyn_cast<triton::gpu::DotOperandEncodingAttr>(inTensorTy.getEncoding());
  auto ouEncoding =
      dyn_cast<triton::gpu::DotOperandEncodingAttr>(ouTensorTy.getEncoding());
  assert(inEncoding == ouEncoding);
  if (!inEncoding)
    return values;
  // If the parent of the dot operand is in block encoding, we don't need to
  // reorder elements
  auto parentEncoding =
      dyn_cast<triton::gpu::MmaEncodingAttr>(ouEncoding.getParent());
  if (!parentEncoding)
    return values;
  size_t inBitWidth = inTensorTy.getElementType().getIntOrFloatBitWidth();
  size_t ouBitWidth = ouTensorTy.getElementType().getIntOrFloatBitWidth();
  auto ouEltTy = ouTensorTy.getElementType();
  if (inBitWidth == ouBitWidth)
    return values;
  if (inBitWidth == 16 && ouBitWidth == 32) {
    SmallVector<Value> ret;
    for (unsigned i = 0; i < values.size(); i += 8) {
      ret.push_back(values[i]);
      ret.push_back(values[i + 1]);
      ret.push_back(values[i + 4]);
      ret.push_back(values[i + 5]);
      ret.push_back(values[i + 2]);
      ret.push_back(values[i + 3]);
      ret.push_back(values[i + 6]);
      ret.push_back(values[i + 7]);
    }
    return ret;
  }
  if (inBitWidth == 8 && ouBitWidth == 16) {
    SmallVector<Value> ret;
    for (unsigned i = 0; i < values.size(); i += 16) {
      ret.push_back(values[i + 0]);
      ret.push_back(values[i + 1]);
      ret.push_back(values[i + 2]);
      ret.push_back(values[i + 3]);
      ret.push_back(values[i + 8]);
      ret.push_back(values[i + 9]);
      ret.push_back(values[i + 10]);
      ret.push_back(values[i + 11]);
      ret.push_back(values[i + 4]);
      ret.push_back(values[i + 5]);
      ret.push_back(values[i + 6]);
      ret.push_back(values[i + 7]);
      ret.push_back(values[i + 12]);
      ret.push_back(values[i + 13]);
      ret.push_back(values[i + 14]);
      ret.push_back(values[i + 15]);
    }
    return ret;
    // for (unsigned i = 0; i < values.size(); i += 16) {
    //   ret.push_back(values[i]);
    //   ret.push_back(values[i + 1]);
    //   ret.push_back(values[i + 4]);
    //   ret.push_back(values[i + 5]);
    //   ret.push_back(values[i + 8]);
    //   ret.push_back(values[i + 9]);
    //   ret.push_back(values[i + 12]);
    //   ret.push_back(values[i + 13]);

    //   ret.push_back(values[i + 2]);
    //   ret.push_back(values[i + 3]);
    //   ret.push_back(values[i + 6]);
    //   ret.push_back(values[i + 7]);
    //   ret.push_back(values[i + 10]);
    //   ret.push_back(values[i + 11]);
    //   ret.push_back(values[i + 14]);
    //   ret.push_back(values[i + 15]);
    // }
  }
  llvm_unreachable("unimplemented code path");
}

inline Type getElementType(Value value) {
  auto type = value.getType();
  if (auto tensorType = type.dyn_cast<RankedTensorType>())
    return tensorType.getElementType();
  return type;
}

inline SmallVector<Value> unpackI32(const SmallVector<Value> &inValues,
                                    Type srcTy,
                                    ConversionPatternRewriter &rewriter,
                                    Location loc,
                                    TypeConverter *typeConverter) {
  auto tensorTy = srcTy.dyn_cast<RankedTensorType>();
  if (!tensorTy)
    return inValues;
  auto encoding = tensorTy.getEncoding().dyn_cast<DotOperandEncodingAttr>();
  if (!(encoding && (encoding.getParent().isa<MmaEncodingAttr>() or 
        encoding.getParent().isa<MfmaEncodingAttr>()))) {
    return inValues;
  }
  SmallVector<Value> outValues;
  for (auto v : inValues) {
    // cast i32 to appropriate eltType vector and extract elements
    auto eltType = typeConverter->convertType(tensorTy.getElementType());
    auto vecType = vec_ty(eltType, 32 / eltType.getIntOrFloatBitWidth());
    auto vec = bitcast(v, vecType);
    for (int i = 0; i < 32 / eltType.getIntOrFloatBitWidth(); i++) {
      outValues.push_back(extract_element(vec, i32_val(i)));
    }
  }
  return outValues;
}

inline SmallVector<Value> packI32(const SmallVector<Value> &inValues,
                                  Type srcTy,
                                  ConversionPatternRewriter &rewriter,
                                  Location loc, TypeConverter *typeConverter) {
  auto tensorTy = srcTy.dyn_cast<RankedTensorType>();
  if (!tensorTy)
    return inValues;
  auto encoding = tensorTy.getEncoding().dyn_cast<DotOperandEncodingAttr>();
  if (!(encoding && encoding.getParent().isa<MmaEncodingAttr>()))
    return inValues;
  SmallVector<Value> outValues;
  auto eltType = typeConverter->convertType(tensorTy.getElementType());
  int vecWidth = 32 / eltType.getIntOrFloatBitWidth();
  auto vecType = vec_ty(eltType, vecWidth);
  for (int i = 0; i < inValues.size(); i += vecWidth) {
    Value vec = undef(vecType);
    for (int j = 0; j < vecWidth; j++) {
      vec = insert_element(vec, inValues[i + j], i32_val(j));
    }
    outValues.push_back(bitcast(vec, i32_ty));
  }
  return outValues;
}

static ConverterT makeConverterFromPtx(const std::string &ptxAsm, Type inType,
                                       Type outType,
                                       const int inVecWidthBits = 32,
                                       const int outVecWidthBits = 32) {

  ConverterT converter =
      [ptxAsm, inType, outType, inVecWidthBits,
       outVecWidthBits](Location loc, ConversionPatternRewriter &rewriter,
                        const SmallVector<Value> &v) -> SmallVector<Value> {
    int numElements = v.size();
    assert(numElements == 4 || numElements == 2 && "invalid vector size");

    auto ctx = rewriter.getContext();
    int inBitwidth = inType.getIntOrFloatBitWidth();
    int outBitwidth = outType.getIntOrFloatBitWidth();
    // first, we pack `v` into 32-bit ints
    int inVecWidth = inVecWidthBits / inBitwidth;
    auto inVecTy = vec_ty(inType, inVecWidth);
    SmallVector<Value> inPacked(numElements / inVecWidth, undef(inVecTy));
    for (size_t i = 0; i < numElements; i++)
      inPacked[i / inVecWidth] = insert_element(
          inVecTy, inPacked[i / inVecWidth], v[i], i32_val(i % inVecWidth));
    for (size_t i = 0; i < inPacked.size(); i++)
      inPacked[i] = bitcast(inPacked[i], int_ty(inVecWidthBits));

    // then, we run the provided inline PTX
    int outVecWidth = outVecWidthBits / outBitwidth;
    int outNums = numElements / outVecWidth;
    PTXBuilder builder;
    SmallVector<PTXBuilder::Operand *> operands;
    auto outConstriant = outVecWidthBits == 16 ? "=h" : "=r";
    auto inConstraint = inVecWidthBits == 16 ? "h" : "r";
    for (int i = 0; i < outNums; i++) {
      operands.push_back(builder.newOperand(outConstriant));
    }

    for (Value inVal : inPacked) {
      operands.push_back(builder.newOperand(inVal, inConstraint));
    }

    auto &ptxOp = *builder.create(ptxAsm);
    ptxOp(operands, /*onlyAttachMLIRArgs=*/true);
    auto outVecTy = vec_ty(outType, outVecWidth);
    SmallVector<Value> outPacked;
    if (outNums == 1)
      outPacked.push_back(builder.launch(rewriter, loc, outVecTy, false));
    else {
      auto outStructTy = struct_ty(SmallVector<Type>(outNums, outVecTy));
      auto outStruct = builder.launch(rewriter, loc, outStructTy, false);
      for (int i = 0; i < outNums; i++)
        outPacked.push_back(extract_val(outVecTy, outStruct, i));
    }
    // unpack the output
    SmallVector<Value> ret;
    for (size_t i = 0; i < numElements; i++)
      ret.push_back(extract_element(outType, outPacked[i / outVecWidth],
                                    i32_val(i % outVecWidth)));
    return ret;
  };
  return converter;
}

class MultipleOperandsRange
    : public iterator_range<SmallVector<SmallVector<Value>>::iterator> {
  using ContainerT = SmallVector<SmallVector<Value>>;

public:
  using iterator_range<ContainerT::iterator>::iterator_range;
  ContainerT::reference operator[](ContainerT::size_type idx) {
    return begin()[idx];
  }
  ContainerT::const_reference operator[](ContainerT::size_type idx) const {
    return begin()[idx];
  }
  ContainerT::size_type size() const { return end() - begin(); }
};

// Base pattern for elementwise conversion using ConcreteT. Unpacks individual
// elements from a `!llvm.struct` via `llvm.extactvalue`, calls
// ConcreteT::createDestOps on each element, and packs them back into an
// `!llvm.struct` using `llvm.insertvalue`.
//
// Also supports processing the inputs in a vectorized form by consuming and
// producing multiple operand sets in ConcreteT::createDestOps.
template <typename SourceOp, typename ConcreteT>
class ElementwiseOpConversionBase
    : public ConvertTritonGPUOpToLLVMPattern<SourceOp> {
public:
  using OpAdaptor = typename SourceOp::Adaptor;

  explicit ElementwiseOpConversionBase(
      TritonGPUToLLVMTypeConverter &typeConverter,
      ModuleAxisInfoAnalysis &axisAnalysisPass, PatternBenefit benefit = 1)
      : ConvertTritonGPUOpToLLVMPattern<SourceOp>(typeConverter, benefit),
        axisAnalysisPass(axisAnalysisPass) {}

  // Try to deduplicate the resultVals based on the
  // constancy properties of the result discovered by
  // the axis analysis pass. If possible, redundant
  // computation is eliminated.
  SmallVector<Value> maybeDeduplicate(SourceOp op,
                                      SmallVector<Value> resultVals) const {
    if (!isMemoryEffectFree(op))
      // the op has side effects: can't dedup
      return resultVals;
    SmallVector<Value> results = op->getResults();
    if (results.size() == 0 || results.size() > 1)
      // there must be exactly 1 result
      return resultVals;
    Value result = results[0];
    Type type = result.getType();
    if (!type)
      return resultVals;
    RankedTensorType rtType = type.dyn_cast<RankedTensorType>();
    if (!rtType)
      // the result must be a tensor
      return resultVals;
    Attribute encoding = rtType.getEncoding();
    if (!encoding)
      // encoding not available
      return resultVals;
    if (!encoding.dyn_cast<triton::gpu::BlockedEncodingAttr>() &&
        !encoding.dyn_cast<triton::gpu::SliceEncodingAttr>()) {
      // TODO: constraining the ecndoing type here is necessary
      // for avoiding crashes in the triton::gpu::getElemsPerThread
      // call below happening in the test_core::test_fp8_dot_acc
      return resultVals;
    }

    SmallVector<unsigned> elemsPerThread =
        triton::gpu::getElemsPerThread(rtType);
    int rank = elemsPerThread.size();
    if (product<unsigned>(elemsPerThread) != resultVals.size())
      return resultVals;
    AxisInfo *axisInfo = axisAnalysisPass.getAxisInfo(result);
    if (!axisInfo)
      // axis info (e.g., constancy) not available
      return resultVals;
    SmallVector<unsigned> sizePerThread =
        triton::gpu::getSizePerThread(encoding);
    if (rank != sizePerThread.size())
      return resultVals;

    SmallVector<int64_t> constancy = axisInfo->getConstancy();
    if (rank != constancy.size())
      return resultVals;
    bool hasConstancy = false;
    for (int i = 0; i < rank; ++i) {
      if (constancy[i] > sizePerThread[i]) {
        if (constancy[i] % sizePerThread[i] != 0)
          // constancy is not evenly covered by sizePerThread
          return resultVals;
        // can't move the values across different
        // "sizePerThread"-sized blocks
        constancy[i] = sizePerThread[i];
      }
      if (elemsPerThread[i] < 1 || constancy[i] < 1)
        return resultVals;
      if (!(elemsPerThread[i] % constancy[i] == 0 ||
            constancy[i] % elemsPerThread[i] == 0))
        // either the constancy along each dimension must fit
        // into the elemsPerThread or the other way around
        return resultVals;
      if (constancy[i] > 1)
        hasConstancy = true;
    }
    if (!hasConstancy)
      // nothing to deduplicate
      return resultVals;

    if (rank > 1) {
      // reorder the shape and constancy vectors by the axis order:
      // from the fastest-changing to the smallest-changing axis
      SmallVector<unsigned> order = triton::gpu::getOrder(encoding);
      if (rank != order.size())
        return resultVals;
      ArrayRef<unsigned> orderRef(order);
      elemsPerThread = reorder(ArrayRef<unsigned>(elemsPerThread), orderRef);
      constancy = reorder(ArrayRef<int64_t>(constancy), orderRef);
    }

    SmallVector<unsigned> strides(rank, 1);
    for (int i = 1; i < rank; ++i) {
      strides[i] = strides[i - 1] * elemsPerThread[i - 1];
    }
    SmallVector<Value> dedupResultVals;
    dedupResultVals.reserve(resultVals.size());
    for (int i = 0; i < resultVals.size(); ++i) {
      // each coordinate of the orig_idx is "coarsened" using the
      // constancy along this dimension: the resulting dedup_idx
      // points to the reused value in the original resultsVal
      int orig_idx = i;
      int dedup_idx = 0;
      for (int j = 0; j < rank; ++j) {
        int coord_j = orig_idx % elemsPerThread[j];
        dedup_idx += (coord_j / constancy[j] * constancy[j]) * strides[j];
        orig_idx /= elemsPerThread[j];
      }
      dedupResultVals.push_back(resultVals[dedup_idx]);
    }

    return dedupResultVals;
  }

  LogicalResult
  matchAndRewrite(SourceOp op, OpAdaptor adaptor,
                  ConversionPatternRewriter &rewriter) const override {
    auto resultTy = op.getType();
    Location loc = op->getLoc();
    // element type
    auto resultElementTy = getElementTypeOrSelf(resultTy);

    Type elemTy = this->getTypeConverter()->convertType(resultElementTy);
    SmallVector<SmallVector<Value>> allOperands;
    for (auto operand : adaptor.getOperands()) {
      auto argTy = op->getOperand(0).getType();
      auto subOperands = this->getTypeConverter()->unpackLLElements(
          loc, operand, rewriter, argTy);
      subOperands = unpackI32(subOperands, argTy, rewriter, loc,
                              this->getTypeConverter());
      allOperands.resize(subOperands.size());
      for (auto v : llvm::enumerate(subOperands))
        allOperands[v.index()].push_back(v.value());
    }
    if (allOperands.size() == 0)
      allOperands.push_back({});

    SmallVector<Value> resultVals;
    for (auto it = allOperands.begin(), end = allOperands.end(); it != end;) {
      auto curr = static_cast<const ConcreteT *>(this)->createDestOps(
          op, adaptor, rewriter, elemTy, MultipleOperandsRange(it, end), loc);
      if (curr.size() == 0)
        return failure();
      for (auto v : curr) {
        if (!static_cast<bool>(v))
          return failure();
        resultVals.push_back(v);
      }
      it += curr.size();
    }

    if (op->getNumOperands() > 0) {
      auto argTy = op->getOperand(0).getType();
      resultVals = reorderValues(resultVals, argTy, resultTy);
    }
    resultVals = maybeDeduplicate(op, resultVals);
    resultVals =
        packI32(resultVals, resultTy, rewriter, loc, this->getTypeConverter());
    resultVals = this->getTypeConverter()->packMfmaOperand(resultVals, resultTy, rewriter, loc);

    Value view = this->getTypeConverter()->packLLElements(loc, resultVals,
                                                          rewriter, resultTy);
    rewriter.replaceOp(op, view);

    return success();
  }

protected:
  ModuleAxisInfoAnalysis &axisAnalysisPass;

private:
  int computeCapability;
};

template <typename SourceOp, typename DestOp>
struct ElementwiseOpConversion
    : public ElementwiseOpConversionBase<
          SourceOp, ElementwiseOpConversion<SourceOp, DestOp>> {
  using Base =
      ElementwiseOpConversionBase<SourceOp,
                                  ElementwiseOpConversion<SourceOp, DestOp>>;
  using Base::Base;
  using OpAdaptor = typename Base::OpAdaptor;

  // An interface to support variant DestOp builder.
  SmallVector<DestOp> createDestOps(SourceOp op, OpAdaptor adaptor,
                                    ConversionPatternRewriter &rewriter,
                                    Type elemTy, MultipleOperandsRange operands,
                                    Location loc) const {
    return {rewriter.create<DestOp>(loc, elemTy, operands[0],
                                    adaptor.getAttributes().getValue())};
  }
};

// Attempts to use vectorized conversions via inline PTX when possible.
struct FpToFpOpConversion
    : public ElementwiseOpConversionBase<triton::FpToFpOp, FpToFpOpConversion> {
  using ElementwiseOpConversionBase<
      triton::FpToFpOp, FpToFpOpConversion>::ElementwiseOpConversionBase;

  explicit FpToFpOpConversion(TritonGPUToLLVMTypeConverter &typeConverter,
                              ModuleAxisInfoAnalysis &axisAnalysisPass,
                              int computeCapability, PatternBenefit benefit = 1)
      : ElementwiseOpConversionBase(typeConverter, axisAnalysisPass, benefit),
        computeCapability(computeCapability) {}

  static Value convertBf16ToFp32(Location loc,
                                 ConversionPatternRewriter &rewriter,
                                 const Value &v) {
#ifdef USE_ROCM
    auto as_int16 = bitcast(v, i16_ty);
    auto as_int32 = zext(i32_ty, as_int16);
    auto shifted = shl(i32_ty, as_int32, i32_val(16));
    return(bitcast(shifted, f32_ty));
#else
    PTXBuilder builder;
    auto &cvt = *builder.create("cvt.f32.bf16");
    auto res = builder.newOperand("=r");
    auto operand = builder.newOperand(v, "h");
    cvt(res, operand);
    return builder.launch(rewriter, loc, f32_ty, false);
#endif
  }

  static Value convertFp16ToFp32(Location loc,
                                 ConversionPatternRewriter &rewriter,
                                 const Value &v) {
#ifdef USE_ROCM
    return cvtFp16ToFp32(loc, rewriter, v);
#else
    PTXBuilder builder;
    auto &cvt = *builder.create("cvt.f32.f16");
    auto res = builder.newOperand("=r");
    auto operand = builder.newOperand(v, "h");
    cvt(res, operand);
    return builder.launch(rewriter, loc, f32_ty, false);
#endif
  }

  static Value convertFp32ToBf16(Location loc,
                                 ConversionPatternRewriter &rewriter,
                                 const Value &v) {
#ifdef USE_ROCM
    auto as_uint32 = bitcast(v, i32_ty);
    auto check_exponent = and_(i32_ty, xor_(i32_ty, as_uint32, i32_val(0xffffffff)), i32_val(0x7f800000));
    auto exponent_not_all1s = icmp_ne(check_exponent, i32_val(0)); 
    auto exponent_all1s = icmp_eq(check_exponent, i32_val(0)); 
    auto rounded = add(i32_ty, i32_val(0x7fff),  and_(i32_ty, lshr(i32_ty, as_uint32, i32_val(16)), i32_val(1)) );
    rounded = add(i32_ty, rounded, as_uint32);
    auto res = select(exponent_not_all1s, rounded, as_uint32); 

    auto preserve_nan = and_( i1_ty, exponent_all1s, icmp_ne(and_(i32_ty, as_uint32, i32_val(0xffff)), i32_val(0)) );
    auto nan = or_(i32_ty, as_uint32, i32_val(0x10000));
    res = select(preserve_nan, nan, res); 

    auto shifted = lshr(i32_ty, res, i32_val(16));
    auto truncated = trunc(i16_ty, shifted);
    return truncated;
#else
    PTXBuilder builder;
    auto &cvt = *builder.create("cvt.rn.bf16.f32");
    auto res = builder.newOperand("=h");
    auto operand = builder.newOperand(v, "r");
    cvt(res, operand);
    // TODO: This is a hack to get the right type. We should be able to invoke
    // the type converter
    return builder.launch(rewriter, loc, i16_ty, false);
#endif
  }

  static Value convertFp32ToFp16NZ(Location loc,
                                   ConversionPatternRewriter &rewriter,
                                   const Value &v) {
#ifdef USE_ROCM
    return cvtFp32ToFp16(loc, rewriter, v);
#else
    PTXBuilder builder;
    auto &cvt = *builder.create("cvt.rz.f16.f32");
    auto res = builder.newOperand("=h");
    auto operand = builder.newOperand(v, "r");
    cvt(res, operand);
    return builder.launch(rewriter, loc, f16_ty, false);
#endif
  }

  ConverterT getConversionFunc(Type srcTy, Type dstTy) const {
    auto F8E4M3B15TyID = TypeID::get<mlir::Float8E4M3B11FNUZType>();
#ifdef USE_ROCM
    auto F8E4M3FNUZTyID = TypeID::get<mlir::Float8E4M3FNUZType>();
#else
    auto F8E4M3TyID = TypeID::get<mlir::Float8E4M3FNUZType>();
#endif
    auto F8E4M3FNTyID = TypeID::get<mlir::Float8E4M3FNType>();
    auto F8E5M2TyID = TypeID::get<mlir::Float8E5M2Type>();
    auto F8E5M2FNUZTyID = TypeID::get<mlir::Float8E5M2FNUZType>();
    auto F16TyID = TypeID::get<mlir::Float16Type>();
    auto BF16TyID = TypeID::get<mlir::BFloat16Type>();
    auto F32TyID = TypeID::get<mlir::Float32Type>();
    auto F64TyID = TypeID::get<mlir::Float64Type>();
#ifdef USE_ROCM
    static DenseMap<std::pair<TypeID, TypeID>, ConverterT> srcMap = {
#else
    static DenseMap<std::pair<TypeID, TypeID>, std::string> srcMap = {
#endif
        // F8 -> F16
        {{F8E4M3B15TyID, F16TyID}, Fp8E4M3B15_to_Fp16},
        {{F8E4M3FNTyID, F16TyID}, Fp8E4M3B15x4_to_Fp16},
#ifdef USE_ROCM
        {{F8E4M3FNUZTyID, F16TyID}, Fp8E4M3FNUZ_to_Fp16(computeCapability)},
        {{F8E5M2FNUZTyID, F16TyID}, Fp8E5M2FNUZ_to_Fp16(computeCapability)},
        {{F8E5M2TyID, F16TyID}, Fp8E5M2_to_Fp16},
#else
        {{F8E4M3TyID, F16TyID}, Fp8E4M3Nv_to_Fp16},
        {{F8E5M2TyID, F16TyID}, Fp8E5M2_to_Fp16(computeCapability >= 90)},
#endif

        // F16 -> F8
	      {{F16TyID, F8E4M3FNTyID}, Fp16_to_Fp8E4M3B15x4},
#ifdef USE_ROCM
        {{F16TyID, F8E4M3B15TyID}, Fp16_to_Fp8E4M3B15},
        {{F16TyID, F8E5M2FNUZTyID}, Fp16_to_Fp8E5M2FNUZ(computeCapability)},
        {{F16TyID, F8E4M3FNUZTyID}, Fp16_to_Fp8E4M3FNUZ(computeCapability)},
        {{F16TyID, F8E5M2TyID}, Fp16_to_Fp8E5M2},
#else
        {{F16TyID, F8E4M3B15TyID}, Fp16_to_Fp8E4M3B15(computeCapability >= 80)},
        {{F16TyID, F8E4M3TyID}, Fp16_to_Fp8E4M3Nv},
        {{F16TyID, F8E5M2TyID}, Fp16_to_Fp8E5M2(computeCapability >= 90)},
#endif

      	// F8 -> BF16
#ifdef USE_ROCM
	      {{F8E5M2TyID, BF16TyID}, Fp8E5M2_to_Bf16},
	      {{F8E5M2FNUZTyID, BF16TyID}, Fp8E5M2FNUZ_to_Bf16},
	      {{F8E4M3FNUZTyID, BF16TyID}, Fp8E4M3FNUZ_to_Bf16},
#else
	      {{F8E5M2TyID, BF16TyID}, Fp8E5M2_to_Bf16(computeCapability >= 90)},
        {{F8E4M3TyID, BF16TyID}, Fp8E4M3Nv_to_Bf16},
#endif

     	  // BF16 -> F8
#ifdef USE_ROCM
        {{BF16TyID, F8E5M2TyID}, Bf16_to_Fp8E5M2},
        {{BF16TyID, F8E5M2FNUZTyID}, Bf16_to_Fp8E5M2FNUZ},
        {{BF16TyID, F8E4M3FNUZTyID}, Bf16_to_Fp8E4M3FNUZ},
#else
        {{BF16TyID, F8E5M2TyID}, Bf16_to_Fp8E5M2(computeCapability >= 90)},
        {{BF16TyID, F8E4M3TyID}, Bf16_to_Fp8E4M3Nv},
#endif

        // F32 <-> F8
#ifdef USE_ROCM
        {{F32TyID, F8E4M3FNUZTyID}, Fp32_to_Fp8E4M3FNUZ},
        {{F32TyID, F8E5M2FNUZTyID}, Fp32_to_Fp8E5M2FNUZ},
        {{F8E4M3FNUZTyID, F32TyID}, Fp8E4M3FNUZ_to_Fp32},
        {{F8E5M2FNUZTyID, F32TyID}, Fp8E5M2FNUZ_to_Fp32},
#else
        {{F32TyID, F8E4M3TyID}, Fp32_to_Fp8E4M3Nv},
        {{F32TyID, F8E5M2TyID}, Fp32_to_Fp8E5M2},
#endif
    };

    std::pair<TypeID, TypeID> key = {srcTy.getTypeID(), dstTy.getTypeID()};
    if (srcMap.count(key) == 0) {
      llvm::errs() << "Unsupported conversion from " << srcTy << " to " << dstTy
                   << "\n";
      llvm_unreachable("");
    }
#ifdef USE_ROCM
    return srcMap.lookup(key);
#else
    int inVecWidthBits = 32;
    int outVecWidthBits = 32;
    if (srcTy.isFloat8E4M3FNUZ() ||
        (computeCapability >= 90 && srcTy.isFloat8E5M2() && dstTy.isF16())) {
      inVecWidthBits = 16;
      outVecWidthBits = 32;
    }
    if (dstTy.isFloat8E4M3FNUZ() ||
        (computeCapability >= 90 && dstTy.isFloat8E5M2())) {
      inVecWidthBits = 32;
      outVecWidthBits = 16;
    }

    if (computeCapability < 90 &&
        (srcTy.isFloat8E4M3FNUZ() || dstTy.isFloat8E4M3FNUZ())) {
      llvm::errs() << "Conversion from/to f8e4m3nv is only supported on "
                      "compute capability >= 90"
                   << "\n";
      llvm_unreachable("");
    }
    return makeConverterFromPtx(srcMap.lookup(key),
                                getTypeConverter()->convertType(srcTy),
                                getTypeConverter()->convertType(dstTy),
                                inVecWidthBits, outVecWidthBits);
#endif
  }

  SmallVector<Value> createDestOps(triton::FpToFpOp op, OpAdaptor adaptor,
                                   ConversionPatternRewriter &rewriter,
                                   Type elemTy, MultipleOperandsRange operands,
                                   Location loc) const {
    auto srcElementType = getElementType(op.getFrom());
    auto dstElementType = getElementType(op.getResult());

    size_t numElements = 4;
    if (srcElementType.isFloat8E4M3FNUZ() ||
        dstElementType.isFloat8E4M3FNUZ() ||
#ifdef USE_ROCM
        srcElementType.isFloat8E5M2FNUZ() ||
        dstElementType.isFloat8E5M2FNUZ())
#else
        (computeCapability >= 90 &&
         ((srcElementType.isFloat8E5M2() &&
           (dstElementType.isF16() || dstElementType.isF32())) ||
          dstElementType.isFloat8E5M2()))) {
#endif
    {
      numElements = 2;
    }
    bool useFP16IntermediateSrc =
#ifdef USE_ROCM
        srcElementType.isF32() &&
        !(computeCapability >= 300 &&
          (dstElementType.isFloat8E4M3FNUZ() || dstElementType.isFloat8E5M2FNUZ()));
#else
        srcElementType.isF32() &&
        !(computeCapability >= 90 &&
          (dstElementType.isFloat8E4M3FNUZ() || dstElementType.isFloat8E5M2()));
#endif
<<<<<<< HEAD

    bool useFP16IntermediateDst = 
#ifdef USE_ROCM
        dstElementType.isF32() &&
        !(computeCapability >= 300 &&
          (srcElementType.isFloat8E4M3FNUZ() || srcElementType.isFloat8E5M2FNUZ()));
#else
        dstElementType.isF32();
#endif

    auto cvtFunc =
        getConversionFunc(useFP16IntermediateSrc ? f16_ty : srcElementType,
                          useFP16IntermediateDst ? f16_ty : dstElementType);
=======
    bool isDstFP32 = dstElementType.isF32();
    Type srcType = useFP16IntermediateSrc ? f16_ty : srcElementType;
    Type dstType = isDstFP32 ? f16_ty : dstElementType;
    auto cvtFunc = getConversionFunc(srcType, dstType);
>>>>>>> 1e2fd0dd
    SmallVector<Value> inVals;
    for (unsigned i = 0; i < std::min(numElements, operands.size()); i++) {
      inVals.push_back(operands[i][0]);
    }
    if (useFP16IntermediateSrc)
      for (Value &v : inVals)
        v = convertFp32ToFp16NZ(loc, rewriter, v);
    inVals.resize(numElements, undef(typeConverter->convertType(srcType)));
    SmallVector<Value> outVals = cvtFunc(loc, rewriter, inVals);
    assert(outVals.size() == inVals.size());
    outVals.resize(std::min(numElements, operands.size()));
    if (useFP16IntermediateDst)
      for (Value &v : outVals)
        v = convertFp16ToFp32(loc, rewriter, v);
    // Pack values
    return outVals;
  }

private:
  int computeCapability;
};

template <typename OP>
Value EmitDualBF16ElementwiseOp(Location loc,
                                ConversionPatternRewriter &rewriter,
                                MultipleOperandsRange operands) {
  auto v0 = FpToFpOpConversion::convertBf16ToFp32(loc, rewriter, operands[0][0]);
  auto v1 = FpToFpOpConversion::convertBf16ToFp32(loc, rewriter, operands[0][1]);
  auto result = rewriter.create<OP>(loc, f32_ty, v0, v1);
  return FpToFpOpConversion::convertFp32ToBf16(loc, rewriter, result);
}

struct CmpIOpConversion
    : public ElementwiseOpConversionBase<arith::CmpIOp, CmpIOpConversion> {
  using Base = ElementwiseOpConversionBase<arith::CmpIOp, CmpIOpConversion>;
  using Base::Base;
  using Adaptor = typename Base::OpAdaptor;

  // An interface to support variant DestOp builder.
  SmallVector<LLVM::ICmpOp> createDestOps(arith::CmpIOp op, OpAdaptor adaptor,
                                          ConversionPatternRewriter &rewriter,
                                          Type elemTy,
                                          MultipleOperandsRange operands,
                                          Location loc) const {
    return {rewriter.create<LLVM::ICmpOp>(
        loc, elemTy, ArithCmpIPredicateToLLVM(op.getPredicate()),
        operands[0][0], operands[0][1])};
  }

  static LLVM::ICmpPredicate
  ArithCmpIPredicateToLLVM(arith::CmpIPredicate predicate) {
    switch (predicate) {
#define __PRED_ENUM(item__)                                                    \
  case arith::CmpIPredicate::item__:                                           \
    return LLVM::ICmpPredicate::item__

      __PRED_ENUM(eq);
      __PRED_ENUM(ne);
      __PRED_ENUM(sgt);
      __PRED_ENUM(sge);
      __PRED_ENUM(slt);
      __PRED_ENUM(sle);
      __PRED_ENUM(ugt);
      __PRED_ENUM(uge);
      __PRED_ENUM(ult);
      __PRED_ENUM(ule);

#undef __PRED_ENUM
    }
    llvm_unreachable("Unknown arith::CmpIPredicate");
  }
};

struct CmpFOpConversion
    : public ElementwiseOpConversionBase<arith::CmpFOp, CmpFOpConversion> {
  using Base = ElementwiseOpConversionBase<arith::CmpFOp, CmpFOpConversion>;
  using Base::Base;
  using Adaptor = typename Base::OpAdaptor;

  // An interface to support variant DestOp builder.
  static SmallVector<LLVM::FCmpOp>
  createDestOps(arith::CmpFOp op, OpAdaptor adaptor,
                ConversionPatternRewriter &rewriter, Type elemTy,
                MultipleOperandsRange operands, Location loc) {
    return {rewriter.create<LLVM::FCmpOp>(
        loc, elemTy, ArithCmpFPredicateToLLVM(op.getPredicate()),
        operands[0][0], operands[0][1])};
  }

  static LLVM::FCmpPredicate
  ArithCmpFPredicateToLLVM(arith::CmpFPredicate predicate) {
    switch (predicate) {
#define __PRED_ENUM(item__, item1__)                                           \
  case arith::CmpFPredicate::item__:                                           \
    return LLVM::FCmpPredicate::item1__

      __PRED_ENUM(OEQ, oeq);
      __PRED_ENUM(ONE, one);
      __PRED_ENUM(OGT, ogt);
      __PRED_ENUM(OGE, oge);
      __PRED_ENUM(OLT, olt);
      __PRED_ENUM(OLE, ole);
      __PRED_ENUM(ORD, ord);
      __PRED_ENUM(UEQ, ueq);
      __PRED_ENUM(UGT, ugt);
      __PRED_ENUM(UGE, uge);
      __PRED_ENUM(ULT, ult);
      __PRED_ENUM(ULE, ule);
      __PRED_ENUM(UNE, une);
      __PRED_ENUM(UNO, uno);
      __PRED_ENUM(AlwaysTrue, _true);
      __PRED_ENUM(AlwaysFalse, _false);

#undef __PRED_ENUM
    }
    llvm_unreachable("Unknown arith::CmpFPredicate");
  }
};

struct ExternElementwiseOpConversion
    : public ElementwiseOpConversionBase<ExternElementwiseOp,
                                         ExternElementwiseOpConversion> {
  using Base = ElementwiseOpConversionBase<ExternElementwiseOp,
                                           ExternElementwiseOpConversion>;
  using Base::Base;
  using Adaptor = typename Base::OpAdaptor;
  typedef typename Base::OpAdaptor OpAdaptor;

  SmallVector<Value> createDestOps(ExternElementwiseOp op, OpAdaptor adaptor,
                                   ConversionPatternRewriter &rewriter,
                                   Type elemTy, MultipleOperandsRange operands,
                                   Location loc) const {
    StringRef funcName = op.getSymbol();
    if (funcName.empty())
      llvm::errs() << "ExternElementwiseOpConversion";

    Type funcType = getFunctionType(elemTy, operands[0]);
    LLVM::LLVMFuncOp funcOp =
        appendOrGetFuncOp(rewriter, op, funcName, funcType);
    return {
        rewriter.create<LLVM::CallOp>(loc, funcOp, operands[0]).getResult()};
  }

private:
  Type getFunctionType(Type resultType, ValueRange operands) const {
    SmallVector<Type> operandTypes(operands.getTypes());
    return LLVM::LLVMFunctionType::get(resultType, operandTypes);
  }

  LLVM::LLVMFuncOp appendOrGetFuncOp(ConversionPatternRewriter &rewriter,
                                     ExternElementwiseOp op, StringRef funcName,
                                     Type funcType) const {
    using LLVM::LLVMFuncOp;

    auto funcAttr = StringAttr::get(op->getContext(), funcName);
    Operation *funcOp = SymbolTable::lookupNearestSymbolFrom(op, funcAttr);
    if (funcOp)
      return cast<LLVMFuncOp>(*funcOp);

    auto parent = ((Operation *)op)->getParentOfType<mlir::LLVM::LLVMFuncOp>();
    mlir::OpBuilder b(parent);
    auto ret = b.create<LLVMFuncOp>(op->getLoc(), funcName, funcType);
    ret.getOperation()->setAttr(
        "libname", StringAttr::get(op->getContext(), op.getLibname()));
    ret.getOperation()->setAttr(
        "libpath", StringAttr::get(op->getContext(), op.getLibpath()));
    return ret;
  }
};

struct ElementwiseInlineAsmOpConversion
    : public ElementwiseOpConversionBase<ElementwiseInlineAsmOp,
                                         ElementwiseInlineAsmOpConversion> {
  using Base = ElementwiseOpConversionBase<ElementwiseInlineAsmOp,
                                           ElementwiseInlineAsmOpConversion>;
  using Base::Base;
  using Adaptor = typename Base::OpAdaptor;
  typedef typename Base::OpAdaptor OpAdaptor;

  // If operand size is smaller than 32bits pack by groups of 32bits.
  // Otherwise have separate inputs.
  SmallVector<Value> packOperands(ElementwiseInlineAsmOp op,
                                  MultipleOperandsRange operands,
                                  ConversionPatternRewriter &rewriter,
                                  Location loc) const {
    SmallVector<Value> packedOperands;
    unsigned numPackedElements = op.getPackedElement();
    for (int i = 0, e = op.getNumOperands(); i < e; i++) {
      unsigned bitWidth =
          getElementType(op.getOperand(i)).getIntOrFloatBitWidth();
      unsigned numElementPerReg = bitWidth < 32 ? 32 / bitWidth : 1;
      numElementPerReg = std::min(numElementPerReg, numPackedElements);
      for (int j = 0; j < numPackedElements; j += numElementPerReg) {
        if (numElementPerReg == 1) {
          packedOperands.push_back(operands[j][i]);
          continue;
        }
        Type t = vec_ty(
            getTypeConverter()->convertType(getElementType(op.getOperand(i))),
            numElementPerReg);
        Value packed = undef(t);
        for (int k = 0; k < numElementPerReg; k++) {
          packed = insert_element(packed, operands[j + k][i], i32_val(k));
        }
        packedOperands.push_back(packed);
      }
    }
    return packedOperands;
  }

  SmallVector<Value> createDestOps(ElementwiseInlineAsmOp op, OpAdaptor adaptor,
                                   ConversionPatternRewriter &rewriter,
                                   Type elemTy, MultipleOperandsRange operands,
                                   Location loc) const {
    int numPackedElements = op.getPackedElement();
    if (operands.size() % numPackedElements != 0)
      llvm::report_fatal_error("Inline asm op has more packed elements than "
                               "number of elements per thread.");
    SmallVector<Value> packedOperands =
        packOperands(op, operands, rewriter, loc);
    Type dstType =
        getTypeConverter()->convertType(getElementType(op.getResult()));
    Type retType = dstType;
    if (numPackedElements > 1)
      retType = vec_ty(retType, numPackedElements);
    Value result = rewriter
                       .create<LLVM::InlineAsmOp>(
                           loc, retType,
                           packedOperands,      // operands
                           op.getAsmString(),   // asm_string
                           op.getConstraints(), // constraints
                           !op.getPure(),       // has_side_effects
                           false,               // is_align_stack
                           LLVM::AsmDialectAttr::get(
                               rewriter.getContext(),
                               LLVM::AsmDialect::AD_ATT), // asm_dialect
                           ArrayAttr()                    // operand_attrs
                           )
                       ->getResult(0);
    SmallVector<Value> results;
    if (numPackedElements > 1) {
      for (int i = 0; i < numPackedElements; i++)
        results.push_back(extract_element(result, i32_val(i)));
    } else {
      results = {result};
    }
    return results;
  }
};

struct FDivOpConversion
    : ElementwiseOpConversionBase<mlir::arith::DivFOp, FDivOpConversion> {
  using Base =
      ElementwiseOpConversionBase<mlir::arith::DivFOp, FDivOpConversion>;
  using Base::Base;
  using Adaptor = typename Base::OpAdaptor;

  SmallVector<Value> createDestOps(mlir::arith::DivFOp op, OpAdaptor adaptor,
                                   ConversionPatternRewriter &rewriter,
                                   Type elemTy, MultipleOperandsRange operands,
                                   Location loc) const {
#ifdef USE_ROCM
    return {rewriter.create<LLVM::FDivOp>(loc, elemTy, operands[0][0],
                                         operands[0][1])};
#else
    PTXBuilder ptxBuilder;
    auto &fdiv = *ptxBuilder.create<PTXInstr>("div");
    unsigned bitwidth = elemTy.getIntOrFloatBitWidth();
    if (32 == bitwidth) {
      fdiv.o("full").o("f32");
    } else if (64 == bitwidth) {
      fdiv.o("rn").o("f64");
    } else {
      llvm::report_fatal_error("Unsupported bitwidth");
    }

    auto res = ptxBuilder.newOperand(bitwidth == 32 ? "=r" : "=l");
    auto lhs =
        ptxBuilder.newOperand(operands[0][0], bitwidth == 32 ? "r" : "l");
    auto rhs =
        ptxBuilder.newOperand(operands[0][1], bitwidth == 32 ? "r" : "l");
    fdiv(res, lhs, rhs);

    Value ret = ptxBuilder.launch(rewriter, loc, elemTy, false);
    return {ret};
#endif
  }
};

struct FMulOpConversion
    : ElementwiseOpConversionBase<mlir::arith::MulFOp, FMulOpConversion> {
  using Base =
      ElementwiseOpConversionBase<mlir::arith::MulFOp, FMulOpConversion>;
  using Base::Base;
  using Adaptor = typename Base::OpAdaptor;

  SmallVector<Value> createDestOps(mlir::arith::MulFOp op, OpAdaptor adaptor,
                                   ConversionPatternRewriter &rewriter,
                                   Type elemTy, MultipleOperandsRange operands,
                                   Location loc) const {
    auto lhsElemTy = getElementType(op.getLhs());
    auto rhsElemTy = getElementType(op.getRhs());
    if (lhsElemTy.isBF16() && rhsElemTy.isBF16()) {
#ifdef USE_ROCM
      return {EmitDualBF16ElementwiseOp<LLVM::FMulOp>(loc, rewriter, operands)};
#else
      PTXBuilder builder;
      auto ptxAsm = " { .reg .b16 c;        \n"
                    "    mov.b16 c, 0x8000U; \n" // 0.0
                    "    fma.rn.bf16 $0, $1, $2, c; } \n";
      auto &fMul = *builder.create<PTXInstr>(ptxAsm);
      auto res = builder.newOperand("=h");
      auto lhs = builder.newOperand(operands[0][0], "h");
      auto rhs = builder.newOperand(operands[0][1], "h");
      fMul({res, lhs, rhs}, /*onlyAttachMLIRArgs=*/true);
      return {builder.launch(rewriter, loc, i16_ty, false)};
#endif
    } else {
      return {rewriter.create<LLVM::FMulOp>(loc, elemTy, operands[0][0],
                                            operands[0][1])};
    }
  }
};

struct FAddOpConversion
    : ElementwiseOpConversionBase<mlir::arith::AddFOp, FAddOpConversion> {
  using Base =
      ElementwiseOpConversionBase<mlir::arith::AddFOp, FAddOpConversion>;
  using Base::Base;
  using Adaptor = typename Base::OpAdaptor;

  SmallVector<Value> createDestOps(mlir::arith::AddFOp op, OpAdaptor adaptor,
                                   ConversionPatternRewriter &rewriter,
                                   Type elemTy, MultipleOperandsRange operands,
                                   Location loc) const {
    auto lhsElemTy = getElementType(op.getLhs());
    auto rhsElemTy = getElementType(op.getRhs());
    if (lhsElemTy.isBF16() && rhsElemTy.isBF16()) {
#ifdef USE_ROCM
      return {EmitDualBF16ElementwiseOp<LLVM::FAddOp>(loc, rewriter, operands)};
#else
      PTXBuilder builder;
      auto ptxAsm = "{ .reg .b16 c;         \n"
                    "   mov.b16 c, 0x3f80U; \n" // 1.0
                    "   fma.rn.bf16 $0, $1, c, $2; } \n";
      auto &fAdd = *builder.create<PTXInstr>(ptxAsm);
      auto res = builder.newOperand("=h");
      auto lhs = builder.newOperand(operands[0][0], "h");
      auto rhs = builder.newOperand(operands[0][1], "h");
      fAdd({res, lhs, rhs}, /*onlyAttachMLIRArgs=*/true);
      return {builder.launch(rewriter, loc, i16_ty, false)};
#endif
    } else {
      return {rewriter.create<LLVM::FAddOp>(loc, elemTy, operands[0][0],
                                            operands[0][1])};
    }
  }
};

struct FSubOpConversion
    : ElementwiseOpConversionBase<mlir::arith::SubFOp, FSubOpConversion> {
  using Base =
      ElementwiseOpConversionBase<mlir::arith::SubFOp, FSubOpConversion>;
  using Base::Base;
  using Adaptor = typename Base::OpAdaptor;

  SmallVector<Value> createDestOps(mlir::arith::SubFOp op, OpAdaptor adaptor,
                                   ConversionPatternRewriter &rewriter,
                                   Type elemTy, MultipleOperandsRange operands,
                                   Location loc) const {
    auto lhsElemTy = getElementType(op.getLhs());
    auto rhsElemTy = getElementType(op.getRhs());
    if (lhsElemTy.isBF16() && rhsElemTy.isBF16()) {
#ifdef USE_ROCM
      return {EmitDualBF16ElementwiseOp<LLVM::FSubOp>(loc, rewriter, operands)};
#else
      PTXBuilder builder;
      auto ptxAsm = " { .reg .b16 c;         \n"
                    "    mov.b16 c, 0xbf80U; \n" // -1.0
                    "    fma.rn.bf16 $0, $2, c, $1;} \n";
      auto &fSub = *builder.create<PTXInstr>(ptxAsm);
      auto res = builder.newOperand("=h");
      auto lhs = builder.newOperand(operands[0][0], "h");
      auto rhs = builder.newOperand(operands[0][1], "h");
      fSub({res, lhs, rhs}, /*onlyAttachMLIRArgs=*/true);
      return {builder.launch(rewriter, loc, i16_ty, false)};
#endif
    } else {
      return {rewriter.create<LLVM::FSubOp>(loc, elemTy, operands[0][0],
                                            operands[0][1])};
    }
  }
};

#ifdef USE_ROCM
static SmallVector<Value>
S8_to_Bf16(Location loc, ConversionPatternRewriter &rewriter,
		   const SmallVector<Value> &v) {
  SmallVector<Value> inValues = {v[0], v[1], v[2], v[3]};
  SmallVector<Value> outValues = {};
  for (Value inVal : inValues) {
    Value i32Val = sext(i32_ty, inVal);

    GCNBuilder builder;
    auto &cvt = *builder.create("v_cvt_f32_i32");
    auto res = builder.newOperand("=v");
    auto operand = builder.newOperand(i32Val, "v");
    cvt(res, operand);
    auto f32Val = builder.launch(rewriter, loc, f32_ty, false);

    f32Val = bitcast(f32Val, i32_ty);
    auto shifted = lshr(i32_ty, f32Val, i32_val(16));
    auto truncated = trunc(i16_ty, shifted);
    outValues.push_back(truncated);
  }
  return outValues;
}
#endif

// Uses inline ptx to convert s8/u8 to bf16, since the
struct SIToFPOpConversion
    : ElementwiseOpConversionBase<mlir::arith::SIToFPOp, SIToFPOpConversion> {
  using Base =
      ElementwiseOpConversionBase<mlir::arith::SIToFPOp, SIToFPOpConversion>;
  using Base::Base;
  using Adaptor = typename Base::OpAdaptor;

  SmallVector<Value> createDestOps(mlir::arith::SIToFPOp op, OpAdaptor adaptor,
                                   ConversionPatternRewriter &rewriter,
                                   Type elemTy, MultipleOperandsRange operands,
                                   Location loc) const {
    Type inElemTy = getElementType(op.getIn());
    Type outElemTy = getElementType(op.getOut());
    if (outElemTy.isBF16() && inElemTy.isInteger(8) && operands.size() >= 4) {
      #if USE_ROCM
        SmallVector<Value> inVals = {operands[0][0], operands[1][0],
                                    operands[2][0], operands[3][0]};
        auto outVals = S8_to_Bf16(loc, rewriter, inVals);
      #else
        auto cvtFunc = makeConverterFromPtx(
            S8_to_Bf16, getTypeConverter()->convertType(inElemTy),
            getTypeConverter()->convertType(outElemTy));
        SmallVector<Value> inVals = {operands[0][0], operands[1][0],
                                    operands[2][0], operands[3][0]};
        auto outVals = cvtFunc(loc, rewriter, inVals);
      #endif
      assert(outVals.size() == 4);
      return outVals;
    } else if (outElemTy.isBF16()) {
      auto value = rewriter.create<LLVM::SIToFPOp>(loc, f32_ty, operands[0][0]);
      return {FpToFpOpConversion::convertFp32ToBf16(loc, rewriter, value)};
    } else {
      return {rewriter.create<LLVM::SIToFPOp>(loc, elemTy, operands[0][0])};
    }
  }
};

struct FPToSIOpConversion
    : ElementwiseOpConversionBase<mlir::arith::FPToSIOp, FPToSIOpConversion> {
  using Base =
      ElementwiseOpConversionBase<mlir::arith::FPToSIOp, FPToSIOpConversion>;
  using Base::Base;
  using Adaptor = typename Base::OpAdaptor;

  SmallVector<Value> createDestOps(mlir::arith::FPToSIOp op, OpAdaptor adaptor,
                                   ConversionPatternRewriter &rewriter,
                                   Type elemTy, MultipleOperandsRange operands,
                                   Location loc) const {
    auto inElemTy = getElementType(op.getIn());
    if (inElemTy.isBF16()) {
      auto value =
          FpToFpOpConversion::convertBf16ToFp32(loc, rewriter, operands[0][0]);
      return {rewriter.create<LLVM::FPToSIOp>(loc, elemTy, value)};
    } else {
      return {rewriter.create<LLVM::FPToSIOp>(loc, elemTy, operands[0][0])};
    }
  }
};

struct ExtFOpConversion
    : ElementwiseOpConversionBase<mlir::arith::ExtFOp, ExtFOpConversion> {
  using Base =
      ElementwiseOpConversionBase<mlir::arith::ExtFOp, ExtFOpConversion>;
  using Base::Base;
  using Adaptor = typename Base::OpAdaptor;

  SmallVector<Value> createDestOps(mlir::arith::ExtFOp op, OpAdaptor adaptor,
                                   ConversionPatternRewriter &rewriter,
                                   Type elemTy, MultipleOperandsRange operands,
                                   Location loc) const {
    auto inElemTy = getElementType(op.getIn());
    if (inElemTy.isBF16()) {
      auto outElemTy = getElementType(op.getOut());
      assert(outElemTy.isF32() && "unsupported conversion");
      return {
          FpToFpOpConversion::convertBf16ToFp32(loc, rewriter, operands[0][0])};
    } else {
      return {rewriter.create<LLVM::FPExtOp>(loc, elemTy, operands[0][0])};
    }
  }
};

struct TruncFOpConversion
    : ElementwiseOpConversionBase<mlir::arith::TruncFOp, TruncFOpConversion> {
  using Base =
      ElementwiseOpConversionBase<mlir::arith::TruncFOp, TruncFOpConversion>;
  using Base::Base;
  using Adaptor = typename Base::OpAdaptor;

  SmallVector<Value> createDestOps(mlir::arith::TruncFOp op, OpAdaptor adaptor,
                                   ConversionPatternRewriter &rewriter,
                                   Type elemTy, MultipleOperandsRange operands,
                                   Location loc) const {
    auto outElemTy = getElementType(op.getOut());
    if (outElemTy.isBF16()) {
      auto inElemTy = getElementType(op.getIn());
      assert(inElemTy.isF32() && "unsupported conversion");
      return {
          FpToFpOpConversion::convertFp32ToBf16(loc, rewriter, operands[0][0])};
    } else {
      return {rewriter.create<LLVM::FPTruncOp>(loc, elemTy, operands[0][0])};
    }
  }
};

struct ExpOpConversionApprox
    : ElementwiseOpConversionBase<mlir::math::ExpOp, ExpOpConversionApprox> {
  using Base =
      ElementwiseOpConversionBase<mlir::math::ExpOp, ExpOpConversionApprox>;
  using Base::Base;
  using Adaptor = typename Base::OpAdaptor;

  SmallVector<Value> createDestOps(mlir::math::ExpOp op, OpAdaptor adaptor,
                                   ConversionPatternRewriter &rewriter,
                                   Type elemTy, MultipleOperandsRange operands,
                                   Location loc) const {
    // For non-FP32 input, call __nv_expf for higher-precision calculation
    if (elemTy.getIntOrFloatBitWidth() != 32)
      return {};

    const double log2e = 1.4426950408889634;
    Value prod = fmul(f32_ty, operands[0][0], f32_val(log2e));

#ifdef USE_ROCM
    return {rewriter.create<math::Exp2Op>(loc, f32_ty, prod,
                                         adaptor.getAttributes().getValue())};
#else
    PTXBuilder ptxBuilder;
    auto &exp2 = ptxBuilder.create<PTXInstr>("ex2")->o("approx").o("f32");
    auto output = ptxBuilder.newOperand("=f");
    auto input = ptxBuilder.newOperand(prod, "f");
    exp2(output, input);
    return {ptxBuilder.launch(rewriter, loc, f32_ty, false)};
#endif
  }
};

struct AbsIOpConversion
    : ElementwiseOpConversionBase<mlir::math::AbsIOp, AbsIOpConversion> {
  using Base =
      ElementwiseOpConversionBase<mlir::math::AbsIOp, AbsIOpConversion>;
  using Base::Base;
  using Adaptor = typename Base::OpAdaptor;

  SmallVector<Value> createDestOps(mlir::math::AbsIOp op, OpAdaptor adaptor,
                                   ConversionPatternRewriter &rewriter,
                                   Type elemTy, MultipleOperandsRange operands,
                                   Location loc) const {
    auto boolFalse = rewriter.getBoolAttr(false);
    auto constFalse = rewriter.create<LLVM::ConstantOp>(loc, boolFalse);
    return {rewriter.create<LLVM::AbsOp>(loc, elemTy, operands[0][0],
                                         /*is_int_min_poison=*/constFalse)};
  }
};

struct AbsFOpConversion
    : ElementwiseOpConversionBase<mlir::math::AbsFOp, AbsFOpConversion> {
  using Base =
      ElementwiseOpConversionBase<mlir::math::AbsFOp, AbsFOpConversion>;
  using Base::Base;
  using Adaptor = typename Base::OpAdaptor;

  SmallVector<Value> createDestOps(mlir::math::AbsFOp op, OpAdaptor adaptor,
                                   ConversionPatternRewriter &rewriter,
                                   Type elemTy, MultipleOperandsRange operands,
                                   Location loc) const {
    if (llvm::isa<IntegerType>(elemTy)) {
      // Mask out the sign bit
      auto num_bits =
          getElementTypeOrSelf(op.getType()).getIntOrFloatBitWidth();
      assert(num_bits <= 16);
      auto mask = (1u << (num_bits - 1u)) - 1u;
      auto maskAttr = rewriter.getIntegerAttr(elemTy, mask);
      auto maskConst = rewriter.create<LLVM::ConstantOp>(loc, maskAttr);
      return {and_(operands[0][0], maskConst)};
    }

    return {rewriter.create<LLVM::FAbsOp>(loc, elemTy, operands[0][0])};
  }
};

/// The lowering of index_cast becomes an integer conversion since index
/// becomes an integer.  If the bit width of the source and target integer
/// types is the same, just erase the cast.  If the target type is wider,
/// sign-extend the value, otherwise truncate it.
struct IndexCastOpLowering
    : public ElementwiseOpConversionBase<arith::IndexCastOp,
                                         IndexCastOpLowering> {
  using Base =
      ElementwiseOpConversionBase<arith::IndexCastOp, IndexCastOpLowering>;
  using Base::Base;
  using Adaptor = typename Base::OpAdaptor;

  SmallVector<Value> createDestOps(arith::IndexCastOp op, OpAdaptor adaptor,
                                   ConversionPatternRewriter &rewriter,
                                   Type elemTy, MultipleOperandsRange operands,
                                   Location loc) const {
    auto inElemTy =
        this->getTypeConverter()->convertType(getElementType(op.getIn()));
    unsigned targetBits = elemTy.getIntOrFloatBitWidth();
    unsigned sourceBits = inElemTy.getIntOrFloatBitWidth();

    if (targetBits == sourceBits)
      return {operands[0][0]};
    if (targetBits < sourceBits)
      return {rewriter.replaceOpWithNewOp<LLVM::TruncOp>(op, elemTy,
                                                         operands[0][0])};
    return {
        rewriter.replaceOpWithNewOp<LLVM::SExtOp>(op, elemTy, operands[0][0])};
  }
};

struct SelectOpConversion
    : ElementwiseOpConversionBase<mlir::arith::SelectOp, SelectOpConversion> {
  using Base =
      ElementwiseOpConversionBase<mlir::arith::SelectOp, SelectOpConversion>;
  using Base::Base;
  using Adaptor = typename Base::OpAdaptor;

  SmallVector<Value> createDestOps(mlir::arith::SelectOp op, OpAdaptor adaptor,
                                   ConversionPatternRewriter &rewriter,
                                   Type elemTy, MultipleOperandsRange operands,
                                   Location loc) const {
    std::array<Value, 3> llvmOperands;
    if (operands[0].size() == 2) {
      // Case of scalar condition with tensor operands.
      assert(op.getCondition().getType().isInteger(1));
      llvmOperands = {adaptor.getCondition(), operands[0][0], operands[0][1]};
    } else {
      llvmOperands = {operands[0][0], operands[0][1], operands[0][2]};
    }
    return {rewriter.create<LLVM::SelectOp>(
        loc, llvmOperands[1].getType(), llvmOperands,
        adaptor.getAttributes().getValue())};
  }
};

void populateElementwiseOpToLLVMPatterns(
    TritonGPUToLLVMTypeConverter &typeConverter, RewritePatternSet &patterns,
    int numWarps, ModuleAxisInfoAnalysis &axisInfoAnalysis,
    ModuleAllocation &allocation,
    ConvertTritonGPUOpToLLVMPatternBase::IndexCacheInfo &indexCacheInfo,
    int computeCapability, PatternBenefit benefit) {
#define POPULATE_BINARY_OP(SRC_OP, DST_OP)                                     \
  patterns.add<ElementwiseOpConversion<SRC_OP, DST_OP>>(                       \
      typeConverter, axisInfoAnalysis, benefit);
  POPULATE_BINARY_OP(arith::SubIOp, LLVM::SubOp) // -
  POPULATE_BINARY_OP(arith::AddIOp, LLVM::AddOp) // +
  POPULATE_BINARY_OP(arith::MulIOp, LLVM::MulOp) // *
  POPULATE_BINARY_OP(arith::DivSIOp, LLVM::SDivOp)
  POPULATE_BINARY_OP(arith::DivUIOp, LLVM::UDivOp)
  POPULATE_BINARY_OP(arith::RemFOp, LLVM::FRemOp) // %
  POPULATE_BINARY_OP(arith::RemSIOp, LLVM::SRemOp)
  POPULATE_BINARY_OP(arith::RemUIOp, LLVM::URemOp)
  POPULATE_BINARY_OP(arith::AndIOp, LLVM::AndOp)        // &
  POPULATE_BINARY_OP(arith::OrIOp, LLVM::OrOp)          // |
  POPULATE_BINARY_OP(arith::XOrIOp, LLVM::XOrOp)        // ^
  POPULATE_BINARY_OP(arith::ShLIOp, LLVM::ShlOp)        // <<
  POPULATE_BINARY_OP(arith::ShRSIOp, LLVM::AShrOp)      // >>
  POPULATE_BINARY_OP(arith::ShRUIOp, LLVM::LShrOp)      // >>
  POPULATE_BINARY_OP(arith::MinimumFOp, LLVM::MinNumOp) // fmin
  POPULATE_BINARY_OP(arith::MaximumFOp, LLVM::MaxNumOp) // fmax
  POPULATE_BINARY_OP(arith::MinSIOp, LLVM::SMinOp)      // smin
  POPULATE_BINARY_OP(arith::MaxSIOp, LLVM::SMaxOp)      // smax
  POPULATE_BINARY_OP(arith::MinUIOp, LLVM::UMinOp)      // umin
  POPULATE_BINARY_OP(arith::MaxUIOp, LLVM::UMaxOp)      // umax
#undef POPULATE_BINARY_OP

#define POPULATE_UNARY_OP(SRC_OP, DST_OP)                                      \
  patterns.add<ElementwiseOpConversion<SRC_OP, DST_OP>>(                       \
      typeConverter, axisInfoAnalysis, benefit);
  POPULATE_UNARY_OP(arith::TruncIOp, LLVM::TruncOp)
  POPULATE_UNARY_OP(arith::ExtSIOp, LLVM::SExtOp)
  POPULATE_UNARY_OP(arith::ExtUIOp, LLVM::ZExtOp)
  POPULATE_UNARY_OP(arith::FPToUIOp, LLVM::FPToUIOp)
  POPULATE_UNARY_OP(arith::UIToFPOp, LLVM::UIToFPOp)
  POPULATE_UNARY_OP(math::LogOp, math::LogOp)
  POPULATE_UNARY_OP(math::CosOp, math::CosOp)
  POPULATE_UNARY_OP(math::SinOp, math::SinOp)
  POPULATE_UNARY_OP(math::SqrtOp, math::SqrtOp)
  POPULATE_UNARY_OP(math::ExpOp, math::ExpOp)
  POPULATE_UNARY_OP(triton::BitcastOp, LLVM::BitcastOp)
  POPULATE_UNARY_OP(triton::IntToPtrOp, LLVM::IntToPtrOp)
  POPULATE_UNARY_OP(triton::PtrToIntOp, LLVM::PtrToIntOp)
#undef POPULATE_UNARY_OP

  patterns.add<AbsIOpConversion>(typeConverter, axisInfoAnalysis, benefit);
  patterns.add<AbsFOpConversion>(typeConverter, axisInfoAnalysis, benefit);
  patterns.add<CmpIOpConversion>(typeConverter, axisInfoAnalysis, benefit);
  patterns.add<CmpFOpConversion>(typeConverter, axisInfoAnalysis, benefit);

  patterns.add<FDivOpConversion>(typeConverter, axisInfoAnalysis, benefit);
  patterns.add<FSubOpConversion>(typeConverter, axisInfoAnalysis, benefit);
  patterns.add<FAddOpConversion>(typeConverter, axisInfoAnalysis, benefit);
  patterns.add<FMulOpConversion>(typeConverter, axisInfoAnalysis, benefit);

  patterns.add<SelectOpConversion>(typeConverter, axisInfoAnalysis, benefit);
  patterns.add<ExtFOpConversion>(typeConverter, axisInfoAnalysis, benefit);
  patterns.add<TruncFOpConversion>(typeConverter, axisInfoAnalysis, benefit);
  patterns.add<FPToSIOpConversion>(typeConverter, axisInfoAnalysis, benefit);
  patterns.add<SIToFPOpConversion>(typeConverter, axisInfoAnalysis, benefit);
  patterns.add<IndexCastOpLowering>(typeConverter, axisInfoAnalysis, benefit);

  patterns.add<FpToFpOpConversion>(typeConverter, axisInfoAnalysis,
                                   computeCapability, benefit);

  patterns.add<ExternElementwiseOpConversion>(typeConverter, axisInfoAnalysis,
                                              benefit);
  patterns.add<ElementwiseInlineAsmOpConversion>(typeConverter,
                                                 axisInfoAnalysis, benefit);
  // ExpOpConversionApprox will try using ex2.approx if the input type is
  // FP32. For other input types, ExpOpConversionApprox will return failure and
  // ElementwiseOpConversion<math::ExpOp, math::ExpOp> defined below will call
  // __nv_expf for higher-precision calculation
  patterns.add<ExpOpConversionApprox>(typeConverter, axisInfoAnalysis, benefit);
}<|MERGE_RESOLUTION|>--- conflicted
+++ resolved
@@ -1889,7 +1889,6 @@
         !(computeCapability >= 90 &&
           (dstElementType.isFloat8E4M3FNUZ() || dstElementType.isFloat8E5M2()));
 #endif
-<<<<<<< HEAD
 
     bool useFP16IntermediateDst = 
 #ifdef USE_ROCM
@@ -1900,15 +1899,9 @@
         dstElementType.isF32();
 #endif
 
-    auto cvtFunc =
-        getConversionFunc(useFP16IntermediateSrc ? f16_ty : srcElementType,
-                          useFP16IntermediateDst ? f16_ty : dstElementType);
-=======
-    bool isDstFP32 = dstElementType.isF32();
     Type srcType = useFP16IntermediateSrc ? f16_ty : srcElementType;
-    Type dstType = isDstFP32 ? f16_ty : dstElementType;
+    Type dstType = useFP16IntermediateDst ? f16_ty : dstElementType;
     auto cvtFunc = getConversionFunc(srcType, dstType);
->>>>>>> 1e2fd0dd
     SmallVector<Value> inVals;
     for (unsigned i = 0; i < std::min(numElements, operands.size()); i++) {
       inVals.push_back(operands[i][0]);
