#ifdef USE_ROCM

#include "../ConvertLayoutOpToLLVM.h"
#include "../Utility.h"
#include <iostream>

using ::mlir::triton::gpu::DotOperandEncodingAttr;
using ::mlir::triton::gpu::getOrder;
using ::mlir::triton::gpu::getShapePerCTA;
using ::mlir::triton::gpu::SharedEncodingAttr;

namespace {

static bool isF8(Type eType) {
  return eType.isFloat8E5M2FNUZ() or eType.isFloat8E4M3FNUZ() or eType.isFloat8E5M2() or eType.isFloat8E5M2FNUZ();
}

Type getShemPtrTy(Type elemTy) {
  if (elemTy.isBF16()) {
    auto ctx = elemTy.getContext();
    return ptr_ty(type::i16Ty(ctx), 3);
  }

  if (isF8(elemTy)) {
    llvm::outs() << "getShemPtrTy, loc2\n";
    auto ctx = elemTy.getContext();
    return ptr_ty(type::i8Ty(ctx), 3);
  }

  llvm::outs() << "getShemPtrTy, loc3\n";

  return ptr_ty(elemTy, 3);
}

// Get a waveId for M axis.
Value getWaveM(ConversionPatternRewriter &rewriter, Location loc, Value wave,
               const ArrayRef<unsigned int> &wpt, int elemPerInstr, int M) {
  return urem(urem(wave, i32_val(wpt[0])), i32_val(M / elemPerInstr));
}
// Get a waveId for N axis.
Value getWaveN(ConversionPatternRewriter &rewriter, Location loc, Value wave,
               const ArrayRef<unsigned int> &wpt, int elemPerInstr, int N) {
  Value waveMN = udiv(wave, i32_val(wpt[0]));
  return urem(urem(waveMN, i32_val(wpt[1])), i32_val(N / elemPerInstr));
}

} // namespace

namespace SharedToDotOperandMFMA {

/**
 * @brief swizzling tensor element indexes according pattern encoded in
 * SharedEncodingAttr
 *
 * @param rewriter
 * @param loc
 * @param row row of target tensor element related to the start of smemObj
 * @param col col of target tensor element related to the start of smemObj
 * @param smemObj shared memory object, contains info about tensor in LDS
 * @param attr layout attribute, contains swizzling info
 * @return swizzled row, col indexes in tensor notation
 */
std::pair<mlir::Value, mlir::Value>
swizzleIndexes(ConversionPatternRewriter &rewriter, Location loc, Value row,
               Value col, SharedMemoryObject smemObj, SharedEncodingAttr attr) {
  (void)smemObj; // unused in current pattern
  bool transposed = (attr.getOrder()[0] != 1);
  if (transposed) {
    // tensor is column-wise, so swapping col and row in computations
    std::swap(row, col);
  }
  auto vec = i32_val(attr.getVec());
  auto perPhase = i32_val(attr.getPerPhase());
  auto maxPhase = i32_val(attr.getMaxPhase());

  // Original algorithm taken from getSwizzledSharedPtrs function
  // (TritonGPUToLLVMBase.h): Basic algorithm for row-major tensor is following:
  //
  // phase = (row // perPhase) % maxPhase
  // colOffSwizzled = ((col // vec) ^ phase) * vec
  // colOffOrdered = col % vec
  // colOff = colOffSwizzled + colOffOrdered
  auto phase = urem(udiv(row, perPhase), maxPhase);
  auto colOffSwizzled = mul(xor_(udiv(col, vec), phase), vec);
  auto colOffOrdered = urem(col, vec);
  auto colOff = add(colOffSwizzled, colOffOrdered);

  if (transposed)
    return {colOff, row};
  else
    return {row, colOff};
}

/**
 * @brief This function maps particular load of mfma dot operand to element
 * indexes(row, col)
 *
 * Whole tensor is broken into "blocks" of waves along "non-K" axis.
 * One block could be processed by multiple waves.
 * One wave works on a piece of tensor size elemsPerInstr[0] x K.
 * Each of these pieces is broken into "tiles" of size elemsPerInstr[0] x
 * elemsPerInstr[1].
 *
 * Total offset of element is a sum of following values:
 * 1. Offset of wave block in tensor
 * 2. Offset of wave inside one wave block
 * 3. Offset of tile in one wave
 * 4. Offset of one lane data in a tile
 * 5. Offset of particular element of tensor processed by one lane
 *
 * This function computes these offsets for axies independently
 *
 * @param rewriter
 * @param loc
 * @param elemsPerInstr operand tile shape consumed by one MFMA instruction
 * @param waveId id component of 2d wave grid along nono-K axis
 * @param laneId lane id in warp [0..63]
 * @param warpsPerGroup number of warps in one block
 * @param numOfElems number of elements accessed by thread per repetition
 * @param reps number of instructions repretition to fully cover dot operand
 * @param smemStrides strides in LDS tensor
 * @param loadVecSize number of elements loaded by one operation
 * @return vector (i-th element corresponds to i-th load instruction) of
 * 2-element vectors(tensor row and col).
 */
llvm::SmallVector<llvm::SmallVector<Value>>
computeTensorElemMapping(ConversionPatternRewriter &rewriter, Location loc,
                         const ArrayRef<int64_t> &elemsPerInstr, Value waveId,
                         Value laneId, int warpsPerGroup, int numOfElems,
                         ArrayRef<int64_t> reps, ArrayRef<Value> smemOffsets,
                         int loadVecSize) {
  auto numM = reps[0];
  auto numK = reps[1];
  const int loadsPerThread = numOfElems / loadVecSize;
  llvm::SmallVector<llvm::SmallVector<Value>> mapping(numM * numK *
                                                      loadsPerThread);

  Value _0 = i32_val(0);
  Value _32 = i32_val(32);

  for (int block = 0; block < numM; ++block) {
    Value blockVOffset = i32_val(block * elemsPerInstr[0] * warpsPerGroup);
    Value blockHOffset = _0;
    Value waveVOffset = mul(waveId, i32_val(elemsPerInstr[0]));
    Value waveHOffset = _0;
    for (int tile = 0; tile < numK; ++tile) {
      Value tileVOffset = _0;
      Value tileHOffset = i32_val(tile * elemsPerInstr[1]);

      Value laneVOffset = urem(laneId, _32);
      Value laneHOffset = select(icmp_uge(laneId, _32), i32_val(numOfElems), _0);
      for (int loadId = 0; loadId < loadsPerThread; ++loadId) {
        Value elemVOffset = _0;
        Value elemHOffset = i32_val(loadId * loadVecSize);

        Value sliceVOffset = add(
            add(add(add(blockVOffset, waveVOffset), tileVOffset), laneVOffset),
            elemVOffset);
        Value sliceHOffset = add(
            add(add(add(blockHOffset, waveHOffset), tileHOffset), laneHOffset),
            elemHOffset);

        Value row = add(sliceVOffset, smemOffsets[0]);
        Value col = add(sliceHOffset, smemOffsets[1]);

        mapping[numK * loadsPerThread * block + loadsPerThread * tile +
                loadId] = {row, col};
      }
    }
  }
  return mapping;
}

bool isSwizzled(SharedEncodingAttr layout) { return layout.getMaxPhase() != 1; }

Value computeOffset(ConversionPatternRewriter &rewriter, Location loc,
                    Value row, Value col, SharedMemoryObject smemObj,
                    SharedEncodingAttr srcLayout) {
  auto [swizzledRow, swizzledCol] =
      swizzleIndexes(rewriter, loc, row, col, smemObj, srcLayout);
  auto &strides = smemObj.strides;
  Value rowOffset = mul(swizzledRow, strides[0]);
  Value colOffset = mul(swizzledCol, strides[1]);
  return add(rowOffset, colOffset);
}

llvm::SmallVector<Value>
computeOffsetsAType(ConversionPatternRewriter &rewriter, Location loc,
                    const ArrayRef<int64_t> &elemsPerInstr, Value waveId,
                    Value laneId, int warpsPerGroup, int numOfElems,
                    ArrayRef<int64_t> reps, SharedMemoryObject smemObj,
                    SharedEncodingAttr srcLayout) {
  SmallVector<Value> strides{smemObj.strides[0], smemObj.strides[1]};
  SmallVector<Value> offsets{smemObj.offsets[0], smemObj.offsets[1]};

  int vectorSize = 1;
  if (srcLayout.getOrder()[0] == 1) {
    if (isSwizzled(srcLayout))
      vectorSize = std::min(static_cast<int>(srcLayout.getVec()), numOfElems);
    else
      vectorSize = numOfElems;
  }

  auto mapping = computeTensorElemMapping(rewriter, loc, elemsPerInstr, waveId,
                                          laneId, warpsPerGroup, numOfElems,
                                          reps, offsets, vectorSize);
  llvm::SmallVector<Value> aOffsets(mapping.size());
  for (int i = 0; i < mapping.size(); ++i) {
    Value row = mapping[i][0];
    Value col = mapping[i][1];
    aOffsets[i] = computeOffset(rewriter, loc, row, col, smemObj, srcLayout);
  }
  return aOffsets;
}

llvm::SmallVector<Value>
computeOffsetsBType(ConversionPatternRewriter &rewriter, Location loc,
                    const ArrayRef<int64_t> &elemsPerInstr, Value waveId,
                    Value laneId, int warpsPerGroup, int numOfElems,
                    ArrayRef<int64_t> reps, SharedMemoryObject smemObj,
                    SharedEncodingAttr srcLayout) {
  // transpose reps and offsets, because operand B has layout equal to
  // transposed operand A layout
  SmallVector<int64_t> tElemsPerInstr{elemsPerInstr[1], elemsPerInstr[0]};
  SmallVector<int64_t> tReps{reps[1], reps[0]};
  SmallVector<Value> toffsets{smemObj.offsets[1], smemObj.offsets[0]};

  int vectorSize = 1;
  if (srcLayout.getOrder()[0] == 0) {
    if (isSwizzled(srcLayout))
      vectorSize = std::min(static_cast<int>(srcLayout.getVec()), numOfElems);
    else
      vectorSize = numOfElems;
  }

  auto mapping = computeTensorElemMapping(rewriter, loc, tElemsPerInstr, waveId,
                                          laneId, warpsPerGroup, numOfElems,
                                          tReps, toffsets, vectorSize);
  llvm::SmallVector<Value> bOffsets(mapping.size());
  for (int i = 0; i < mapping.size(); ++i) {
    // swap row and col, because operand B layout is a transposed operand A
    // layout
    Value row = mapping[i][1];
    Value col = mapping[i][0];
    bOffsets[i] = computeOffset(rewriter, loc, row, col, smemObj, srcLayout);
  }
  return bOffsets;
}

Value computeBasePtr(ConversionPatternRewriter &rewriter, Location loc,
                     const SharedMemoryObject &smemObj) {
  Value base = smemObj.base;
  Type type = base.getType();
  llvm::outs() << "computeBasePtr, type = " << type << "\n";
  for (int i = 0; i < smemObj.strides.size(); ++i) {
    Value offset = sub(i32_val(0), mul(smemObj.offsets[i], smemObj.strides[i]));
    base = gep(type, base, offset);
  }
  return base;
}

/**
 * @brief try find if value is an integer constant
 *
 * Trace def-use chain and return integer in case we can proof it is constant.
 * Current implementation can trace chains of insertValue->extractValue
 * operations.
 *
 * @param val Value for that we want to get constant
 * @return std::optional on found integer value or empty std::optional
 */
std::optional<int> findConstValue(Value val) {
  while (val && !val.getDefiningOp<LLVM::ConstantOp>()) {
    LLVM::ExtractValueOp extractValOp =
        val.getDefiningOp<LLVM::ExtractValueOp>();
    if (!extractValOp)
      return std::optional<int>();
    auto extractPosArr = extractValOp.getPosition();
    if (extractPosArr.size() > 1)
      return std::optional<int>();
    int extractPos = extractPosArr[0];

    int insertPos = -1;
    LLVM::InsertValueOp insertValOp;
    Value container = extractValOp.getOperand();
    do {
      insertValOp = container.getDefiningOp<LLVM::InsertValueOp>();
      if (!insertValOp)
        return std::optional<int>();
      auto insertPosArr = insertValOp.getPosition();
      if (insertPosArr.size() > 1)
        return std::optional<int>();
      insertPos = insertPosArr[0];
      container = insertValOp.getContainer();
    } while (insertPos != extractPos);
    val = insertValOp.getValue();
  }
  if (!val)
    return std::optional<int>();
  auto cOp = val.getDefiningOp<LLVM::ConstantOp>();
  assert(cOp);
  auto valAttr = cOp.getValueAttr();
  auto intAttr = dyn_cast<mlir::IntegerAttr>(valAttr);
  assert(intAttr);
  return intAttr.getInt();
}

bool fastPathAvailable(const SharedMemoryObject &smemObj,
                       const SharedEncodingAttr &srcEncoding,
                       const MfmaEncodingAttr &dstEncoding) {
  if (dstEncoding.getNonKDim() != 32)
    return false;
  if (srcEncoding.getMaxPhase() > 1)
    return false;
  auto stride0 = findConstValue(smemObj.strides[0]);
  auto stride1 = findConstValue(smemObj.strides[1]);
  auto offset0 = findConstValue(smemObj.offsets[0]);
  auto offset1 = findConstValue(smemObj.offsets[1]);
  bool allValuesDefined = stride0.has_value() && stride1.has_value() &&
                          offset0.has_value() && offset1.has_value();
  if (!allValuesDefined)
    return false;
  if (offset0.value() != 0 || offset1.value() != 0)
    return false;
  return true;
}

// Computes offsets for operand A or transposed operand B
// @param rewriter
// @param loc
// @param elemsPerInstr operand tile shape consumed by one MFMA instruction
// @param waveM wave id for the "non K" axis
// @param laneId lane id in warp [0..63]
// @param warpsPerGroup number of warps in one block
// @param numOfElems number of elements accessed by thread per repetition
// @param reps number of instructions repretition to fully cover dot operand
// @param cSwizzleOffset
llvm::SmallVector<Value>
fastPathComputeOffsetsTy1(ConversionPatternRewriter &rewriter, Location loc,
                  const ArrayRef<int64_t> &elemsPerInstr, Value waveId,
                  Value laneId, int warpsPerGroup, int numOfElems,
                  ArrayRef<int64_t> reps, Value cSwizzleOffset) {
  const int loadVecSize = numOfElems;
  const int loadsPerThread = 1; // 1 is just in case if we decide to use different loadVecSize
  auto numM = reps[0];
  auto numK = reps[1];
  SmallVector<Value> offsets(numM * numK * loadsPerThread);
  int lineSize = elemsPerInstr[1] * numK;
  int blockSize = elemsPerInstr[0] * warpsPerGroup * lineSize;
  Value _0 = i32_val(0);
  Value _32 = i32_val(32);
  Value waveHalf = udiv(laneId, _32);

  Value waveOffset = mul(waveId, i32_val(elemsPerInstr[0] * lineSize));
  Value colOffset = select(icmp_uge(laneId, _32), i32_val(numOfElems), _0);

  for (int block = 0; block < numM; ++block) {
    Value blockOffset = i32_val(block * blockSize);
    for (int tile = 0; tile < numK; ++tile) {
      Value tileOffset = i32_val(tile * elemsPerInstr[1]);
      for (int loadId = 0; loadId < loadsPerThread; ++loadId) {
        Value rowOffset =
            add(mul(urem(laneId, _32), i32_val(lineSize)), i32_val(loadId * loadVecSize));
        Value elemOffset = add(rowOffset, colOffset);
        Value offset =
            add(add(add(waveOffset, blockOffset), tileOffset), elemOffset);
        offsets[numK * loadsPerThread * block + loadsPerThread * tile + loadId] = offset;
      }
    }
  }
  return offsets;
}

// Computes offsets for operand B or transposed operand A
// @param rewriter
// @param loc
// @param elemsPerInstr operand tile shape consumed by one MFMA instruction
// @param waveId wave id for the "non K" axis
// @param laneId lane id in warp [0..63]
// @param warpsPerGroup number of warps per horizontal axis
// @param numOfElems number of elements accessed by threads per repetition
// @param reps number of instructions repretition to fully cover dot operand
// @param cSwizzleOffset
llvm::SmallVector<Value>
fastPathComputeOffsetsTy2(ConversionPatternRewriter &rewriter, Location loc,
                          const ArrayRef<int64_t> &elemsPerInstr, Value waveId,
                          Value laneId, int warpsPerGroup, int numOfElems,
                          ArrayRef<int64_t> reps, Value cSwizzleOffset) {
  auto numK = reps[0];
  auto numN = reps[1];
  SmallVector<Value> offsets(numK * numN * numOfElems);

  int lineSize = warpsPerGroup * elemsPerInstr[1] * numN;
  Value _0 = i32_val(0);
  Value _32 = i32_val(32);
  Value waveOffset = mul(waveId, i32_val(elemsPerInstr[1]));
  Value colOffset = urem(laneId, _32);

  for (int block = 0; block < numN; ++block) {
    Value blockOffset = i32_val(block * elemsPerInstr[1] * warpsPerGroup);
    for (int tile = 0; tile < numK; ++tile) {
      Value tileOffset = i32_val(tile * elemsPerInstr[0] * lineSize);
      for (int elem = 0; elem < numOfElems; ++elem) {
        Value halfOffset =
            select(icmp_uge(laneId, _32), i32_val(numOfElems * lineSize), _0);
        Value rowOffset = add(i32_val(elem * lineSize), halfOffset);
        Value elemOffset = add(rowOffset, colOffset);
        Value offset =
            add(add(add(waveOffset, blockOffset), tileOffset), elemOffset);
        offsets[numK * numOfElems * block + numOfElems * tile + elem] = offset;
      }
    }
  }
  return offsets;
}

bool isTransposed(::llvm::ArrayRef<unsigned> order) {
  assert(order.size() == 2 && (order[0] & ~1ul) == 0 &&
         order[0] + order[1] == 1);
  return order[0] == 0;
}

Value loadA(ConversionPatternRewriter &rewriter, Location loc, Value thread,
            DotOperandEncodingAttr encoding,
            TritonGPUToLLVMTypeConverter *typeConverter, Value tensor,
            const SharedMemoryObject &smemObj) {
  auto mfmaLayout = encoding.getParent().cast<MfmaEncodingAttr>();
  assert(mfmaLayout.getNonKDim() == 32);
  auto warpsPerCTA = mfmaLayout.getWarpsPerCTA();

  auto aTensorTy = tensor.getType().cast<RankedTensorType>();
  llvm::outs() << "loadA, tensorType = " << aTensorTy << "\n";
  SmallVector<int64_t> shape(aTensorTy.getShape().begin(),
                             aTensorTy.getShape().end());
  auto sharedLayout = aTensorTy.getEncoding().cast<SharedEncodingAttr>();
  auto order = sharedLayout.getOrder();

  auto aElemTy = aTensorTy.getElementType();
<<<<<<< HEAD

  auto aElemsPerInstr = encoding.getMFMAElemsPerThread(aElemTy);
=======
  auto aElemsPerInstr = encoding.getMFMAElemsPerInstr();
>>>>>>> b25557ad
  auto mfmaInstrM = aElemsPerInstr[0];
  auto mfmaInstrK = aElemsPerInstr[1];

  auto numReps = encoding.getMFMARep(shape, aElemTy);
  auto numRepM = numReps[0];
  auto numRepK = numReps[1];

  unsigned iWaveSize = triton::gpu::getWarpSize(mfmaLayout);
  Value waveSize = i32_val(iWaveSize);
  Value wave = udiv(thread, waveSize);
  Value lane = urem(thread, waveSize);

  Value waveM =
      getWaveM(rewriter, loc, wave, warpsPerCTA, mfmaInstrM, shape[0]);
  int numOfElems =
      std::max<int>(mfmaInstrM * mfmaInstrK / iWaveSize /*wave size*/, 1);
  unsigned int maxNumWarps = shape[0] / mfmaInstrM;
  int warpsPerGroupM = std::min(warpsPerCTA[0], maxNumWarps);

  if (isF8(aElemTy)) {
    aElemTy = i8_ty;
  }

  SmallVector<Value> ha;

  if (fastPathAvailable(smemObj, sharedLayout, mfmaLayout)) {
    Value cSwizzleOffset = smemObj.getCSwizzleOffset(order[0]);
    SmallVector<Value> offsets;
    if (isTransposed(order)) {
      SmallVector<int64_t> elemsPerInstr{mfmaInstrK, mfmaInstrM};
      SmallVector<int64_t> reps{numReps[1], numReps[0]};
      offsets = fastPathComputeOffsetsTy2(rewriter, loc, elemsPerInstr, waveM,
                                          lane, warpsPerGroupM, numOfElems,
                                          reps, cSwizzleOffset);
    } else {
      offsets = fastPathComputeOffsetsTy1(rewriter, loc, aElemsPerInstr, waveM,
                                          lane, warpsPerGroupM, numOfElems,
                                          numReps, cSwizzleOffset);
    }
    Value smemBase = smemObj.getBaseBeforeSlice(order[0], loc, rewriter);

    Type smemPtrTy = getShemPtrTy(aElemTy);
    Type resElemTy = aElemTy.isBF16() ? i16_ty : aElemTy;
    resElemTy = isF8(aElemTy) ? i8_ty : resElemTy;

    int loadsPerThread = offsets.size() / (numRepM * numRepK);
    const int elemsPerLoad = numOfElems / loadsPerThread;
    assert(numOfElems % loadsPerThread == 0);

    for (int m = 0; m < numRepM; ++m) {
      for (int k = 0; k < numRepK; ++k) {
        auto vecTy = vec_ty(resElemTy, numOfElems);
        Value valVec = undef(vecTy);
        for (unsigned loadId = 0; loadId < loadsPerThread; ++loadId) {
          auto loadaTy = isF8(aElemTy) ? i8_ty : aElemTy;
          auto loadVecTy = vec_ty(loadaTy, elemsPerLoad);
          Value loadOffset =
              offsets[m * loadsPerThread * numRepK + k * loadsPerThread + loadId];
          Value loadAddress = bitcast(gep(smemPtrTy, smemBase, loadOffset),
                                      getShemPtrTy(loadVecTy));
          Value vectorValue = load(loadAddress);
          if (numOfElems > 1) {
            for (int elemId = 0; elemId < elemsPerLoad; ++elemId) {
              Value elemVal =
                  extract_element(aElemTy, vectorValue, i32_val(elemId));
              elemVal = bitcast(elemVal, resElemTy);
              valVec = insert_element(vecTy, valVec, elemVal,
                                      i32_val(loadId * elemsPerLoad + elemId));
            }
          } else {
            valVec = extract_element(aElemTy, vectorValue, i32_val(0));
            valVec = bitcast(valVec, resElemTy);
          }
        }
        if (aElemTy == i8_ty or isF8(aElemTy))
        // if (aElemTy == i8_ty)
          valVec = bitcast(valVec, i32_ty);
        ha.push_back(valVec);
      }
    }
  } else { // normal path
    SmallVector<Value> offsets = computeOffsetsAType(
        rewriter, loc, aElemsPerInstr, waveM, lane, warpsPerGroupM, numOfElems,
        numReps, smemObj, sharedLayout);

    Value smemBase = computeBasePtr(rewriter, loc, smemObj);
    Type resElemTy = aElemTy.isBF16() ? i16_ty : aElemTy;
    resElemTy = isF8(resElemTy) ? i8_ty : resElemTy;

    Type smemPtrTy = getShemPtrTy(aElemTy);

    int loadsPerThread = offsets.size() / (numReps[0] * numReps[1]);
    int elemsPerLoad = numOfElems / loadsPerThread;
    llvm::outs() << "loadA_elementsPerLoad2 = " << elemsPerLoad << ", loadsPerThread = " << loadsPerThread << " repeatM = " << numRepM << " repeatK = " << numRepK << "\n";

    for (int m = 0; m < numRepM; ++m) {
      for (int k = 0; k < numRepK; ++k) {
        auto vecTy = vec_ty(resElemTy, numOfElems);
        Value valVec = undef(vecTy);
        for (unsigned loadId = 0; loadId < loadsPerThread; ++loadId) {
          auto loadaTy = isF8(aElemTy) ? i8_ty : aElemTy;
          auto loadVecTy = vec_ty(loadaTy, elemsPerLoad);
          Value loadOffset = offsets[m * loadsPerThread * numRepK +
                                     k * loadsPerThread + loadId];
          Value loadAddress = bitcast(gep(smemPtrTy, smemBase, loadOffset),
                                      getShemPtrTy(loadVecTy));
          Value vectorValue = load(loadAddress);
          if (numOfElems > 1) {
            for (int elemId = 0; elemId < elemsPerLoad; ++elemId) {
              Value elemVal =
                  extract_element(aElemTy, vectorValue, i32_val(elemId));
              elemVal = bitcast(elemVal, resElemTy);
              valVec = insert_element(vecTy, valVec, elemVal,
                                      i32_val(loadId * elemsPerLoad + elemId));
            }
          } else {
            valVec = extract_element(aElemTy, vectorValue, i32_val(0));
            valVec = bitcast(valVec, resElemTy);
          }
        }
        if (aElemTy == i8_ty or isF8(aElemTy))
        // if (aElemTy == i8_ty)
          valVec = bitcast(valVec, i32_ty);
        ha.push_back(valVec);
      }
    }
  }

  MLIRContext *ctx = mfmaLayout.getContext();
  Type structTy = LLVM::LLVMStructType::getLiteral(
      ctx, SmallVector<Type>(ha.size(), ha[0].getType()));
  auto result = typeConverter->packLLElements(loc, ha, rewriter, structTy);
  llvm::outs() << "loadA_result = " << result << "\n";
  return result;
}

Value loadB(ConversionPatternRewriter &rewriter, Location loc, Value thread,
            DotOperandEncodingAttr encoding,
            TritonGPUToLLVMTypeConverter *typeConverter, Value tensor,
            const SharedMemoryObject &smemObj) {
  auto mfmaLayout = encoding.getParent().cast<MfmaEncodingAttr>();
  assert(mfmaLayout.getNonKDim() == 32);
  auto warpsPerCTA = mfmaLayout.getWarpsPerCTA();

  auto bTensorTy = tensor.getType().cast<RankedTensorType>();
  llvm::outs() << "loadB, tensorType = " << bTensorTy << "\n";

  ArrayRef<int64_t> shape = bTensorTy.getShape();
  auto sharedLayout = bTensorTy.getEncoding().cast<SharedEncodingAttr>();
  auto order = sharedLayout.getOrder();

  auto bElemTy = bTensorTy.getElementType();
  auto bElemsPerInstr = encoding.getMFMAElemsPerInstr();
  auto mfmaInstrK = bElemsPerInstr[0];
  auto mfmaInstrN = bElemsPerInstr[1];

  auto numReps = encoding.getMFMARep(shape, bElemTy);
  auto numRepK = numReps[0];
  auto numRepN = numReps[1];

  unsigned iWaveSize = triton::gpu::getWarpSize(mfmaLayout);
  Value waveSize = i32_val(iWaveSize);
  Value wave = udiv(thread, waveSize);
  Value lane = urem(thread, waveSize);

  Value waveN =
      getWaveN(rewriter, loc, wave, warpsPerCTA, mfmaInstrN, shape[1]);
  int numOfElems =
      std::max<int>(mfmaInstrK * mfmaInstrN / iWaveSize /*wave size*/, 1);

  int macroTileM = std::max<int>(shape[0] / (warpsPerCTA[0] * 32), 1);
  int wptM = std::min<int>(warpsPerCTA[0], macroTileM);
  int macroTileN = std::max<int>(shape[1] / (warpsPerCTA[1] * 32), 1);
  int wptN = std::min<int>(warpsPerCTA[1], macroTileN);
  int wpt = std::max<int>(wptM, wptN);

  unsigned int maxNumWarps = shape[1] / mfmaInstrN;
  int warpsPerGroupN = std::min(warpsPerCTA[1], maxNumWarps);

  SmallVector<Value> hb;

  if (fastPathAvailable(smemObj, sharedLayout, mfmaLayout)) {
    Value cSwizzleOffset = smemObj.getCSwizzleOffset(order[0]);

    llvm::SmallVector<Value> offsets;
    unsigned int maxNumWarps = shape[1] / mfmaInstrN;
    int warpsPerGroupN = std::min(warpsPerCTA[1], maxNumWarps);
    if (isTransposed(order)) {
      SmallVector<int64_t> elemsPerInstr{mfmaInstrN, mfmaInstrK};
      SmallVector<int64_t> reps{numReps[1], numReps[0]};
      offsets = fastPathComputeOffsetsTy1(rewriter, loc, elemsPerInstr, waveN,
                                          lane, warpsPerGroupN, numOfElems,
                                          reps, cSwizzleOffset);
    } else {
      offsets = fastPathComputeOffsetsTy2(rewriter, loc, bElemsPerInstr, waveN,
                                          lane, warpsPerGroupN, numOfElems,
                                          numReps, cSwizzleOffset);
    }

    Value smemBase = smemObj.getBaseBeforeSlice(order[0], loc, rewriter);

    Type resElemTy = bElemTy.isBF16() ? i16_ty : bElemTy;
    resElemTy = isF8(bElemTy) ? i8_ty : resElemTy;

    Type smemPtrTy = getShemPtrTy(bElemTy);

    const int loadsPerThread = offsets.size() / (numRepN * numRepK);
    const int elemsPerLoad = numOfElems / loadsPerThread;
    assert(numOfElems % loadsPerThread == 0);

    for (int n = 0; n < numRepN; ++n) {
      for (int k = 0; k < numRepK; ++k) {
        auto vecTy = vec_ty(resElemTy, numOfElems);
        Value valVec = undef(vecTy);
        for (unsigned loadId = 0; loadId < loadsPerThread; ++loadId) {
          auto loadVecTy = vec_ty(bElemTy, elemsPerLoad);
          Value loadOffset =
              offsets[n * loadsPerThread * numRepK + k * loadsPerThread + loadId];
          Value loadAddress = bitcast(gep(smemPtrTy, smemBase, loadOffset),
                                      getShemPtrTy(loadVecTy));
          Value vectorValue = load(loadAddress);
          if (numOfElems > 1) {
            for (int elemId = 0; elemId < elemsPerLoad; ++elemId) {
              Value elemVal =
                  extract_element(bElemTy, vectorValue, i32_val(elemId));
              elemVal = bitcast(elemVal, resElemTy);
              valVec = insert_element(vecTy, valVec, elemVal,
                                      i32_val(loadId * elemsPerLoad + elemId));
            }
          } else {
            valVec = extract_element(bElemTy, vectorValue, i32_val(0));
            valVec = bitcast(valVec, resElemTy);
          }
        }
        if (bElemTy == i8_ty or isF8(bElemTy))
          valVec = bitcast(valVec, i32_ty);
        hb.push_back(valVec);
      }
    }
  } else { // normal path
    llvm::SmallVector<Value> offsets = computeOffsetsBType(
        rewriter, loc, bElemsPerInstr, waveN, lane, warpsPerGroupN, numOfElems,
        numReps, smemObj, sharedLayout);

    Value smemBase = computeBasePtr(rewriter, loc, smemObj);

    Type resElemTy = bElemTy.isBF16() ? i16_ty : bElemTy;
    resElemTy = isF8(bElemTy) ? i8_ty : resElemTy;

    Type smemPtrTy = getShemPtrTy(bElemTy);

    int loadsPerThread = offsets.size() / (numReps[0] * numReps[1]);
    int elemsPerLoad = numOfElems / loadsPerThread;
    for (int n = 0; n < numRepN; ++n) {
      for (int k = 0; k < numRepK; ++k) {
        auto vecTy = vec_ty(resElemTy, numOfElems);
        Value valVec = undef(vecTy);
        for (unsigned loadId = 0; loadId < loadsPerThread; ++loadId) {
          auto loadVecTy = vec_ty(bElemTy, elemsPerLoad);
          Value loadOffset = offsets[n * loadsPerThread * numRepK +
                                     k * loadsPerThread + loadId];
          Value loadAddress = bitcast(gep(smemPtrTy, smemBase, loadOffset),
                                      getShemPtrTy(loadVecTy));
          Value vectorValue = load(loadAddress);
          if (numOfElems > 1) {
            for (int elemId = 0; elemId < elemsPerLoad; ++elemId) {
              Value elemVal =
                  extract_element(bElemTy, vectorValue, i32_val(elemId));
              elemVal = bitcast(elemVal, resElemTy);
              valVec = insert_element(vecTy, valVec, elemVal,
                                      i32_val(loadId * elemsPerLoad + elemId));
            }
          } else {
            valVec = extract_element(bElemTy, vectorValue, i32_val(0));
            valVec = bitcast(valVec, resElemTy);
          }
        }
        if (bElemTy == i8_ty or isF8(bElemTy))
          valVec = bitcast(valVec, i32_ty);
        hb.push_back(valVec);
      }
    }
  }

  MLIRContext *ctx = mfmaLayout.getContext();
  Type structTy = LLVM::LLVMStructType::getLiteral(
      ctx, SmallVector<Type>(hb.size(), hb[0].getType()));
  auto result = typeConverter->packLLElements(loc, hb, rewriter, structTy);
  return result;
}

Value convertLayout(int opIdx, ConversionPatternRewriter &rewriter,
                    Location loc, Value tensor, DotOperandEncodingAttr encoding,
                    const SharedMemoryObject &smemObj,
                    TritonGPUToLLVMTypeConverter *typeConverter, Value thread) {
  switch (opIdx) {
  case 0:
    // operand $a
    return loadA(rewriter, loc, thread, encoding, typeConverter, tensor,
                 smemObj);
  case 1:
    // operand $b
    return loadB(rewriter, loc, thread, encoding, typeConverter, tensor,
                 smemObj);
  default:
    assert(false && "unexpected operand idx");
    return Value();
  }
}

} // namespace SharedToDotOperandMFMA

#endif // ifdef USE_ROCM<|MERGE_RESOLUTION|>--- conflicted
+++ resolved
@@ -436,12 +436,7 @@
   auto order = sharedLayout.getOrder();
 
   auto aElemTy = aTensorTy.getElementType();
-<<<<<<< HEAD
-
-  auto aElemsPerInstr = encoding.getMFMAElemsPerThread(aElemTy);
-=======
   auto aElemsPerInstr = encoding.getMFMAElemsPerInstr();
->>>>>>> b25557ad
   auto mfmaInstrM = aElemsPerInstr[0];
   auto mfmaInstrK = aElemsPerInstr[1];
 
