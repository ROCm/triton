--- conflicted
+++ resolved
@@ -509,116 +509,10 @@
     }
     smemBase = smemObj.getBaseBeforeSlice(order[0], loc, rewriter);
   } else { // normal path
-<<<<<<< HEAD
     if (opIdx == 0) {
       offsets = computeOffsetsAType(rewriter, loc, elemsPerInstr, spatialWaveId,
                                     lane, warpsPerGroupNonK, numOfElems,
                                     numReps, smemObj, sharedLayout, nonKDim);
-=======
-    SmallVector<Value> offsets = computeOffsetsAType(
-        rewriter, loc, aElemsPerInstr, waveM, lane, warpsPerGroupM, numOfElems,
-        numReps, smemObj, sharedLayout, nonKDim);
-
-    Value smemBase = computeBasePtr(rewriter, loc, smemObj);
-    Type resElemTy = typeConverter->convertType(aElemTy);
-
-    Type smemPtrTy = getShemPtrTy(aElemTy);
-
-    int loadsPerThread = offsets.size() / (numReps[0] * numReps[1]);
-    int elemsPerLoad = numOfElems / loadsPerThread;
-
-    for (int m = 0; m < numRepM; ++m) {
-      for (int k = 0; k < numRepK; ++k) {
-        auto vecTy = vec_ty(resElemTy, numOfElems);
-        Value valVec = undef(vecTy);
-        for (unsigned loadId = 0; loadId < loadsPerThread; ++loadId) {
-          auto loadVecTy = vec_ty(aElemTy, elemsPerLoad);
-          Value loadOffset = offsets[m * loadsPerThread * numRepK +
-                                     k * loadsPerThread + loadId];
-          Value loadAddress = bitcast(gep(smemPtrTy, smemBase, loadOffset),
-                                      getShemPtrTy(loadVecTy));
-          Value vectorValue = load(loadAddress);
-          if (numOfElems > 1) {
-            for (int elemId = 0; elemId < elemsPerLoad; ++elemId) {
-              Value elemVal =
-                  extract_element(aElemTy, vectorValue, i32_val(elemId));
-              elemVal = bitcast(elemVal, resElemTy);
-              valVec = insert_element(vecTy, valVec, elemVal,
-                                      i32_val(loadId * elemsPerLoad + elemId));
-            }
-          } else {
-            valVec = extract_element(aElemTy, vectorValue, i32_val(0));
-            valVec = bitcast(valVec, resElemTy);
-          }
-        }
-        if (aElemTy == i8_ty && numOfElems == 4)
-          valVec = bitcast(valVec, i32_ty);
-        if (aElemTy == i8_ty && numOfElems == 8)
-          valVec = bitcast(valVec, i64_ty);
-        ha.push_back(valVec);
-      }
-    }
-  }
-
-  MLIRContext *ctx = mfmaLayout.getContext();
-  Type structTy = LLVM::LLVMStructType::getLiteral(
-      ctx, SmallVector<Type>(ha.size(), ha[0].getType()));
-  auto result = typeConverter->packLLElements(loc, ha, rewriter, structTy);
-  return result;
-}
-
-Value loadB(ConversionPatternRewriter &rewriter, Location loc, Value thread,
-            DotOperandEncodingAttr encoding,
-            TritonGPUToLLVMTypeConverter *typeConverter, Value tensor,
-            const SharedMemoryObject &smemObj) {
-  auto mfmaLayout = encoding.getParent().cast<MfmaEncodingAttr>();
-  auto nonKDim = mfmaLayout.getNonKDim();
-  assert(nonKDim == 32 || nonKDim == 16 || nonKDim == 4);
-  auto warpsPerCTA = mfmaLayout.getWarpsPerCTA();
-
-  auto bTensorTy = tensor.getType().cast<RankedTensorType>();
-  ArrayRef<int64_t> shape = bTensorTy.getShape();
-  auto sharedLayout = bTensorTy.getEncoding().cast<SharedEncodingAttr>();
-  auto order = sharedLayout.getOrder();
-
-  auto bElemTy = bTensorTy.getElementType();
-  auto bElemsPerInstr = encoding.getMFMAElemsPerInstr();
-  auto mfmaInstrK = bElemsPerInstr[0];
-  auto mfmaInstrN = bElemsPerInstr[1];
-
-  auto numReps = encoding.getMFMARep(shape, bElemTy);
-  auto numRepK = numReps[0];
-  auto numRepN = numReps[1];
-
-  unsigned iWaveSize = triton::gpu::getWarpSize(mfmaLayout);
-  assert(iWaveSize == 64);
-  Value waveSize = i32_val(iWaveSize);
-  Value wave = udiv(thread, waveSize);
-  Value lane = urem(thread, waveSize);
-
-  Value waveN =
-      getWaveN(rewriter, loc, wave, warpsPerCTA, mfmaInstrN, shape[1]);
-  int numOfElems = mfmaInstrK * mfmaInstrN / iWaveSize;
-  assert(numOfElems >= 1);
-
-  unsigned int maxNumWarps = shape[1] / mfmaInstrN;
-  int warpsPerGroupN = std::min(warpsPerCTA[1], maxNumWarps);
-  bElemTy = typeConverter->convertType(bElemTy);
-
-  SmallVector<Value> hb;
-  if (fastPathAvailable(smemObj, sharedLayout, mfmaLayout)) {
-    Value cSwizzleOffset = smemObj.getCSwizzleOffset(order[0]);
-
-    llvm::SmallVector<Value> offsets;
-    unsigned int maxNumWarps = shape[1] / mfmaInstrN;
-    int warpsPerGroupN = std::min(warpsPerCTA[1], maxNumWarps);
-    if (isTransposed(order)) {
-      SmallVector<int64_t> elemsPerInstr{mfmaInstrN, mfmaInstrK};
-      SmallVector<int64_t> reps{numReps[1], numReps[0]};
-      offsets = fastPathComputeOffsetsTy1(rewriter, loc, elemsPerInstr, waveN,
-                                          lane, warpsPerGroupN, numOfElems,
-                                          reps, cSwizzleOffset);
->>>>>>> 605a90c5
     } else {
       assert(opIdx == 1);
       offsets = computeOffsetsBType(rewriter, loc, elemsPerInstr, spatialWaveId,
