#include "../ConvertLayoutOpToLLVM.h"
#include "../Utility.h"

using ValueTable = std::map<std::pair<int, int>, Value>;
using ::mlir::LLVM::getSharedMemoryObjectFromStruct;
using ::mlir::LLVM::getStridesFromShapeAndOrder;
using ::mlir::triton::gpu::DotOperandEncodingAttr;
using ::mlir::triton::gpu::getContigPerThread;
using ::mlir::triton::gpu::getOrder;
using ::mlir::triton::gpu::getShapePerCTA;
using ::mlir::triton::gpu::getSizePerThread;
using ::mlir::triton::gpu::getTotalElemsPerThread;
using ::mlir::triton::gpu::isaDistributedLayout;
using ::mlir::triton::gpu::SharedEncodingAttr;

SmallVector<Value>
getThreadIds(Value threadId, ArrayRef<unsigned int> shapePerCTA,
             ArrayRef<unsigned int> sizePerThread, ArrayRef<unsigned int> order,
             ConversionPatternRewriter &rewriter, Location loc) {
  int dim = order.size();
  SmallVector<Value> threadIds(dim);
  for (unsigned k = 0; k < dim - 1; k++) {
    Value dimK = i32_val(shapePerCTA[order[k]] / sizePerThread[order[k]]);
    Value rem = urem(threadId, dimK);
    threadId = udiv(threadId, dimK);
    threadIds[order[k]] = rem;
  }
  Value dimK = i32_val(shapePerCTA[order[dim - 1]]);
  threadIds[order[dim - 1]] = urem(threadId, dimK);
  return threadIds;
}

int getShapePerCTAForMN(BlockedEncodingAttr layout, bool isM) {
  auto order = layout.getOrder();
  auto shapePerCTA = getShapePerCTA(layout);

  int mShapePerCTA =
      order[0] == 1 ? shapePerCTA[order[1]] : shapePerCTA[order[0]];
  int nShapePerCTA =
      order[0] == 0 ? shapePerCTA[order[1]] : shapePerCTA[order[0]];
  return isM ? mShapePerCTA : nShapePerCTA;
}

// Get sizePerThread for M or N axis.
int getSizePerThreadForMN(BlockedEncodingAttr layout, bool isM) {
  auto order = layout.getOrder();
  auto sizePerThread = getSizePerThread(layout);

  int mSizePerThread =
      order[0] == 1 ? sizePerThread[order[1]] : sizePerThread[order[0]];
  int nSizePerThread =
      order[0] == 0 ? sizePerThread[order[1]] : sizePerThread[order[0]];
  return isM ? mSizePerThread : nSizePerThread;
}

static bool isF8(Type eType) {
  return eType.isFloat8E5M2FNUZ() or eType.isFloat8E4M3FNUZ() or eType.isFloat8E5M2() or eType.isFloat8E5M2FNUZ();
}

Value getStructFromValueTable(ArrayRef<Value> vals,
                              ConversionPatternRewriter &rewriter, Location loc,
                              TritonGPUToLLVMTypeConverter *typeConverter,
                              Type elemTy) {
#ifdef USE_ROCM
  Type resElemTy = elemTy.isBF16() ? i16_ty : (isF8(elemTy) ? i8_ty : elemTy);
  SmallVector<Type> elemTypes(vals.size(), resElemTy);
  SmallVector<Value> elems;
  elems.reserve(vals.size());
  for (auto &val : vals) {
    if (resElemTy == elemTy)
      elems.push_back(val);
    else
      elems.push_back(bitcast(val, resElemTy));
  }
#else
  SmallVector<Type> elemTypes(vals.size(), elemTy);
  SmallVector<Value> elems;
  elems.reserve(vals.size());
  for (auto &val : vals) {
    elems.push_back(val);
  }
#endif
  MLIRContext *ctx = elemTy.getContext();
  Type structTy = struct_ty(elemTypes);
  return typeConverter->packLLElements(loc, elems, rewriter, structTy);
}

ValueTable getValueTableFromStruct(Value val, int K, int n0, int shapePerCTA,
                                   int sizePerThread,
                                   ConversionPatternRewriter &rewriter,
                                   Location loc,
                                   TritonGPUToLLVMTypeConverter *typeConverter,
                                   Type type) {
  ValueTable res;
  auto elems = typeConverter->unpackLLElements(loc, val, rewriter, type);
  int index = 0;
  for (unsigned k = 0; k < K; ++k) {
    for (unsigned m = 0; m < n0; m += shapePerCTA)
      for (unsigned mm = 0; mm < sizePerThread; ++mm) {
        res[{m + mm, k}] = elems[index++];
      }
  }
  return res;
}

Value loadAFMA(Value A, Value llA, BlockedEncodingAttr dLayout, Value thread,
               Location loc, TritonGPUToLLVMTypeConverter *typeConverter,
               ConversionPatternRewriter &rewriter) {
  auto aTensorTy = A.getType().cast<RankedTensorType>();
  auto aLayout = aTensorTy.getEncoding().cast<SharedEncodingAttr>();
  auto aShape = aTensorTy.getShape();

  auto aOrder = aLayout.getOrder();
  auto order = dLayout.getOrder();

  bool isARow = aOrder[0] == 1;

  auto aSmem = getSharedMemoryObjectFromStruct(loc, llA, rewriter);
  Value strideAM = aSmem.strides[0];
  Value strideAK = aSmem.strides[1];
  Value strideA0 = isARow ? strideAK : strideAM;
  Value strideA1 = isARow ? strideAM : strideAK;
  int aNumPtr = 8;
  int K = aShape[1];
  int M = aShape[0];

  auto shapePerCTA = getShapePerCTA(dLayout);
  auto sizePerThread = getSizePerThread(dLayout);

  Value _0 = i32_val(0);

  Value mContig = i32_val(sizePerThread[order[1]]);

  // threadId in blocked layout
  auto threadIds =
      getThreadIds(thread, shapePerCTA, sizePerThread, order, rewriter, loc);
  Value threadIdM = threadIds[0];

  Value offA0 = isARow ? _0 : mul(threadIdM, mContig);
  Value offA1 = isARow ? mul(threadIdM, mContig) : _0;
  SmallVector<Value> aOff(aNumPtr);
  for (int i = 0; i < aNumPtr; ++i) {
    aOff[i] = add(mul(offA0, strideA0), mul(offA1, strideA1));
  }
<<<<<<< HEAD
  auto elemTy = A.getType().cast<RankedTensorType>().getElementType();
  if (isF8(elemTy)) {
    elemTy = i8_ty;
  }
=======
  auto elemTy = typeConverter->convertType(
      A.getType().cast<RankedTensorType>().getElementType());
>>>>>>> b25557ad

  Type ptrTy = ptr_ty(elemTy, 3);
  SmallVector<Value> aPtrs(aNumPtr);
  for (int i = 0; i < aNumPtr; ++i)
    aPtrs[i] = gep(ptrTy, aSmem.base, aOff[i]);

  SmallVector<Value> vas;

  int mShapePerCTA = getShapePerCTAForMN(dLayout, true /*isM*/);
  int mSizePerThread = getSizePerThreadForMN(dLayout, true /*isM*/);

  for (unsigned k = 0; k < K; ++k)
    for (unsigned m = 0; m < M; m += mShapePerCTA)
      for (unsigned mm = 0; mm < mSizePerThread; ++mm) {
        Value offset =
            add(mul(i32_val(m + mm), strideAM), mul(i32_val(k), strideAK));
        Value pa = gep(ptrTy, aPtrs[0], offset);
        Value va = load(pa);
        vas.emplace_back(va);
      }

  return getStructFromValueTable(vas, rewriter, loc, typeConverter, elemTy);
}

Value loadBFMA(Value B, Value llB, BlockedEncodingAttr dLayout, Value thread,
               Location loc, TritonGPUToLLVMTypeConverter *typeConverter,
               ConversionPatternRewriter &rewriter) {
  auto bTensorTy = B.getType().cast<RankedTensorType>();
  auto bLayout = bTensorTy.getEncoding().cast<SharedEncodingAttr>();
  auto bShape = bTensorTy.getShape();

  auto bOrder = bLayout.getOrder();
  auto order = dLayout.getOrder();

  bool isBRow = bOrder[0] == 1;

  auto bSmem = getSharedMemoryObjectFromStruct(loc, llB, rewriter);
  Value strideBN = bSmem.strides[1];
  Value strideBK = bSmem.strides[0];
  Value strideB0 = isBRow ? strideBN : strideBK;
  Value strideB1 = isBRow ? strideBK : strideBN;
  int bNumPtr = 8;
  int K = bShape[0];
  int N = bShape[1];

  auto shapePerCTA = getShapePerCTA(dLayout);
  auto sizePerThread = getSizePerThread(dLayout);

  Value _0 = i32_val(0);

  Value nContig = i32_val(sizePerThread[order[0]]);

  // threadId in blocked layout
  auto threadIds =
      getThreadIds(thread, shapePerCTA, sizePerThread, order, rewriter, loc);
  Value threadIdN = threadIds[1];

  Value offB0 = isBRow ? mul(threadIdN, nContig) : _0;
  Value offB1 = isBRow ? _0 : mul(threadIdN, nContig);
  SmallVector<Value> bOff(bNumPtr);
  for (int i = 0; i < bNumPtr; ++i) {
    bOff[i] = add(mul(offB0, strideB0), mul(offB1, strideB1));
  }
  auto elemTy = typeConverter->convertType(
      B.getType().cast<RankedTensorType>().getElementType());

  Type ptrTy = ptr_ty(elemTy, 3);
  SmallVector<Value> bPtrs(bNumPtr);
  for (int i = 0; i < bNumPtr; ++i)
    bPtrs[i] = gep(ptrTy, bSmem.base, bOff[i]);

  SmallVector<Value> vbs;

  int nShapePerCTA = getShapePerCTAForMN(dLayout, false /*isM*/);
  int nSizePerThread = getSizePerThreadForMN(dLayout, false /*isM*/);

  for (unsigned k = 0; k < K; ++k)
    for (unsigned n = 0; n < N; n += nShapePerCTA)
      for (unsigned nn = 0; nn < nSizePerThread; ++nn) {
        Value offset =
            add(mul(i32_val(n + nn), strideBN), mul(i32_val(k), strideBK));
        Value pb = gep(ptrTy, bPtrs[0], offset);
        Value vb = load(pb);
        vbs.emplace_back(vb);
      }

  return getStructFromValueTable(vbs, rewriter, loc, typeConverter, elemTy);
}

namespace SharedToDotOperandFMA {
Value convertLayout(int opIdx, Value val, Value llVal,
                    BlockedEncodingAttr dLayout, Value thread, Location loc,
                    TritonGPUToLLVMTypeConverter *typeConverter,
                    ConversionPatternRewriter &rewriter) {
  if (opIdx == 0)
    return loadAFMA(val, llVal, dLayout, thread, loc, typeConverter, rewriter);
  else
    return loadBFMA(val, llVal, dLayout, thread, loc, typeConverter, rewriter);
}
} // namespace SharedToDotOperandFMA<|MERGE_RESOLUTION|>--- conflicted
+++ resolved
@@ -142,15 +142,8 @@
   for (int i = 0; i < aNumPtr; ++i) {
     aOff[i] = add(mul(offA0, strideA0), mul(offA1, strideA1));
   }
-<<<<<<< HEAD
-  auto elemTy = A.getType().cast<RankedTensorType>().getElementType();
-  if (isF8(elemTy)) {
-    elemTy = i8_ty;
-  }
-=======
   auto elemTy = typeConverter->convertType(
       A.getType().cast<RankedTensorType>().getElementType());
->>>>>>> b25557ad
 
   Type ptrTy = ptr_ty(elemTy, 3);
   SmallVector<Value> aPtrs(aNumPtr);
