--- conflicted
+++ resolved
@@ -324,12 +324,8 @@
     // then (x + y) XOR z = 0byyyyxxxx XOR 0b00000zzzz = (x XOR z) + y
     // This means that we can use some immediate offsets for shared memory
     // operations.
-<<<<<<< HEAD
+    resElemTy = getTypeConverter()->convertType(resElemTy);
     auto dstPtrTy = ptr_ty(getTypeConverter()->convertType(resElemTy), 3);
-=======
-    resElemTy = getTypeConverter()->convertType(resElemTy);
-    auto dstPtrTy = ptr_ty(resElemTy, 3);
->>>>>>> 6e82aa8d
     auto dstOffset = dot(rewriter, loc, offsetVals, smemObj.strides);
     Value dstPtrBase = gep(dstPtrTy, smemObj.base, dstOffset);
 
