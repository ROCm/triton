--- conflicted
+++ resolved
@@ -1,10 +1,6 @@
 add_mlir_conversion_library(TritonGPUToLLVM
-<<<<<<< HEAD
     TritonGPUToRockPass.cpp
     RockToLLVMPass.cpp
-    ArithToIndexPass.cpp
-=======
->>>>>>> 8caecc99
     ConvertLayoutOpToLLVM.cpp
     DotOpToLLVM.cpp
     ElementwiseOpToLLVM.cpp
