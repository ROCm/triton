--- conflicted
+++ resolved
@@ -294,11 +294,7 @@
 Value shflSync(Location loc, ConversionPatternRewriter &rewriter, Value val,
                int i);
 Value shflUpSync(Location loc, ConversionPatternRewriter &rewriter, Value val,
-<<<<<<< HEAD
-                 int i);
-=======
                  int i, Value laneId);
->>>>>>> b25557ad
 
 Value addStringToModule(Location loc, ConversionPatternRewriter &rewriter,
                         StringRef key, StringRef content);
