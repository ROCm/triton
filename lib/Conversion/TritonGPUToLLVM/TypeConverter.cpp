#include "TypeConverter.h"
#include "Utility.h"
#include "mlir/Dialect/LLVMIR/LLVMDialect.h"
#include "triton/Conversion/MLIRTypes.h"

using namespace mlir;
using namespace mlir::triton;

using ::mlir::triton::gpu::BlockedEncodingAttr;
using ::mlir::triton::gpu::DotOperandEncodingAttr;
using ::mlir::triton::gpu::getTotalElemsPerThread;
using ::mlir::triton::gpu::MfmaEncodingAttr;
using ::mlir::triton::gpu::MmaEncodingAttr;
using ::mlir::triton::gpu::SharedEncodingAttr;
using ::mlir::triton::gpu::SliceEncodingAttr;

TritonGPUToLLVMTypeConverter::TritonGPUToLLVMTypeConverter(
    MLIRContext *ctx, LowerToLLVMOptions &option,
    const DataLayoutAnalysis *analysis)
    : LLVMTypeConverter(ctx, option, analysis) {
  addConversion([&](triton::PointerType type) -> std::optional<Type> {
    return convertTritonPointerType(type);
  });
  addConversion([&](RankedTensorType type) -> std::optional<Type> {
    return convertTritonTensorType(type);
  });
  // Internally store float8 as int8
  addConversion([&](mlir::Float8E4M3B11FNUZType type) -> std::optional<Type> {
    return IntegerType::get(type.getContext(), 8);
  });
  addConversion([&](mlir::Float8E4M3FNType type) -> std::optional<Type> {
    return IntegerType::get(type.getContext(), 8);
  });
  addConversion([&](mlir::Float8E4M3FNUZType type) -> std::optional<Type> {
    return IntegerType::get(type.getContext(), 8);
  });
  addConversion([&](mlir::Float8E5M2Type type) -> std::optional<Type> {
    return IntegerType::get(type.getContext(), 8);
  });
  addConversion([&](mlir::Float8E5M2FNUZType type) -> std::optional<Type> {
    return IntegerType::get(type.getContext(), 8);
  });
  // Internally store bfloat16 as int16
  addConversion([&](BFloat16Type type) -> std::optional<Type> {
    return IntegerType::get(type.getContext(), 16);
  });
}

Type TritonGPUToLLVMTypeConverter::convertTritonPointerType(
    triton::PointerType type) {
  auto ctx = type.getContext();
  auto pointeeType = type.getPointeeType();
  if (pointeeType.isa<RankedTensorType>()) {
    auto rankedTensorType = pointeeType.cast<RankedTensorType>();
    // struct { offset0, offset1, shape0, shape1, stride0,
    // stride1, base_ptr};
    auto eleType = rankedTensorType.getElementType();
    auto shape = rankedTensorType.getShape();
    SmallVector<Type, 4> types;
    // offsets
    for (size_t i = 0; i < shape.size(); ++i)
      types.push_back(IntegerType::get(ctx, 32));
    // shapes, strides
    for (size_t i = 0; i < 2 * shape.size(); ++i)
      types.push_back(IntegerType::get(ctx, 64));

    types.push_back(
        LLVM::LLVMPointerType::get(eleType, type.getAddressSpace()));

    return LLVM::LLVMStructType::getLiteral(ctx, types);
  }
  return LLVM::LLVMPointerType::get(convertType(type.getPointeeType()),
                                    type.getAddressSpace());
}

Value TritonGPUToLLVMTypeConverter::packLLElements(
    Location loc, ValueRange resultVals, ConversionPatternRewriter &rewriter,
    Type type) {
  auto structType = this->convertType(type).dyn_cast<LLVM::LLVMStructType>();
  if (!structType) {
    assert(resultVals.size() == 1);
    return *resultVals.begin();
  }

  auto elementTypes = structType.getBody();
  if (elementTypes.size() != resultVals.size()) {
    emitError(loc) << " size mismatch when packing elements for LLVM struct"
                   << " expected " << elementTypes.size() << " but got "
                   << resultVals.size();
  }
  Value llvmStruct = rewriter.create<LLVM::UndefOp>(loc, structType);
  for (const auto &v : llvm::enumerate(resultVals)) {
    if (!v.value()) {
      emitError(loc)
          << "cannot insert null values into struct, but tried to insert"
          << v.value();
    }
    if (v.value().getType() != elementTypes[v.index()]) {
      emitError(loc) << "invalid element type in packLLEElements. Expected "
                     << elementTypes[v.index()] << " but got "
                     << v.value().getType();
    }
    llvmStruct = insert_val(structType, llvmStruct, v.value(), v.index());
  }
  return llvmStruct;
}

SmallVector<Value> TritonGPUToLLVMTypeConverter::packMfmaOperand(
    const SmallVector<Value> &inValues, Type srcTy,
    ConversionPatternRewriter &rewriter, Location loc) {
  auto tensorTy = srcTy.dyn_cast<RankedTensorType>();
  if (!tensorTy)
    return inValues;
  auto encoding = tensorTy.getEncoding().dyn_cast<DotOperandEncodingAttr>();
  if (!(encoding && encoding.getParent().isa<MfmaEncodingAttr>())) {
    return inValues;
  }

  auto structType = this->convertType(srcTy).dyn_cast<LLVM::LLVMStructType>();
  auto elementTypes = structType.getBody();
  assert(elementTypes.size() > 0);
  mlir::VectorType vecTy = elementTypes[0].dyn_cast<mlir::VectorType>();
  if (!vecTy) return inValues;

  unsigned size = vecTy.getNumElements();

  SmallVector<Value> result;
  for (int i = 0; i < inValues.size(); i += size) {
    Value valVec = undef(vecTy);
    for (unsigned j = 0; j < size; ++j) {
      valVec = insert_element(vecTy, valVec, inValues[i + j], i32_val(j));
    }
    result.push_back(valVec);
  }

  return result;
}

SmallVector<Value> TritonGPUToLLVMTypeConverter::unpackLLElements(
    Location loc, Value llvmStruct, ConversionPatternRewriter &rewriter,
    Type type) {
  assert(bool(llvmStruct) && "can not unpack null values");
  if (llvmStruct.getType().isIntOrIndexOrFloat() ||
      llvmStruct.getType().isa<triton::PointerType>() ||
      llvmStruct.getType().isa<LLVM::LLVMPointerType>())
    return {llvmStruct};
  ArrayRef<Type> types =
      llvmStruct.getType().cast<LLVM::LLVMStructType>().getBody();
  SmallVector<Value> results(types.size());
  for (unsigned i = 0; i < types.size(); ++i) {
    Type type = types[i];
    results[i] = extract_val(type, llvmStruct, i);
  }
  return results;
}

Type TritonGPUToLLVMTypeConverter::getElementTypeForStruct(
    RankedTensorType type) {
  auto ctx = type.getContext();
  Attribute layout = type.getEncoding();
  Type elemTy = convertType(type.getElementType());
  auto dotOpLayout = layout.dyn_cast<DotOperandEncodingAttr>();
  if (!dotOpLayout)
    return elemTy;

#ifdef USE_ROCM
  if (auto mfmaParent = dotOpLayout.getParent().dyn_cast<MfmaEncodingAttr>()) {
    if (elemTy.isF32())
      return elemTy;
    if (elemTy.isInteger(16)) // aka BF16
      return vec_ty(elemTy, dotOpLayout.getKWidth());
    if (elemTy.isF16())
      return vec_ty(elemTy, 4);
<<<<<<< HEAD
    if (elemTy.isInteger(8) and dotOpLayout.getKWidth() == 4)
=======
    if (elemTy.isInteger(8) && dotOpLayout.getKWidth() == 4)
>>>>>>> 64102d42
      return IntegerType::get(ctx, 32);
    if (elemTy.isInteger(8) && dotOpLayout.getKWidth() == 8)
      return IntegerType::get(ctx, 64);
  }
#endif

  auto mmaParent = dotOpLayout.getParent().dyn_cast<MmaEncodingAttr>();
  if (!mmaParent)
    return elemTy;
  int bitwidth = elemTy.getIntOrFloatBitWidth();
  assert(bitwidth <= 32);
  return IntegerType::get(ctx, 32);
}

Type TritonGPUToLLVMTypeConverter::convertTritonTensorType(
    RankedTensorType type) {
  auto ctx = type.getContext();
  Attribute layout = type.getEncoding();
  SmallVector<int64_t> shape(type.getShape().begin(), type.getShape().end());
  Type eltType = getElementTypeForStruct(type);

  if (auto shared_layout = layout.dyn_cast<SharedEncodingAttr>()) {
    SmallVector<Type, 4> types;
    // base ptr
    auto ptrType = LLVM::LLVMPointerType::get(eltType, 3);
    types.push_back(ptrType);
    // shape dims
    auto rank = type.getRank();
    // offsets + strides
    for (auto i = 0; i < rank * 2; i++) {
      types.push_back(IntegerType::get(ctx, 32));
    }
    return LLVM::LLVMStructType::getLiteral(ctx, types);
  }

  unsigned numElementsPerThread = getTotalElemsPerThread(type);
  SmallVector<Type, 4> types(numElementsPerThread, eltType);
  return LLVM::LLVMStructType::getLiteral(ctx, types);
}<|MERGE_RESOLUTION|>--- conflicted
+++ resolved
@@ -171,11 +171,7 @@
       return vec_ty(elemTy, dotOpLayout.getKWidth());
     if (elemTy.isF16())
       return vec_ty(elemTy, 4);
-<<<<<<< HEAD
-    if (elemTy.isInteger(8) and dotOpLayout.getKWidth() == 4)
-=======
     if (elemTy.isInteger(8) && dotOpLayout.getKWidth() == 4)
->>>>>>> 64102d42
       return IntegerType::get(ctx, 32);
     if (elemTy.isInteger(8) && dotOpLayout.getKWidth() == 8)
       return IntegerType::get(ctx, 64);
