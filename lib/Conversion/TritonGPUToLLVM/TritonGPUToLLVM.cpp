--- conflicted
+++ resolved
@@ -487,10 +487,6 @@
 #else
     Value blockId =
         rewriter.create<::mlir::gpu::GridDimOp>(loc, dims[op.getAxis()]);
-<<<<<<< HEAD
-    rewriter.replaceOpWithNewOp<arith::TruncIOp>(op, i32_ty, blockId);
-=======
->>>>>>> b25557ad
     rewriter.replaceOpWithNewOp<arith::IndexCastOp>(op, i32_ty, blockId);
 #endif // USE_ROCM
 
