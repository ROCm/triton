#include "triton/Analysis/Utility.h"
#include "mlir/Analysis/DataFlow/ConstantPropagationAnalysis.h"
#include "mlir/Analysis/DataFlow/DeadCodeAnalysis.h"
#include "mlir/Conversion/LLVMCommon/Pattern.h"
#include "mlir/Dialect/ControlFlow/IR/ControlFlowOps.h"
#include "mlir/Dialect/LLVMIR/LLVMDialect.h"
#include "mlir/IR/Dialect.h"
#include "mlir/IR/Matchers.h"
#include "triton/Dialect/Triton/IR/Dialect.h"
#include "triton/Dialect/TritonGPU/IR/Dialect.h"
#include "triton/Dialect/TritonNvidiaGPU/IR/Dialect.h"
#include "triton/Tools/Sys/GetEnv.hpp"
#include <deque>

namespace mlir {

namespace {

int getParentAxis(Attribute layout, int axis) {
  if (auto sliceEncoding = layout.dyn_cast<triton::gpu::SliceEncodingAttr>()) {
    axis = axis < sliceEncoding.getDim() ? axis : axis + 1;
    return getParentAxis(sliceEncoding.getParent(), axis);
  }
  return axis;
}

SmallVector<unsigned> getParentOrder(Attribute layout) {
  if (auto sliceEncoding = layout.dyn_cast<triton::gpu::SliceEncodingAttr>()) {
    return getParentOrder(sliceEncoding.getParent());
  }
  return triton::gpu::getOrder(layout);
}

} // namespace

bool ReduceOpHelper::isFastReduction() {
  // Disable fast reduction only for debugging purpose
  if (::triton::tools::getBoolEnv("DISABLE_FAST_REDUCTION"))
    return false;
  return getParentAxis(getSrcLayout(), axis) ==
         getParentOrder(getSrcLayout())[0];
}

// Cases where distributed shared memory is not required in ConvertLayout:
// (1) numCTAs == 1
// (2) numCTAs > 1 but srcCTALayout == dstCTALayout
// TODO: Case with SliceLayout as srcLayout and numCTAs > 1 is to be implemented
// in the future
bool shouldUseDistSmem(Attribute srcLayout, Attribute dstLayout) {
  unsigned numCTAs = triton::gpu::getNumCTAs(srcLayout);
  assert(numCTAs == triton::gpu::getNumCTAs(dstLayout) &&
         "Invalid layout conversion: the numbers of CTAs of src and dst "
         "layouts are different");

  // Case (1): Never use dsmem when numCTAs == 1
  if (numCTAs == 1)
    return false;

  // Case where CTAsPerCGA of srcLayout in the sliced dim is not 1 is not
  // implemented yet
  if (auto sliceLayout = srcLayout.dyn_cast<triton::gpu::SliceEncodingAttr>()) {
    auto dim = sliceLayout.getDim();
    auto CTAsPerCGA = triton::gpu::getCTAsPerCGA(sliceLayout.getParent());
    if (CTAsPerCGA[dim] != 1)
      assert(0 && "Layout conversion to be implemented");
  }

  // Case where CTAsPerCGA of dstLayout in the sliced dim is not 1 is supported
  if (auto sliceLayout = dstLayout.dyn_cast<triton::gpu::SliceEncodingAttr>()) {
    auto dim = sliceLayout.getDim();
    auto CTAsPerCGA = triton::gpu::getCTAsPerCGA(sliceLayout.getParent());
    if (CTAsPerCGA[dim] != 1)
      return true;
  }

  // The above two branches make sure that it is legal to call getCTALayout of
  // srcLayout and dstLayout

  // Case (2): Do not use dsmem when srcCTALayout == dstCTALayout
  auto srcCTALayout = triton::gpu::getCTALayout(srcLayout);
  auto dstCTALayout = triton::gpu::getCTALayout(dstLayout);
  if (srcCTALayout == dstCTALayout)
    return false;

  // Dsmem access is required when srcCTALayout != dstCTALayout
  return true;
}

unsigned ReduceOpHelper::getInterWarpSize() {
  auto srcReduceDimSize = static_cast<unsigned>(srcShape[axis]);
  unsigned sizeIntraWarps = getIntraWarpSize();
  return std::min(srcReduceDimSize / sizeIntraWarps,
                  triton::gpu::getWarpsPerCTA(getSrcLayout())[axis]);
}

unsigned ReduceOpHelper::getIntraWarpSize() {
  auto srcReduceDimSize = static_cast<unsigned>(srcShape[axis]);
  return std::min(srcReduceDimSize,
                  triton::gpu::getThreadsPerWarp(getSrcLayout())[axis]);
}

unsigned ReduceOpHelper::getInterWarpSizeWithUniqueData() {
  auto srcReduceDimSize = static_cast<unsigned>(srcShape[axis]);
  unsigned sizeIntraWarps = getIntraWarpSizeWithUniqueData();
  return std::min(srcReduceDimSize / sizeIntraWarps,
                  triton::gpu::getWarpsPerCTAWithUniqueData(
                      getSrcLayout(), getSrcShape())[axis]);
}

unsigned ReduceOpHelper::getIntraWarpSizeWithUniqueData() {
  auto srcReduceDimSize = static_cast<unsigned>(srcShape[axis]);
  unsigned elementPerThreads = triton::gpu::getUniqueContigPerThread(
      getSrcLayout(), getSrcShape())[axis];
  return std::min(srcReduceDimSize / elementPerThreads,
                  triton::gpu::getThreadsPerWarpWithUniqueData(
                      getSrcLayout(), getSrcShape())[axis]);
}

unsigned ReduceOpHelper::getThreadsReductionAxis() {
  auto srcLayout = getSrcLayout();
  auto srcShape = getSrcShape();
  return triton::gpu::getThreadsPerWarpWithUniqueData(srcLayout,
                                                      srcShape)[axis] *
         triton::gpu::getWarpsPerCTAWithUniqueData(srcLayout, srcShape)[axis];
}

SmallVector<unsigned> ReduceOpHelper::getScratchConfigBasic() {
  auto smemShape = convertType<unsigned>(getSrcShape());
  smemShape[axis] = std::min(smemShape[axis], getThreadsReductionAxis());
  return smemShape;
}

bool ReduceOpHelper::isWarpSynchronous() {
  auto argsLayout = getSrcLayout();
  return isFastReduction() &&
         (triton::gpu::getWarpsPerCTA(argsLayout)[axis] == 1);
}

SmallVector<SmallVector<unsigned>> ReduceOpHelper::getScratchConfigsFast() {
  SmallVector<SmallVector<unsigned>> smemShapes(3);

  auto argLayout = getSrcLayout();
  auto argLayoutMma = argLayout.dyn_cast<triton::gpu::MmaEncodingAttr>();

  // that case doesn't need inter-warp communication
  if (isWarpSynchronous())
    return {{0, 0}, {0, 0}};

  /// shared memory block0
  smemShapes[0] = convertType<unsigned>(getSrcShape());
  smemShapes[0][axis] = getInterWarpSize();

  /// FIXME(Qingyi): This size is actually larger than required.
  /// shared memory block1:
  auto mod = op->getParentOfType<ModuleOp>();
  unsigned numWarps = triton::gpu::TritonGPUDialect::getNumWarps(mod);
  unsigned threadsPerWarp =
      triton::gpu::TritonGPUDialect::getThreadsPerWarp(mod);
  smemShapes[1].push_back(numWarps * threadsPerWarp);

  return smemShapes;
}

unsigned ReduceOpHelper::getScratchSizeInBytes() {
  unsigned elems = 0;
  if (isFastReduction()) {
    auto smemShapes = getScratchConfigsFast();
    for (const auto &smemShape : smemShapes)
      elems = std::max(elems, product<unsigned>(smemShape));
  } else {
    auto smemShape = getScratchConfigBasic();
    elems = product<unsigned>(smemShape);
  }

  unsigned bytesPerElem = 0;
  for (const auto &ty : srcElementTypes) {
    bytesPerElem += ceil<unsigned>(ty.getIntOrFloatBitWidth(), 8);
  }
  return bytesPerElem * elems;
}

bool ReduceOpHelper::isSupportedLayout() {
  auto srcLayout = getSrcLayout();
  if (srcLayout.isa<triton::gpu::BlockedEncodingAttr>()) {
    return true;
  }
  if (auto mmaLayout = srcLayout.dyn_cast<triton::gpu::MmaEncodingAttr>()) {
    if (mmaLayout.isAmpere() || mmaLayout.isHopper()) {
      return true;
    }
  }
  if (auto mfmaLayout = srcLayout.dyn_cast<triton::gpu::MfmaEncodingAttr>()) {
    return true;
  }
  if (auto sliceLayout = srcLayout.dyn_cast<triton::gpu::SliceEncodingAttr>()) {
    return true;
  }
  return false;
}

unsigned ScanLoweringHelper::getAxisNumElementsPerThread() {
  return getEncoding().getSizePerThread()[getAxis()];
}

unsigned ScanLoweringHelper::getNonAxisNumElementsPerThread() {
  SmallVector<unsigned> sizePerThreads = getContigPerThread(getEncoding());
  sizePerThreads[getAxis()] = 1;
  return product<unsigned>(sizePerThreads);
}

Region &ScanLoweringHelper::getCombineOp() { return scanOp.getCombineOp(); }

unsigned ScanLoweringHelper::getAxisNumThreadsPerWarp() {
  return triton::gpu::getThreadsPerWarp(getEncoding())[getAxis()];
}

unsigned ScanLoweringHelper::getNonAxisNumThreadsPerWarp() {
  auto threadsPerWarp = triton::gpu::getThreadsPerWarp(getEncoding());
  threadsPerWarp[getAxis()] = 1;
  return product<unsigned>(threadsPerWarp);
}

// Return the flat numbers of threads computing independent scan results.
unsigned ScanLoweringHelper::getNonAxisNumThreadsPerCTA() {
  unsigned numParallelThreadsPerWarp = getNonAxisNumThreadsPerWarp();
  auto warpsPerCTA = triton::gpu::getWarpsPerCTA(getEncoding());
  warpsPerCTA[getAxis()] = 1;
  unsigned numParallelWarpsPerCTA = product<unsigned>(warpsPerCTA);
  return numParallelThreadsPerWarp * numParallelWarpsPerCTA;
}
unsigned ScanLoweringHelper::getAxisNumWarps() {
  auto warpsPerCTA = triton::gpu::getWarpsPerCTA(srcEncoding);
  return warpsPerCTA[getAxis()];
}

unsigned ScanLoweringHelper::getAxisNumBlocks() {
  auto type = scanOp.getOperand(0).getType().cast<RankedTensorType>();
  auto sizePerThreads = triton::gpu::getSizePerThread(srcEncoding);
  auto threadsPerWarp = triton::gpu::getThreadsPerWarp(srcEncoding);
  auto warpsPerCTA = triton::gpu::getWarpsPerCTA(srcEncoding);
  unsigned axis = getAxis();
  return ceil<unsigned>(
      type.getShape()[axis],
      (sizePerThreads[axis] * threadsPerWarp[axis] * warpsPerCTA[axis]));
}

unsigned ScanLoweringHelper::getNonAxisNumBlocks() {
  auto type = scanOp.getOperand(0).getType().cast<RankedTensorType>();
  auto sizePerThreads = triton::gpu::getSizePerThread(srcEncoding);
  auto threadsPerWarp = triton::gpu::getThreadsPerWarp(srcEncoding);
  auto warpsPerCTA = triton::gpu::getWarpsPerCTA(srcEncoding);
  unsigned axis = getAxis();
  unsigned numBlocks = 1;
  for (unsigned i = 0; i < sizePerThreads.size(); i++) {
    if (i == axis)
      continue;
    numBlocks *= ceil<unsigned>(
        type.getShape()[i],
        (sizePerThreads[i] * threadsPerWarp[i] * warpsPerCTA[i]));
  }
  return numBlocks;
}

bool ScanLoweringHelper::isSupported() {
  // TODO: Support the following cases:
  // 1. Scan on non-blocking encodings
  // 2. Scan with multiple operands
  if (!isa<triton::gpu::BlockedEncodingAttr>(srcEncoding))
    return false;
  if (scanOp.getNumOperands() != 1)
    return false;
  return true;
}

unsigned ScanLoweringHelper::getScratchSizeInBytes() {
  auto type = scanOp.getOperand(0).getType().cast<RankedTensorType>();
  unsigned elementSizeInBytes = type.getElementTypeBitWidth() / 8;
  auto mod = scanOp->getParentOfType<ModuleOp>();
  unsigned numWarps = triton::gpu::TritonGPUDialect::getNumWarps(mod);
  unsigned numNonAxisElementsPerWapr =
      getNonAxisNumThreadsPerWarp() * getNonAxisNumElementsPerThread();
  unsigned numElements = numWarps * numNonAxisElementsPerWapr *
                         getAxisNumBlocks() * getNonAxisNumBlocks();
  return elementSizeInBytes * numElements;
}

triton::gpu::BlockedEncodingAttr ScanLoweringHelper::getEncoding() {
  return srcEncoding.cast<triton::gpu::BlockedEncodingAttr>();
}

unsigned ScanLoweringHelper::getAxisElementStride() {
  auto order = triton::gpu::getOrder(srcEncoding);
  unsigned stride = 1;
  for (unsigned dim : order) {
    if (dim == getAxis())
      return stride;
    stride *= getContigPerThread(getEncoding())[dim];
  }
  llvm_unreachable("Axis not found in order");
}

unsigned ScanLoweringHelper::getAxisThreadStride() {
  auto order = triton::gpu::getOrder(srcEncoding);
  unsigned stride = 1;
  for (unsigned dim : order) {
    if (dim == getAxis())
      return stride;
    stride *= getEncoding().getThreadsPerWarp()[dim];
  }
  llvm_unreachable("Axis not found in order");
}

unsigned ScanLoweringHelper::getAxisBlockStride() {
  auto order = triton::gpu::getOrder(srcEncoding);
  unsigned stride = 1;
  auto type = scanOp.getOperand(0).getType().cast<RankedTensorType>();
  auto sizePerThreads = triton::gpu::getSizePerThread(srcEncoding);
  auto threadsPerWarp = triton::gpu::getThreadsPerWarp(srcEncoding);
  auto warpsPerCTA = triton::gpu::getWarpsPerCTA(srcEncoding);
  for (unsigned dim : order) {
    if (dim == getAxis())
      return stride;
    stride *= ceil<unsigned int>(type.getShape()[dim], sizePerThreads[dim] *
                                                           threadsPerWarp[dim] *
                                                           warpsPerCTA[dim]);
  }
  llvm_unreachable("Axis not found in order");
}

bool maybeSharedAllocationOp(Operation *op) {
  // TODO(Keren): This function can be replaced by adding
  // MemoryEffectOpInterface. We can then use the MemoryEffectOpInterface to
  // query the memory effects of the op.
  auto *dialect = op->getDialect();
  return dialect &&
         (dialect->getTypeID() ==
              mlir::TypeID::get<triton::gpu::TritonGPUDialect>() ||
          dialect->getTypeID() ==
              mlir::TypeID::get<triton::nvidia_gpu::TritonNvidiaGPUDialect>() ||
          dialect->getTypeID() == mlir::TypeID::get<triton::TritonDialect>() ||
          dialect->getTypeID() == mlir::TypeID::get<arith::ArithDialect>() ||
          dialect->getTypeID() == mlir::TypeID::get<tensor::TensorDialect>());
}

bool maybeAliasOp(Operation *op) {
  return isa<triton::gpu::ExtractSliceOp>(op) || isa<triton::TransOp>(op) ||
         isa<triton::gpu::InsertSliceAsyncOp>(op) ||
         isa<triton::nvidia_gpu::InsertSliceAsyncV2Op>(op) ||
         isa<triton::nvidia_gpu::StoreAsyncOp>(op) ||
         isa<tensor::InsertSliceOp>(op);
}

bool supportMMA(triton::DotOp op, int version) {
  // Refer to mma section for the data type supported by Volta and Hopper
  // Tensor Core in
  // https://docs.nvidia.com/cuda/parallel-thread-execution/index.html#warp-level-matrix-fragment-mma-884-f16
  auto aElemTy = op.getA().getType().cast<RankedTensorType>().getElementType();
  auto bElemTy = op.getB().getType().cast<RankedTensorType>().getElementType();
  if (version == 3) {
    if (!::triton::tools::getBoolEnv("ENABLE_MMA_V3"))
      return false;
    auto retType = op.getResult().getType().cast<RankedTensorType>();
    auto retShapePerCTA = triton::gpu::getShapePerCTA(retType);
    auto mod = op->getParentOfType<mlir::ModuleOp>();
    int numWarps = triton::gpu::TritonGPUDialect::getNumWarps(mod);
    if (!(numWarps % 4 == 0 && retShapePerCTA[0] % 64 == 0 &&
          retShapePerCTA[1] % 8 == 0 &&
          (aElemTy.isFloat8E5M2() || aElemTy.isFloat8E4M3FNUZ() ||
           aElemTy.isInteger(8) || aElemTy.isF16() || aElemTy.isBF16() ||
           aElemTy.isF32()))) {
      return false;
    }
  }
  if (aElemTy.isF32() && bElemTy.isF32()) {
    return (op.getAllowTF32() && version == 2) || version == 3;
  }
  return supportMMA(op.getA(), version) && supportMMA(op.getB(), version);
}

#ifdef USE_ROCM
static bool supportMFMAGranularity(int m, int n, int k) {
  // these limitations are dtype dependent, in future we may relax them
  const static std::pair<int, int> mfmaTypes[2] = {{32, 8}, {16, 16}};
  for (const auto &mfmaType : mfmaTypes) {
    auto [granularityMN, granularityK] = mfmaType;
    if (m % granularityMN != 0 || n % granularityMN != 0)
      continue;
    if (k % granularityK != 0)
      continue;
    return true;
  }
  return false;
}

<<<<<<< HEAD
bool supportMFMATypes(Type a, Type b) {
  if (a.getIntOrFloatBitWidth() != b.getIntOrFloatBitWidth())
    return false;

  auto F8E4M3 = TypeID::get<mlir::Float8E4M3FNUZType>();
  auto F8E5M2 = TypeID::get<mlir::Float8E5M2FNUZType>();
  auto F16 = TypeID::get<mlir::Float16Type>();
  auto BF16 = TypeID::get<mlir::BFloat16Type>();
  auto F32 = TypeID::get<mlir::Float32Type>();
  auto Int = TypeID::get<mlir::IntegerType>();
  DenseSet<std::pair<mlir::TypeID, mlir::TypeID>> supportedTypes = {
      {F32, F32},       {F16, F16},       {BF16, BF16},     {F8E4M3, F8E4M3},
      {F8E4M3, F8E5M2}, {F8E5M2, F8E4M3}, {F8E5M2, F8E5M2}, {Int, Int}};

  if (!supportedTypes.contains({a.getTypeID(), b.getTypeID()}))
    return false;

  if (a.isIntOrIndex() && a.getIntOrFloatBitWidth() != 8)
    return false;
  return true;
}

bool supportMFMA(triton::DotOp op, int64_t nonKDim) {
=======
bool supportMFMA(triton::DotOp op) {
>>>>>>> 220be40b
  auto aTy = op.getA().getType().cast<RankedTensorType>();
  auto bTy = op.getB().getType().cast<RankedTensorType>();

  auto aElemTy = aTy.getElementType();
  auto bElemTy = bTy.getElementType();

  if (!supportMFMATypes(aElemTy, bElemTy))
    return false;

  auto aShape = aTy.getShape();
  auto bShape = bTy.getShape();

  assert(aShape[1] == bShape[0]);
  if (!supportMFMAGranularity(aShape[0], bShape[1], aShape[1]))
    return false;

  return true;
}
#endif

bool supportMMA(Value value, int version) {
  // Tell whether a DotOp support MMA by the operand type(either $a or $b).
  // We cannot get both the operand types(in TypeConverter), here we assume the
  // types of both the operands are identical here.
  assert((version == 1 || version == 2 || version == 3) &&
         "Unexpected MMA layout version found");

  auto elemTy = value.getType().cast<RankedTensorType>().getElementType();
  // FP8 is not natively supported on all mma versions but it can always be
  // promoted to fp16 therefore we can always support it.
  bool isFP8 = elemTy.isFloat8E5M2() || elemTy.isFloat8E4M3FN() ||
               elemTy.isFloat8E5M2FNUZ() || elemTy.isFloat8E4M3FNUZ();
  return isFP8 || elemTy.isF16() || elemTy.isBF16() ||
         (elemTy.isF32() && version >= 2) ||
         (elemTy.isInteger(8) && version >= 2);
}

bool isMmaToDotShortcut(RankedTensorType &srcTy, RankedTensorType &dstTy) {
  // dot_op<opIdx=0, parent=#mma> = #mma
  // when #mma = MmaEncoding<version=2, warpsPerCTA=[..., 1]>
  auto srcLayout = srcTy.getEncoding();
  auto dstLayout = dstTy.getEncoding();
  auto mmaLayout = srcLayout.cast<triton::gpu::MmaEncodingAttr>();
  auto dotOperandLayout = dstLayout.cast<triton::gpu::DotOperandEncodingAttr>();
  return mmaLayout.getVersionMajor() == 2 &&
         mmaLayout.getWarpsPerCTA()[1] == 1 &&
         dotOperandLayout.getOpIdx() == 0 &&
         dotOperandLayout.getParent() == mmaLayout &&
         !srcTy.getElementType().isF32();
}

#ifdef USE_ROCM
bool isMfmaToDotShortcut(RankedTensorType &srcTy, RankedTensorType &dstTy) {
  auto srcLayout = srcTy.getEncoding();
  auto dstLayout = dstTy.getEncoding();
  auto mfmaLayout = srcLayout.cast<triton::gpu::MfmaEncodingAttr>();
  auto dotOperandLayout = dstLayout.cast<triton::gpu::DotOperandEncodingAttr>();
  // TODO: Remove the restriction on the warpsPerCTA once chain dot testing is
  // improved. In addition, we can enable this shortcut for regular MFMA
  // layout when opIdx == 1.
  return mfmaLayout.getWarpsPerCTA()[1] == 1 &&
         dotOperandLayout.getOpIdx() == 0 &&
         dotOperandLayout.getKWidth() == 4 &&
         dotOperandLayout.getParent() == mfmaLayout &&
         mfmaLayout.getNonKDim() == 32 && mfmaLayout.getIsTransposed() &&
         (srcTy.getElementType().isF16() || srcTy.getElementType().isBF16());
}
#endif

bool isMmaToMmaShortcut(RankedTensorType &srcTy, RankedTensorType &dstTy) {
  auto src = srcTy.getEncoding().cast<triton::gpu::MmaEncodingAttr>();
  auto dst = dstTy.getEncoding().cast<triton::gpu::MmaEncodingAttr>();
  auto srcElemsPerThread = triton::gpu::getTotalElemsPerThread(srcTy);
  auto dstElemsPerThread = triton::gpu::getTotalElemsPerThread(dstTy);
  // when #mma = MmaEncoding<version=3, warpsPerCTA=[..., 1]>
  return src.getVersionMajor() == 3 && src.getWarpsPerCTA()[1] == 1 &&
         dst.getVersionMajor() == 3 && dst.getWarpsPerCTA()[1] == 1 &&
         srcElemsPerThread == dstElemsPerThread;
}

bool isSingleValue(Value value) {
  // Don't consider load as expensive if it is loading a scalar.
  if (auto tensorTy = value.getType().dyn_cast<RankedTensorType>())
    return tensorTy.getNumElements() == 1;
  // TODO: Handle other cases.
  // For example, when ptr is a tensor of single value.
  // It means that ptr is a resultant of broadcast or generated through
  // a chain of broadcast and other operations.
  // Rematerialize it without considering contiguous memory access pattern is
  // fine.
  return true;
}

namespace {

/// A data structure similar to SetVector but maintains
/// a deque instead of a vector to allow for efficient
/// push_back and pop_front operations.
/// Using SetVector doesn't suffice our needs because
/// it only pushes and pops from the back.
/// For example, if we have a queue like this:
/// 0->4 1->2->3
///    ^--------
/// where 3 depends on 4, once we pop 3, we found
/// 4 is not ready, so we check 2 and push 3 back
/// to the queue.
struct DFSSubgraphState {
  DFSSubgraphState() : set(), deque() {}
  DenseSet<Operation *> set;
  std::deque<Operation *> deque;

  bool push_back(Operation *op) {
    if (set.insert(op).second) {
      deque.push_back(op);
      return true;
    }
    return false;
  }

  Operation *pop_front() {
    Operation *op = deque.front();
    deque.pop_front();
    set.erase(op);
    return op;
  }

  bool empty() { return deque.empty(); }
};

/// DFS post-order implementation that maintains a global count to work across
/// multiple invocations, to help implement topological sort on multi-root DAGs.
/// We traverse all operations but only record the ones that appear in
/// `toSort` for the final result.
struct DFSState {
  DFSState(const SetVector<Operation *> &set) : toSort(set), seen() {}
  const SetVector<Operation *> &toSort;
  SmallVector<Operation *, 16> topologicalCounts;
  DenseSet<Operation *> seen;

  /// We mark each op as ready if all its operands and parents ops are seen. If
  /// an op is ready, we add it to the queue. Otherwise, we keep adding its
  /// operands to the ancestors set.
  /// We always want an op to be scheduled after all its parents to handle
  /// correctly cases with scf operations.
  void addToReadyQueue(Operation *op, DFSSubgraphState &subGraph,
                       SmallVector<Operation *, 4> &readyQueue) {
    bool ready = true;
    for (Value operand : op->getOperands()) {
      auto def = operand.getDefiningOp();
      if (def && !seen.count(def)) {
        subGraph.push_back(def);
        ready = false;
      }
    }
    Operation *parent = op->getParentOp();
    while (parent) {
      if (!seen.count(parent)) {
        subGraph.push_back(parent);
        ready = false;
      }
      parent = parent->getParentOp();
    }
    if (ready)
      readyQueue.push_back(op);
  }
};

void dfsPostorder(Operation *root, DFSState *state) {
  DFSSubgraphState subGraph;
  subGraph.push_back(root);
  SmallVector<Operation *> ops;
  while (!subGraph.empty()) {
    // Nodes in the ready queue are ready to be processed.
    // Meaning that either their operands are all seen or they have null
    // operands.
    SmallVector<Operation *, 4> readyQueue;
    auto *current = subGraph.pop_front();
    state->addToReadyQueue(current, subGraph, readyQueue);
    while (!readyQueue.empty()) {
      Operation *current = readyQueue.pop_back_val();
      if (!state->seen.insert(current).second)
        continue;
      ops.push_back(current);
      for (Value result : current->getResults()) {
        for (Operation *op : result.getUsers())
          state->addToReadyQueue(op, subGraph, readyQueue);
      }
      for (Region &region : current->getRegions()) {
        for (Operation &op : region.getOps())
          state->addToReadyQueue(&op, subGraph, readyQueue);
      }
    }
  }

  for (Operation *op : llvm::reverse(ops)) {
    if (state->toSort.count(op) > 0)
      state->topologicalCounts.push_back(op);
  }
}

} // namespace

SetVector<Operation *>
multiRootTopologicalSort(const SetVector<Operation *> &toSort) {
  if (toSort.empty()) {
    return toSort;
  }

  // Run from each root with global count and `seen` set.
  DFSState state(toSort);
  for (auto *s : toSort) {
    assert(toSort.count(s) == 1 && "NYI: multi-sets not supported");
    dfsPostorder(s, &state);
  }

  // Reorder and return.
  SetVector<Operation *> res;
  for (auto it = state.topologicalCounts.rbegin(),
            eit = state.topologicalCounts.rend();
       it != eit; ++it) {
    res.insert(*it);
  }
  return res;
}

SetVector<Operation *> multiRootGetSlice(Operation *op,
                                         TransitiveFilter backwardFilter,
                                         TransitiveFilter forwardFilter) {
  SetVector<Operation *> slice;
  slice.insert(op);

  unsigned currentIndex = 0;
  SetVector<Operation *> backwardSlice;
  SetVector<Operation *> forwardSlice;
  while (currentIndex != slice.size()) {
    auto *currentOp = (slice)[currentIndex];
    // Compute and insert the backwardSlice starting from currentOp.
    backwardSlice.clear();
    getBackwardSlice(currentOp, &backwardSlice, backwardFilter);
    slice.insert(backwardSlice.begin(), backwardSlice.end());

    // Compute and insert the forwardSlice starting from currentOp.
    forwardSlice.clear();
    getForwardSlice(currentOp, &forwardSlice, forwardFilter);
    slice.insert(forwardSlice.begin(), forwardSlice.end());
    ++currentIndex;
  }
  return multiRootTopologicalSort(slice);
}

namespace {
// Copied from TestDeadCodeAnalysis.cpp, because some dead code analysis
// interacts with constant propagation, but SparseConstantPropagation
// doesn't seem to be sufficient.
class ConstantAnalysis : public DataFlowAnalysis {
public:
  using DataFlowAnalysis::DataFlowAnalysis;

  LogicalResult initialize(Operation *top) override {
    WalkResult result = top->walk([&](Operation *op) {
      if (failed(visit(op)))
        return WalkResult::interrupt();
      return WalkResult::advance();
    });
    return success(!result.wasInterrupted());
  }

  LogicalResult visit(ProgramPoint point) override {
    Operation *op = point.get<Operation *>();
    Attribute value;
    if (matchPattern(op, m_Constant(&value))) {
      auto *constant = getOrCreate<dataflow::Lattice<dataflow::ConstantValue>>(
          op->getResult(0));
      propagateIfChanged(constant, constant->join(dataflow::ConstantValue(
                                       value, op->getDialect())));
      return success();
    }
    // Dead code analysis requires every operands has initialized ConstantValue
    // state before it is visited.
    // https://github.com/llvm/llvm-project/blob/2ec1aba2b69faa1de5f71832a48e25aa3b5d5314/mlir/lib/Analysis/DataFlow/DeadCodeAnalysis.cpp#L322
    // That's why we need to set all operands to unknown constants.
    setAllToUnknownConstants(op->getResults());
    for (Region &region : op->getRegions()) {
      for (Block &block : region.getBlocks())
        setAllToUnknownConstants(block.getArguments());
    }
    return success();
  }

private:
  /// Set all given values as not constants.
  void setAllToUnknownConstants(ValueRange values) {
    dataflow::ConstantValue unknownConstant(nullptr, nullptr);
    for (Value value : values) {
      auto *constant =
          getOrCreate<dataflow::Lattice<dataflow::ConstantValue>>(value);
      propagateIfChanged(constant, constant->join(unknownConstant));
    }
  }
};
} // namespace

std::unique_ptr<DataFlowSolver> createDataFlowSolver() {
  auto solver = std::make_unique<DataFlowSolver>();
  solver->load<dataflow::DeadCodeAnalysis>();
  solver->load<ConstantAnalysis>();
  return solver;
}

static triton::MakeTensorPtrOp getMakeTensorPtrOpImpl(Operation *op, Value v) {

  if (auto makeTensorPtrOp = dyn_cast<triton::MakeTensorPtrOp>(op)) {
    return makeTensorPtrOp;
  }

  if (auto advanceOp = dyn_cast<triton::AdvanceOp>(op)) {
    return getMakeTensorPtrOp(advanceOp.getPtr());
  }

  if (auto branch = dyn_cast<RegionBranchOpInterface>(op)) {
    auto idx = v.cast<OpResult>().getResultNumber();
    llvm::SmallVector<scf::YieldOp> yieldOps;
    op->walk([&](Operation *op) {
      if (auto yieldOp = dyn_cast<scf::YieldOp>(op))
        yieldOps.push_back(yieldOp);
    });

    // benzh@ if multi yields, all yields operand should come from same arg.
    Value newValue = yieldOps[0].getOperands()[idx];
    return getMakeTensorPtrOp(newValue);
  }

  llvm_unreachable("Unable to getMakeTensorPtr()");
}

triton::MakeTensorPtrOp getMakeTensorPtrOp(Value v) {
  using BranchOps = llvm::SetVector<std::pair<Operation *, int>>;
  llvm::DenseMap<Block *, BranchOps> blockToCFOps;
  auto moduleOp =
      v.getParentBlock()->getParentOp()->getParentOfType<ModuleOp>();

  moduleOp.walk([&](Operation *op) {
    if (auto br = dyn_cast<cf::BranchOp>(op)) {
      Block *block = br.getDest();
      blockToCFOps[block].insert({op, -1});
    }
    if (auto condBr = dyn_cast<cf::CondBranchOp>(op)) {
      Block *blockT = condBr.getTrueDest();
      Block *blockF = condBr.getFalseDest();
      blockToCFOps[blockT].insert({condBr, 1});
      blockToCFOps[blockF].insert({condBr, 0});
    }
  });

  if (Operation *definingOp = v.getDefiningOp()) {
    return getMakeTensorPtrOpImpl(definingOp, v);
  } else if (BlockArgument arg = v.cast<BlockArgument>()) {
    unsigned argNum = arg.getArgNumber();
    Operation *argOwner = arg.getOwner()->getParentOp();

    if (auto forOp = dyn_cast<scf::ForOp>(argOwner)) {
      return getMakeTensorPtrOp(
          forOp.getOperand(argNum + forOp.getNumControlOperands() - 1));
    } else if (auto funcOp = dyn_cast<mlir::triton::FuncOp>(argOwner)) {
      Block *block = arg.getOwner();
      Operation *op;
      int tOrF;
      std::tie(op, tOrF) = blockToCFOps[block][0];
      if (auto br = dyn_cast<cf::BranchOp>(op)) {
        return getMakeTensorPtrOp(br.getDestOperands()[argNum]);
      }
      if (auto condBr = dyn_cast<cf::CondBranchOp>(op)) {
        if (tOrF) {
          return getMakeTensorPtrOp(condBr.getTrueDestOperands()[argNum]);
        } else {
          return getMakeTensorPtrOp(condBr.getFalseDestOperands()[argNum]);
        }
      }
    } else {
      return getMakeTensorPtrOp(argOwner->getOperand(argNum));
    }
  }

  llvm_unreachable("Unable to getMakeTensorPtr()");
}

} // namespace mlir<|MERGE_RESOLUTION|>--- conflicted
+++ resolved
@@ -392,7 +392,6 @@
   return false;
 }
 
-<<<<<<< HEAD
 bool supportMFMATypes(Type a, Type b) {
   if (a.getIntOrFloatBitWidth() != b.getIntOrFloatBitWidth())
     return false;
@@ -415,10 +414,7 @@
   return true;
 }
 
-bool supportMFMA(triton::DotOp op, int64_t nonKDim) {
-=======
 bool supportMFMA(triton::DotOp op) {
->>>>>>> 220be40b
   auto aTy = op.getA().getType().cast<RankedTensorType>();
   auto bTy = op.getB().getType().cast<RankedTensorType>();
 
