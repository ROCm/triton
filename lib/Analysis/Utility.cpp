--- conflicted
+++ resolved
@@ -671,7 +671,6 @@
   return false;
 }
 
-<<<<<<< HEAD
 bool cvtNeedsWarpShuffle(RankedTensorType srcTy, RankedTensorType dstTy) {
   MLIRContext *ctx = srcTy.getContext();
   std::optional<LinearLayout> srcLayout =
@@ -695,14 +694,6 @@
 }
 
 bool cvtNeedsSharedMemory(RankedTensorType srcTy, RankedTensorType dstTy) {
-  // TODO(jlebar): Remove these special cases (`isMmaToDotShortcut`,
-  // `isBlockedToDotShortcut` and `isMfmaToDotShortcut`) once they're fully
-  // subsumed by the linear-layout checks.
-  // TODO(Keren): We didn't check `cvtNeedsWarpShuffle` here because it's not
-  // supported yet in Triton's backend.
-  return !cvtReordersRegisters(srcTy, dstTy) &&
-         !isBlockedToDotShortcut(srcTy, dstTy) &&
-=======
   if (isMoeLDSBypass()) {
     if (auto blockSrc = llvm::dyn_cast<triton::gpu::BlockedEncodingAttr>(
             srcTy.getEncoding())) {
@@ -714,10 +705,13 @@
     }
   }
 
-  // TODO(jlebar): Remove these special cases once they're fully subsumed by the
-  // linear-layout check above.
-  return !isMmaToMmaShortcut(srcTy, dstTy) &&
->>>>>>> 8cb3e91f
+  // TODO(jlebar): Remove these special cases (`isMmaToDotShortcut`,
+  // `isBlockedToDotShortcut` and `isMfmaToDotShortcut`) once they're fully
+  // subsumed by the linear-layout checks.
+  // TODO(Keren): We didn't check `cvtNeedsWarpShuffle` here because it's not
+  // supported yet in Triton's backend.
+  return !cvtReordersRegisters(srcTy, dstTy) &&
+         !isBlockedToDotShortcut(srcTy, dstTy) &&
          !isMmaToDotShortcut(srcTy, dstTy) &&
          !isMfmaToDotShortcut(srcTy, dstTy);
 }
