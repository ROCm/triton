--- conflicted
+++ resolved
@@ -414,33 +414,7 @@
   return true;
 }
 
-<<<<<<< HEAD
-bool supportMFMATypes(Type a, Type b) {
-  if (a.getIntOrFloatBitWidth() != b.getIntOrFloatBitWidth())
-    return false;
-
-  auto F8E4M3 = TypeID::get<mlir::Float8E4M3FNUZType>();
-  auto F8E5M2 = TypeID::get<mlir::Float8E5M2FNUZType>();
-  auto F16 = TypeID::get<mlir::Float16Type>();
-  auto BF16 = TypeID::get<mlir::BFloat16Type>();
-  auto F32 = TypeID::get<mlir::Float32Type>();
-  auto Int = TypeID::get<mlir::IntegerType>();
-  DenseSet<std::pair<mlir::TypeID, mlir::TypeID>> supportedTypes = {
-      {F32, F32},       {F16, F16},       {BF16, BF16},     {F8E4M3, F8E4M3},
-      {F8E4M3, F8E5M2}, {F8E5M2, F8E4M3}, {F8E5M2, F8E5M2}, {Int, Int}};
-
-  if (!supportedTypes.contains({a.getTypeID(), b.getTypeID()}))
-    return false;
-
-  if (a.isIntOrIndex() && a.getIntOrFloatBitWidth() != 8)
-    return false;
-  return true;
-}
-
-bool supportMFMA(triton::DotOp op, int64_t nonKDim) {
-=======
 bool supportMFMA(triton::DotOp op) {
->>>>>>> 64102d42
   auto aTy = op.getA().getType().cast<RankedTensorType>();
   auto bTy = op.getB().getType().cast<RankedTensorType>();
 
