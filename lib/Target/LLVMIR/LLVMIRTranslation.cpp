--- conflicted
+++ resolved
@@ -15,11 +15,8 @@
 #include "mlir/Transforms/Passes.h"
 #include "triton/Conversion/TritonGPUToLLVM/TritonGPUToLLVMPass.h"
 #include "triton/Tools/Sys/GetEnv.hpp"
-<<<<<<< HEAD
 #include "llvm/IR/CallingConv.h"
-=======
 #include "triton/Tools/Sys/GetPlatform.hpp"
->>>>>>> 7f3f58f3
 #include "llvm/ADT/APInt.h"
 #include "llvm/ADT/STLExtras.h"
 #include "llvm/ADT/SmallVector.h"
@@ -77,21 +74,6 @@
   }
 
   if (metadata.isKernel) {
-<<<<<<< HEAD
-#ifndef USE_ROCM
-    llvm::Metadata *mdargs[] = {
-        llvm::ValueAsMetadata::get(func), llvm::MDString::get(ctx, "kernel"),
-        llvm::ValueAsMetadata::get(
-            llvm::ConstantInt::get(llvm::Type::getInt32Ty(ctx), 1))};
-    module->getOrInsertNamedMetadata("nvvm.annotations")
-        ->addOperand(llvm::MDNode::get(ctx, mdargs));
-#else // AMDGCN
-    func->setCallingConv(llvm::CallingConv::AMDGPU_KERNEL);
-    func->addFnAttr("amdgpu-flat-work-group-size", "1, 1024");
-    func->addFnAttr("denormal-fp-math-f32", "preserve-sign");
-    func->addFnAttr("amdgpu-unsafe-fp-atomics", "true");
-#endif
-=======
     if (isROCM) {
       func->setCallingConv(llvm::CallingConv::AMDGPU_KERNEL);
       func->addFnAttr("amdgpu-flat-work-group-size", "1, 1024");
@@ -103,7 +85,6 @@
       module->getOrInsertNamedMetadata("nvvm.annotations")
           ->addOperand(llvm::MDNode::get(ctx, mdArgs));
     }
->>>>>>> 7f3f58f3
   }
 }
 
@@ -251,13 +232,6 @@
     return true;
   }
 
-<<<<<<< HEAD
-#ifndef USE_ROCM
-  if (name == "libdevice") {
-    linkLibdevice(module);
-  } else {
-    assert(false && "unknown extern lib: ");
-=======
   // check if ROCM
   if (!isROCM) {
     if (name == "libdevice") {
@@ -265,7 +239,6 @@
     } else {
       assert(false && "unknown extern lib: ");
     }
->>>>>>> 7f3f58f3
   }
 #endif
 
@@ -367,16 +340,10 @@
   if (::triton::tools::getBoolEnv("LLVM_IR_ENABLE_DUMP")) {
     std::string mod_string;
     std::unique_ptr<llvm::raw_string_ostream> ir_ss(
-<<<<<<< HEAD
-           new llvm::raw_string_ostream(mod_string));
-    llvmIR->print(*ir_ss, nullptr);
-    std::cout << "// -----// LLVM IR Dump //----- //\n" << mod_string << std::endl;
-=======
         new llvm::raw_string_ostream(mod_string));
     llvmIR->print(*ir_ss, nullptr);
     std::cout << "// -----// LLVM IR Dump //----- //\n"
               << mod_string << std::endl;
->>>>>>> 7f3f58f3
   }
 
   return llvmIR;
