--- conflicted
+++ resolved
@@ -70,13 +70,8 @@
                      mlir::createTritonAMDGPUConvertToBufferOpsPass);
   ADD_PASS_WRAPPER_0("add_reorder_instructions",
                      mlir::createTritonAMDGPUReorderInstructionsPass);
-<<<<<<< HEAD
-=======
   ADD_PASS_WRAPPER_0("add_block_pingpong",
                      mlir::createTritonAMDGPUBlockPingpongPass);
-  ADD_PASS_WRAPPER_0("add_stream_pipeline",
-                     mlir::createTritonAMDGPUStreamPipelinePass);
->>>>>>> fc4ea347
   ADD_PASS_WRAPPER_1("add_stream_pipelinev2",
                      mlir::createTritonAMDGPUStreamPipelineV2Pass, int);
 }
