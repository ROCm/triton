#include "Dialect/TritonAMDGPU/IR/Dialect.h"
#include "TritonAMDGPUToLLVM/Passes.h"
#include "TritonAMDGPUToLLVM/TargetUtils.h"
#include "TritonAMDGPUTransforms/Passes.h"
#include "mlir/Pass/PassManager.h"
#include "mlir/Target/LLVMIR/Dialect/ROCDL/ROCDLToLLVMIRTranslation.h"
#include "passes.h"
#include "llvm/ADT/SmallString.h"
#include "llvm/IR/Constants.h"
#include "llvm/IR/GlobalVariable.h"
#include "llvm/IR/Module.h"
#include "llvm/MC/MCAsmBackend.h"
#include "llvm/MC/MCAsmInfo.h"
#include "llvm/MC/MCCodeEmitter.h"
#include "llvm/MC/MCContext.h"
#include "llvm/MC/MCInstrInfo.h"
#include "llvm/MC/MCObjectFileInfo.h"
#include "llvm/MC/MCObjectWriter.h"
#include "llvm/MC/MCParser/MCAsmParser.h"
#include "llvm/MC/MCParser/MCTargetAsmParser.h"
#include "llvm/MC/MCRegisterInfo.h"
#include "llvm/MC/MCSection.h"
#include "llvm/MC/MCStreamer.h"
#include "llvm/MC/MCSubtargetInfo.h"
#include "llvm/MC/MCTargetOptions.h"
#include "llvm/MC/TargetRegistry.h"
#include "llvm/Support/FileSystem.h"
#include "llvm/Support/SourceMgr.h"
#include "llvm/TargetParser/TargetParser.h"
#include <pybind11/pybind11.h>
#include <stdexcept>

namespace py = pybind11;

namespace {
const char *const amdTargetTriple = "amdgcn-amd-amdhsa";

void init_triton_amd_passes_ttgpuir(py::module &&m) {
  using namespace mlir::triton;
  m.def("add_to_llvmir",
        [](mlir::PassManager &pm, const std::string &arch, bool ftz) {
          pm.addPass(createConvertTritonAMDGPUToLLVMPass(arch, ftz));
        });
  m.def("add_builtin_func_to_llvmir", [](mlir::PassManager &pm) {
    pm.addPass(createConvertBuiltinFuncToLLVMPass());
  });
  m.def("insert_instruction_sched_hints", [](mlir::PassManager &pm) {
    pm.addPass(createInsertInstructionSchedHintsPass());
  });
  m.def("lower_instruction_sched_hints",
        [](mlir::PassManager &pm, std::string variant) {
          pm.addPass(createLowerInstructionSchedHintsPass(variant));
        });
  m.def("add_decompose_unsupported_conversions", [](mlir::PassManager &pm,
                                                    const std::string &arch) {
    pm.addPass(
        mlir::triton::AMD::createDecomposeUnsupportedConversionsPass(arch));
  });
  ADD_PASS_WRAPPER_2("add_optimize_lds_usage",
                     mlir::triton::AMD::createOptimizeLDSUsagePass,
                     const std::string &, int32_t);
  ADD_PASS_WRAPPER_3("add_accelerate_matmul",
                     mlir::createTritonAMDGPUAccelerateMatmulPass,
                     const std::string, int, int);
  ADD_PASS_WRAPPER_0("add_optimize_epilogue",
                     mlir::createTritonAMDGPUOptimizeEpiloguePass);
<<<<<<< HEAD
  ADD_PASS_WRAPPER_0("add_canonicalize_pointers",
                     mlir::createTritonAMDGPUCanonicalizePointersPass);
=======
  ADD_PASS_WRAPPER_0("add_tritongpu_bypass_lds_for_dot_layout_pass",
                     mlir::createTritonAMDGPUBypassLDSForDotLayout);
>>>>>>> 8cb3e91f
  ADD_PASS_WRAPPER_0("add_reorder_instructions",
                     mlir::createTritonAMDGPUReorderInstructionsPass);
  ADD_PASS_WRAPPER_0("add_stream_pipeline",
                     mlir::createTritonAMDGPUStreamPipelinePass);
  ADD_PASS_WRAPPER_1("add_stream_pipelinev2",
                     mlir::createTritonAMDGPUStreamPipelineV2Pass, int);
}

void addControlConstant(llvm::Module *module, const char *name,
                        uint32_t bitwidth, uint32_t value) {
  using llvm::GlobalVariable;

  llvm::IntegerType *type =
      llvm::IntegerType::getIntNTy(module->getContext(), bitwidth);
  auto *initializer = llvm::ConstantInt::get(type, value, /*isSigned=*/false);
  auto *constant = new llvm::GlobalVariable(
      *module, type, /*isConstant=*/true,
      GlobalVariable::LinkageTypes::LinkOnceODRLinkage, initializer, name,
      /*before=*/nullptr, GlobalVariable::ThreadLocalMode::NotThreadLocal,
      /*addressSpace=*/4);
  constant->setAlignment(llvm::MaybeAlign(bitwidth / 8));
  constant->setUnnamedAddr(GlobalVariable::UnnamedAddr::Local);
  constant->setVisibility(GlobalVariable::VisibilityTypes::ProtectedVisibility);
}
} // namespace

void init_triton_amd(py::module &&m) {
  m.doc() = "Python bindings to the AMD Triton backend";

  auto passes = m.def_submodule("passes");
  init_triton_amd_passes_ttgpuir(passes.def_submodule("ttgpuir"));

  m.attr("TARGET_TRIPLE") = amdTargetTriple;
  m.attr("CALLING_CONV_AMDGPU_KERNEL") =
      (unsigned)llvm::CallingConv::AMDGPU_KERNEL;

  m.def("load_dialects", [](mlir::MLIRContext &context) {
    mlir::DialectRegistry registry;
    registry.insert<mlir::triton::amdgpu::TritonAMDGPUDialect>();
    // registry.insert<mlir::ROCDL::ROCDLDialect>();
    mlir::registerROCDLDialectTranslation(registry);
    context.appendDialectRegistry(registry);
    context.loadAllAvailableDialects();
  });

  m.def("attach_target_triple",
        [](llvm::Module *module) { module->setTargetTriple(amdTargetTriple); });

  // Set target architecture ISA version
  m.def("set_isa_version", [](llvm::Module *module, const std::string &arch) {
    llvm::AMDGPU::IsaVersion version = llvm::AMDGPU::getIsaVersion(arch);
    addControlConstant(module, "__oclc_ISA_version", /*bitwidth=*/32,
                       version.Major * 1000 + version.Minor * 100 +
                           version.Stepping);
  });

  // Set boolean control constant
  m.def("set_bool_control_constant",
        [](llvm::Module *module, const std::string &name, bool enable) {
          addControlConstant(module, name.c_str(), /*bitwidth=*/8, enable);
        });

  // Set code object ABI version
  m.def("set_abi_version", [](llvm::Module *module, int version) {
    // Inject the control constant into the LLVM module so that device libraries
    // linked against module can resolve their references to it.
    llvm::Type *i32Ty = llvm::Type::getInt32Ty(module->getContext());
    llvm::GlobalVariable *abi = new llvm::GlobalVariable(
        *module, i32Ty, /*isConstant=*/true,
        llvm::GlobalValue::LinkageTypes::LinkOnceODRLinkage,
        llvm::ConstantInt::get(i32Ty, version), "__oclc_ABI_version", nullptr,
        llvm::GlobalValue::ThreadLocalMode::NotThreadLocal, 4);
    abi->setVisibility(llvm::GlobalValue::VisibilityTypes::ProtectedVisibility);
    abi->setAlignment(llvm::MaybeAlign(4));
    abi->setUnnamedAddr(llvm::GlobalValue::UnnamedAddr::Local);

    // Also attach the control attribute on the LLVM module. This is also needed
    // in addition to the above for various transformations to know what code
    // object version we are targeting at.
    module->addModuleFlag(llvm::Module::Error, "amdhsa_code_object_version",
                          version);
  });

  m.def("cleanup_bitcode_metadata", [](llvm::Module *module) {
    // We can have Clang version metadata from device libraries linked in. We
    // don't care about them so drop them.
    if (auto *ident = module->getNamedMetadata("llvm.ident"))
      module->eraseNamedMetadata(ident);
    // Also various OpenCL version details.
    if (auto *openclVersion = module->getNamedMetadata("opencl.ocl.version"))
      module->eraseNamedMetadata(openclVersion);
  });

  m.def(
      "assemble_amdgcn",
      [](const std::string &assembly, const std::string &arch,
         const std::string &features) {
        std::string error;

        llvm::Triple triple(amdTargetTriple);
        const llvm::Target *target =
            llvm::TargetRegistry::lookupTarget(triple.normalize(), error);
        if (!target)
          throw std::runtime_error("target lookup error: " + error);

        llvm::SourceMgr srcMgr;
        srcMgr.AddNewSourceBuffer(llvm::MemoryBuffer::getMemBuffer(assembly),
                                  llvm::SMLoc());

        const llvm::MCTargetOptions mcOptions;
        std::unique_ptr<llvm::MCRegisterInfo> mri(
            target->createMCRegInfo(amdTargetTriple));
        std::unique_ptr<llvm::MCAsmInfo> mai(
            target->createMCAsmInfo(*mri, amdTargetTriple, mcOptions));
        std::unique_ptr<llvm::MCSubtargetInfo> sti(
            target->createMCSubtargetInfo(amdTargetTriple, arch, features));

        llvm::MCContext ctx(triple, mai.get(), mri.get(), sti.get(), &srcMgr,
                            &mcOptions);
        std::unique_ptr<llvm::MCObjectFileInfo> mofi(
            target->createMCObjectFileInfo(ctx, /*PIC=*/false,
                                           /*LargeCodeModel=*/false));
        ctx.setObjectFileInfo(mofi.get());

        llvm::SmallString<128> cwd;
        if (!llvm::sys::fs::current_path(cwd))
          ctx.setCompilationDir(cwd);

        llvm::SmallVector<char, 0> result;
        llvm::raw_svector_ostream svos(result);

        std::unique_ptr<llvm::MCStreamer> mcStreamer;
        std::unique_ptr<llvm::MCInstrInfo> mcii(target->createMCInstrInfo());

        std::unique_ptr<llvm::MCCodeEmitter> ce(
            target->createMCCodeEmitter(*mcii, ctx));
        std::unique_ptr<llvm::MCAsmBackend> mab(
            target->createMCAsmBackend(*sti, *mri, mcOptions));
        std::unique_ptr<llvm::MCObjectWriter> ow(mab->createObjectWriter(svos));
        mcStreamer.reset(target->createMCObjectStreamer(
            triple, ctx, std::move(mab), std::move(ow), std::move(ce), *sti));

        std::unique_ptr<llvm::MCAsmParser> parser(
            createMCAsmParser(srcMgr, ctx, *mcStreamer, *mai));
        std::unique_ptr<llvm::MCTargetAsmParser> tap(
            target->createMCAsmParser(*sti, *parser, *mcii, mcOptions));
        if (!tap)
          throw std::runtime_error("assembler initializtion error");

        parser->setTargetParser(*tap);
        parser->Run(/*NoInitialTextSection=*/false);

        return py::bytes(std::string(result.begin(), result.end()));
      },
      py::return_value_policy::take_ownership);

  m.def("need_extern_lib", [](llvm::Module *module, const std::string &lib) {
    for (llvm::Function &f : module->functions()) {
      if (f.hasExternalLinkage() && f.hasName() && !f.hasExactDefinition()) {
        llvm::StringRef funcName = f.getName();
        // The rule for linking the extern lib:
        //    if the function name includes ocml or ockl, link
        //    ocml or ockl accordingly.
        if (funcName.contains(lib))
          return true;
        if (funcName.contains("__nv_")) {
          std::stringstream message;
          message << "Implicit conversion of CUDA " << funcName.str()
                  << " device function has been dropped; "
                  << "please, update your source program to use "
                     "triton.language.extra.<op> "
                  << "to replace triton.language.extra.cuda.<op>";
          throw std::runtime_error(message.str());
        }
      }
    }
    return false;
  });

  m.def("has_matrix_core_feature", [](const std::string &arch) {
    using mlir::triton::AMD::ISAFamily;
    switch (mlir::triton::AMD::deduceISAFamily(arch)) {
    case ISAFamily::CDNA3:
    case ISAFamily::CDNA2:
    case ISAFamily::CDNA1:
    case ISAFamily::RDNA3:
      return true;
    default:
      return false;
    }
  });
}<|MERGE_RESOLUTION|>--- conflicted
+++ resolved
@@ -64,13 +64,10 @@
                      const std::string, int, int);
   ADD_PASS_WRAPPER_0("add_optimize_epilogue",
                      mlir::createTritonAMDGPUOptimizeEpiloguePass);
-<<<<<<< HEAD
   ADD_PASS_WRAPPER_0("add_canonicalize_pointers",
                      mlir::createTritonAMDGPUCanonicalizePointersPass);
-=======
   ADD_PASS_WRAPPER_0("add_tritongpu_bypass_lds_for_dot_layout_pass",
                      mlir::createTritonAMDGPUBypassLDSForDotLayout);
->>>>>>> 8cb3e91f
   ADD_PASS_WRAPPER_0("add_reorder_instructions",
                      mlir::createTritonAMDGPUReorderInstructionsPass);
   ADD_PASS_WRAPPER_0("add_stream_pipeline",
