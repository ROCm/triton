--- conflicted
+++ resolved
@@ -33,14 +33,9 @@
   if (auto ld = dyn_cast<triton::LoadOp>(move))
     src = ld.getPtr();
 
-<<<<<<< HEAD
-  auto ipnt = block->end();
-  for (auto bi = block->begin(); bi != block->end(); ++bi) {
-=======
   found = false;
   auto ipnt = block->begin();
   for (auto bi = ipnt; bi != block->end(); ++bi) {
->>>>>>> 8cb3e91f
     auto *op = &*bi;
     if (op == move) // Don't move later than current location
       break;
@@ -58,14 +53,8 @@
       // Atomics used for global synchronization.
       if (isa<triton::AtomicRMWOp, triton::AtomicCASOp>(wop)) {
         ipnt = bi;
-<<<<<<< HEAD
-      // Break at barrier
-      if (isa<gpu::BarrierOp>(wop))
-        ipnt = bi;
-=======
         found = true;
       }
->>>>>>> 8cb3e91f
       // Break at loops.
       if (isa<scf::ForOp, scf::WhileOp>(wop)) {
         ipnt = bi;
@@ -116,7 +105,6 @@
       kv.first->moveBefore(kv.second);
     opToMove.clear();
 
-<<<<<<< HEAD
     // Move writing to LDS and reading from LDS right after the loading of a
     // tensor from global memory. There are 2 possible patterns depending on
     // whether writing to LDS is done using an optional local_alloc argument or
@@ -178,8 +166,6 @@
           op->moveAfter(&*curr);
     });
 
-=======
->>>>>>> 8cb3e91f
     // Move transpositions just after their definition.
     m.walk([&](triton::TransOp op) {
       if (Operation *argOp = op.getSrc().getDefiningOp())
@@ -226,21 +212,6 @@
       // Remove ops that already precede the insertion point. This is done
       // before moves happen to avoid `Operation::isBeforeInBlock` N^2
       // complexity.
-<<<<<<< HEAD
-
-      SmallVector<Operation *> dfg = backwardSet.takeVector();
-      if (ipoint != block->end()) {
-        // Move ops to insertion point.
-        llvm::erase_if(
-            dfg, [&](Operation *op) { return !ipoint->isBeforeInBlock(op); });
-        for (auto *dfgop : llvm::reverse(dfg))
-          dfgop->moveAfter(block, ipoint);
-      } else {
-        // Move ops to block begin.
-        for (auto *dfgop : llvm::reverse(dfg))
-          dfgop->moveBefore(block, block->begin());
-      }
-=======
       if (!found && backwardSet.contains(&*block->begin()))
         found = true;
 
@@ -252,7 +223,6 @@
         dfgop->moveAfter(block, ipoint);
       if (!found)
         block->begin()->moveAfter(op);
->>>>>>> 8cb3e91f
     }
   }
 };
