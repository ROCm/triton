--- conflicted
+++ resolved
@@ -72,46 +72,6 @@
 
 }
 
-<<<<<<< HEAD
-def TritonAMDGPUCanonicalizePointers : Pass<"tritonamdgpu-canonicalize-pointers", "mlir::ModuleOp"> {
-  let summary = "Canonicalize pointers: rewrite pointers passed to load/store operation as a `<basePtr, offset>` pair.";
-
-  let description = [{
-  This pass pushes all the constant pointer arithmetic on a scalar basePtr, while all the vector
-  pointer arithmetic to a vector offset. I.e., if we consider the following IR:
-  ```
-    %v_ptr = tt.splat %s_ptr
-    %c_offset = tt.splat %s_offset
-    %v_offset0 = tt.make_range
-    %v_offset1 = tt.make_range
-    %v_ptr0 = tt.addptr %v_ptr, %c_offset
-    %v_ptr1 = tt.addptr %v_ptr0, %v_offset0
-    %v_ptr2 = tt.addptr %v_ptr0, %v_offset1
-    %data = tt.load(%v_ptr2)
-  ```
-  We transform this into:
-  ```
-    %s_ptr0 = tt.addptr %s_ptr, %s_offset
-    %v_offset = %zero
-    %v_offset = arith.addi %v_offset, %v_offset0
-    %v_offset = arith.addi %v_offset, %v_offset1
-    %c_ptr = tt.splat %s_ptr0
-    %v_ptr = tt.addptr %c_ptr, %v_offset
-    %data = tt.load(%v_ptr)
-  ```
-  In the above IR:
-  -  `v_` means "variable vector across the program"
-  -  `c_` means "constant vector across the program"
-  -  `s_` means "scalar"
-  So we transform the IR such that the constant updates become scalar updates, and the variable updates happen on the offset. Note that
-  when we have to load the data, we splat the scalar pointer, add the "variable" offset and then issue the load.
-  }];
-
-  let constructor = "mlir::createTritonAMDGPUCanonicalizePointersPass()";
-
-  let dependentDialects = [];
-
-=======
 def TritonAMDGPUBypassLDSForDotLayout: Pass<"tritonamdgpu-bypass-lds-for-dot-layout", "mlir::ModuleOp"> {
   let summary = "Bypass moving data trough LDS for dot layout when possible";
 
@@ -122,7 +82,6 @@
   let constructor = "mlir::createTritonAMDGPUBypassLDSForDotLayout()";
 
   let dependentDialects = [];
->>>>>>> 8cb3e91f
 }
 
 def TritonAMDGPUReorderInstructions: Pass<"tritonamdgpu-reorder-instructions", "mlir::ModuleOp"> {
