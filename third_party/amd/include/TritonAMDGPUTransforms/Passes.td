#ifndef TRITONGPU_PASSES
#define TRITONGPU_PASSES

include "mlir/Pass/PassBase.td"

def TritonAMDGPUStreamPipelineV2 : Pass<"tritonamdgpu-stream-pipeline-v2", "mlir::ModuleOp"> {
  let summary = "pipeline";

  let description = [{
    Pipeline global loads through registers to shared memory while computing on previous
    tile
  }];

  let constructor = "mlir::createTritonAMDGPUStreamPipelineV2Pass()";

  let dependentDialects = ["mlir::triton::amdgpu::TritonAMDGPUDialect"];

  let options = [
    Option<"numStages", "num_stages",
           "int32_t", /*default*/"2",
           "Number of Pipeline stages">
  ];
}

def TritonAMDGPUAccelerateMatmul : Pass<"tritonamdgpu-accelerate-matmul", "mlir::ModuleOp"> {
  let summary = "accelerate matmul";

  let description = [{
    Optimize the input/output layout of `dot` instruction to make them compatible hardware accelerators
    (e.g., AMD matrix cores)
  }];

  let constructor = "mlir::createTritonAMDGPUAccelerateMatmulPass()";

  let dependentDialects = [];

  let options = [
    Option<"archGenerationName", "arch-generation-name",
           "std::string", /*default=*/"std::string{}",
           "GFX generation name of target device.">,
    Option<"matrixInstructionSize", "matrix-instruction-size",
           "int32_t", /*default*/"0",
           "enforce matrix instruction MN size">,
    Option<"kPack", "kPack",
           "int32_t", /*default*/"1",
           "KWidth / kBase">
  ];
}

def TritonAMDGPUOptimizeEpilogue : Pass<"tritonamdgpu-optimize-epilogue", "mlir::ModuleOp"> {
  let summary = "Optimize epilogue: (1) Store accumulators directly without going thorough SMEM in epilogue.";

  let description = [{
  }];

  let constructor = "mlir::createTritonAMDGPUOptimizeEpiloguePass()";

  let dependentDialects = [];

}

<<<<<<< HEAD
def TritonAMDGPUBypassLDSForDotLayout: Pass<"tritonamdgpu-bypass-lds-for-dot-layout", "mlir::ModuleOp"> {
  let summary = "Bypass moving data trough LDS for dot layout when possible";

  let description = [{
    Bypass moving data trough LDS for dot layout when possible.
  }];

  let constructor = "mlir::createTritonAMDGPUBypassLDSForDotLayout()";

  let dependentDialects = [];
=======
def TritonAMDGPUCanonicalizePointers : Pass<"tritonamdgpu-canonicalize-pointers", "mlir::ModuleOp"> {
  let summary = "Canonicalize pointers: rewrite pointers passed to load/store operation as a `<basePtr, offset>` pair.";

  let description = [{
  This pass pushes all the constant pointer arithmetic on a scalar basePtr, while all the vector
  pointer arithmetic to a vector offset. I.e., if we consider the following IR:
  ```
    %v_ptr = tt.splat %s_ptr
    %c_offset = tt.splat %s_offset
    %v_offset0 = tt.make_range
    %v_offset1 = tt.make_range
    %v_ptr0 = tt.addptr %v_ptr, %c_offset
    %v_ptr1 = tt.addptr %v_ptr0, %v_offset0
    %v_ptr2 = tt.addptr %v_ptr0, %v_offset1
    %data = tt.load(%v_ptr2)
  ```
  We transform this into:
  ```
    %s_ptr0 = tt.addptr %s_ptr, %s_offset
    %v_offset = %zero
    %v_offset = arith.addi %v_offset, %v_offset0
    %v_offset = arith.addi %v_offset, %v_offset1
    %c_ptr = tt.splat %s_ptr0
    %v_ptr = tt.addptr %c_ptr, %v_offset
    %data = tt.load(%v_ptr)
  ```
  In the above IR:
  -  `v_` means "variable vector across the program"
  -  `c_` means "constant vector across the program"
  -  `s_` means "scalar"
  So we transform the IR such that the constant updates become scalar updates, and the variable updates happen on the offset. Note that
  when we have to load the data, we splat the scalar pointer, add the "variable" offset and then issue the load.
  }];

  let constructor = "mlir::createTritonAMDGPUCanonicalizePointersPass()";

  let dependentDialects = [];

>>>>>>> e82dfd99
}

def TritonAMDGPUReorderInstructions: Pass<"tritonamdgpu-reorder-instructions", "mlir::ModuleOp"> {
  let summary = "Reorder instructions";

  let description = "This pass reorder instructions so as to (1) decrease register pressure (e.g., by moving "
                    "conversions from shared memory before their first use) and (2) promote LLVM instruction "
                    "order more friendly to `ptxas`.";

  let constructor = "mlir::createTritonAMDGPUReorderInstructionsPass()";

  let dependentDialects = [];
}

def TritonAMDGPUConvertToBufferOps : Pass<"tritonamdgpu-convert-buffer-ops", "mlir::ModuleOp"> {
  let summary = "Convert memory operations to buffer operations";

  let description = "This pass converts memory operations (e.g., tt.load/tt.store) to  amdgpu buffer operations, if possible";

  let constructor = "mlir::createTritonAMDGPUConvertToBufferOpsPass()";

  let dependentDialects = ["mlir::triton::amdgpu::TritonAMDGPUDialect"];
}

#endif<|MERGE_RESOLUTION|>--- conflicted
+++ resolved
@@ -59,7 +59,6 @@
 
 }
 
-<<<<<<< HEAD
 def TritonAMDGPUBypassLDSForDotLayout: Pass<"tritonamdgpu-bypass-lds-for-dot-layout", "mlir::ModuleOp"> {
   let summary = "Bypass moving data trough LDS for dot layout when possible";
 
@@ -70,7 +69,7 @@
   let constructor = "mlir::createTritonAMDGPUBypassLDSForDotLayout()";
 
   let dependentDialects = [];
-=======
+
 def TritonAMDGPUCanonicalizePointers : Pass<"tritonamdgpu-canonicalize-pointers", "mlir::ModuleOp"> {
   let summary = "Canonicalize pointers: rewrite pointers passed to load/store operation as a `<basePtr, offset>` pair.";
 
@@ -109,7 +108,6 @@
 
   let dependentDialects = [];
 
->>>>>>> e82dfd99
 }
 
 def TritonAMDGPUReorderInstructions: Pass<"tritonamdgpu-reorder-instructions", "mlir::ModuleOp"> {
