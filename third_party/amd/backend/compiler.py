from triton.backends.compiler import BaseBackend, GPUTarget
from triton._C.libtriton import ir, passes, llvm, amd
from dataclasses import dataclass
from typing import Any, Dict, Tuple
from types import ModuleType
import hashlib
import tempfile
import os
import re
import subprocess
import functools
from pathlib import Path


def min_dot_size(target: GPUTarget):
    arch_str = target.arch
    # CDNA 3.0 supports k==8 in all mfma variants except for int8
    # (where the smallest `k` supported is 16)
    if "gfx94" in arch_str:
        return lambda lhsType, rhsType: (16, 16, 16) if (lhsType.is_int8() or rhsType.is_int8()) else (16, 16, 8)
    # CDNA 2.0 always supports `k==8`
    if "gfx9" in arch_str:
        return lambda lhsType, rhsType: (16, 16, 8)
    # Other architectures will only support 16,16,16
    return lambda lhsType, rhsType: (16, 16, 16)


@dataclass(frozen=True)
class HIPOptions:
    num_warps: int = 4
    waves_per_eu: int = 1
    num_stages: int = 0
    num_ctas: int = 1
    extern_libs: dict = None
    cluster_dims: tuple = (1, 1, 1)
    debug: bool = False
    arch: str = None
    supported_fp8_dtypes: Tuple[str] = ("fp8e5", )
    deprecated_fp8_dtypes: Tuple[str] = ()
    default_dot_input_precision: str = "ieee"
    allowed_dot_input_precisions: Tuple[str] = ("ieee", )
    enable_fp_fusion: bool = True
    matrix_instr_nonkdim: int = 0
    enable_moe_lds_bypass: bool = False
    kpack: int = 1
    allow_flush_denorm: bool = False
    max_num_imprecise_acc_default: int = 0
    backend_name: str = 'hip'

    # The following option provides hints to the AMDGPU backend regarding instruction scheduling
    # for all `tt.dot` operations in a kernel. The "default" variant preserves the default
    # instruction scheduling of the AMDGPU backend which aims at maximizing occupancy.
    # The option is experimental and may change at any time regarding its semantics and/or may
    # be gone entirely anytime.
    instruction_sched_variant: str = 'default'

    def __post_init__(self):
        default_libdir = Path(__file__).parent / 'lib'
        extern_libs = {} if self.extern_libs is None else dict(self.extern_libs)
        # Ignore user-defined warp size for gfx9
        warp_size = 32 if 'gfx10' in self.arch or 'gfx11' in self.arch else 64
        object.__setattr__(self, 'warp_size', warp_size)
        libs = ["ocml", "ockl"]
        for lib in libs:
            extern_libs[lib] = str(default_libdir / f'{lib}.bc')
        object.__setattr__(self, 'extern_libs', tuple(extern_libs.items()))
        assert self.num_warps > 0 and (self.num_warps & (self.num_warps - 1)) == 0, \
               "num_warps must be a power of 2"

    def hash(self):
        key = '_'.join([f'{name}-{val}' for name, val in self.__dict__.items()])
        return hashlib.sha256(key.encode("utf-8")).hexdigest()


class HIPBackend(BaseBackend):

    @staticmethod
    def supports_target(target: GPUTarget):
        return target.backend == 'hip'

    def __init__(self, target: GPUTarget) -> None:
        super().__init__(target)
        assert isinstance(target.arch, str)
        self.binary_ext = "hsaco"

    def parse_options(self, opts) -> Any:
        args = {'arch': self.target.arch}

        if "supported_fp8_dtypes" not in opts:
            supported_fp8_dtypes = set(HIPOptions.supported_fp8_dtypes)
            if self.target.arch in ('gfx940', 'gfx941', 'gfx942'):
                supported_fp8_dtypes.update({'fp8e4b8', 'fp8e5b16'})
            args["supported_fp8_dtypes"] = tuple(sorted(supported_fp8_dtypes))

        if "enable_fp_fusion" not in opts:
            args["enable_fp_fusion"] = os.getenv("TRITON_DEFAULT_FP_FUSION", "1") == "1"
        args.update({k: opts[k] for k in HIPOptions.__dataclass_fields__.keys() if k in opts})
        return HIPOptions(**args)

    def pack_metadata(self, metadata):
        return (
            metadata.num_warps,
            metadata.num_ctas,
            metadata.shared,
            metadata.cluster_dims[0],
            metadata.cluster_dims[1],
            metadata.cluster_dims[2],
        )

    def get_codegen_implementation(self):
        codegen_fns = {"min_dot_size": min_dot_size(self.target)}
        return codegen_fns

    def get_module_map(self) -> Dict[str, ModuleType]:
        from triton.language.extra.hip import libdevice
        return {"triton.language.extra.libdevice": libdevice}

    def load_dialects(self, ctx):
        amd.load_dialects(ctx)

    @staticmethod
    def path_to_rocm_lld():
        # Check env path for ld.lld
        lld_env_path = os.getenv("TRITON_HIP_LLD_PATH")
        if lld_env_path is not None:
            lld = Path(lld_env_path)
            if lld.is_file():
                return lld
        # Check backend for ld.lld (used for pytorch wheels)
        lld = Path(__file__).parent / "llvm/bin/ld.lld"
        if lld.is_file():
            return lld
        lld = Path("/opt/rocm/llvm/bin/ld.lld")
        if lld.is_file():
            return lld
        lld = Path("/usr/bin/ld.lld")
        if lld.is_file():
            return lld
        raise Exception("ROCm linker /opt/rocm/llvm/bin/ld.lld not found. Set 'TRITON_HIP_LLD_PATH' to its path.")

    @staticmethod
    def make_ttir(mod, metadata, options):
        mod.context.enable_moe_lds_bypass(options.enable_moe_lds_bypass)
        pm = ir.pass_manager(mod.context)
        pm.enable_debug()
        passes.common.add_inliner(pm)
        passes.ttir.add_rewrite_tensor_pointer(pm)
        passes.ttir.add_combine(pm)
        passes.common.add_canonicalizer(pm)
        passes.ttir.add_reorder_broadcast(pm)
        passes.common.add_cse(pm)
        passes.common.add_licm(pm)
        passes.common.add_symbol_dce(pm)
        passes.ttir.add_loop_unroll(pm)
        pm.run(mod)
        return mod

    @staticmethod
    def make_ttgir(mod, metadata, options):
        pm = ir.pass_manager(mod.context)
        pm.enable_debug()
        passes.ttir.add_convert_to_ttgpuir(pm, f"hip:{options.arch}", options.num_warps, options.warp_size,
                                           options.num_ctas)
        pm.run(mod)
        pm = ir.pass_manager(mod.context)
        pm.enable_debug()
        passes.ttgpuir.add_coalesce(pm)
        passes.ttgpuir.add_remove_layout_conversions(pm)
        passes.ttgpuir.add_optimize_thread_locality(pm)
        amd.passes.ttgpuir.add_accelerate_matmul(pm, options.arch, options.matrix_instr_nonkdim, options.kpack)
        passes.ttgpuir.add_remove_layout_conversions(pm)
        amd.passes.ttgpuir.add_optimize_epilogue(pm)

        if options.enable_moe_lds_bypass:
            amd.passes.ttgpuir.add_tritongpu_bypass_lds_for_dot_layout_pass(pm)

        passes.ttgpuir.add_optimize_dot_operands(pm, True)
        use_new_pipeliner = os.getenv("TRITON_HIP_USE_NEW_STREAM_PIPELINE", "1") == "1"
        if amd.has_matrix_core_feature(options.arch):
            if use_new_pipeliner:
                # In the old pipeliner we only support num_stages = 0/1, which means something
                # different than the NVIDIA side. In the new pipeliner we unify the num_stages
                # interpretation. Default to use 2 stages if not explicitly set.
                num_stages = options.num_stages if options.num_stages != 0 else 2
                amd.passes.ttgpuir.add_stream_pipelinev2(pm, num_stages)
            else:
                if options.num_stages == 0:
                    amd.passes.ttgpuir.add_stream_pipeline(pm)
            passes.common.add_canonicalizer(pm)
<<<<<<< HEAD
        amd.passes.ttgpuir.insert_instruction_sched_hints(pm)
=======

>>>>>>> 8cb3e91f
        passes.ttgpuir.add_optimize_dot_operands(pm, True)
        passes.ttgpuir.add_remove_layout_conversions(pm)
        passes.ttgpuir.add_reduce_data_duplication(pm)
        if use_new_pipeliner or options.num_stages != 0:
            amd.passes.ttgpuir.add_reorder_instructions(pm)
        amd.passes.ttgpuir.add_canonicalize_pointers(pm)
        passes.common.add_canonicalizer(pm)
        passes.common.add_cse(pm)
        passes.common.add_symbol_dce(pm)
        pm.run(mod)
        return mod

    @staticmethod
    def make_llir(src, metadata, options):
        mod = src
        # TritonGPU -> LLVM-IR (MLIR)
        pm = ir.pass_manager(mod.context)
        pm.enable_debug()
        amd.passes.ttgpuir.add_decompose_unsupported_conversions(pm, options.arch)
        # custom_lds_size is an experimental parameter that defines amount of LDS available
        # for one thread block. Measured in bytes.
        #
        # If custom_lds_size = 0, pass will consider all LDS is available for one threads block,
        # LDS size is determined by provided arch name.
        custom_lds_size = 0
        amd.passes.ttgpuir.add_optimize_lds_usage(pm, options.arch, custom_lds_size)
        passes.convert.add_scf_to_cf(pm)
        passes.convert.add_index_to_llvmir(pm)

        passes.ttgpuir.add_allocate_shared_memory(pm)
        ## __HIP_FTZ is used to control the denorm flushing behavior of exp2 op as follows:
        ## 1. If __HIP_FTZ = 1, exp2 flushes denorms in input and output regardless
        ##    of the value of kernel arg `allow_flush_denorm`.
        ## 2. If __HIP_FTZ = 0, whether exp2 flushes denorms in input and output
        ##    depends on the value of kernel arg `allow_flush_denorm`.
        ## 3. __HIP_FTZ is default to 1 and not exposed as a kernel argument.
        ##    For now it is used as a controller for developers only.
        __HIP_FTZ = True
        amd.passes.ttgpuir.add_to_llvmir(pm, options.arch, __HIP_FTZ)
        passes.common.add_canonicalizer(pm)
        passes.common.add_cse(pm)

        passes.convert.add_cf_to_llvmir(pm)
        passes.convert.add_arith_to_llvmir(pm)
        passes.common.add_canonicalizer(pm)
        passes.common.add_cse(pm)
        passes.common.add_symbol_dce(pm)
        amd.passes.ttgpuir.lower_instruction_sched_hints(pm, options.instruction_sched_variant)
        if os.environ.get("TRITON_DISABLE_LINE_INFO", "0") == "0":
            passes.llvmir.add_di_scope(pm)
        # This pass (`add_builtin_func_to_llvmir`) serves as a temporary workaround to address the issue of excessive basic block
        # count caused by predicated loads/stores. In certain kernels, the addition of these blocks can cause the MLIR
        # canonicalizer to never finish when attempting to merge blocks. The permanent solution under consideration
        # involves using MUBUF instructions that have built-in out-of-bounds checks, which would eliminate the need
        # for conditional branching around memory accesses.
        amd.passes.ttgpuir.add_builtin_func_to_llvmir(pm)
        pm.run(mod)

        # LLVM-IR (MLIR) -> LLVM-IR (LLVM)
        llvm.init_targets()
        context = llvm.context()
        llvm_mod = llvm.to_module(mod, context)
        amd.attach_target_triple(llvm_mod)
        llvm.attach_datalayout(llvm_mod, amd.TARGET_TRIPLE, options.arch, '')

        # Set various control constants on the LLVM module so that device
        # libraries can resolve references to them.
        amd.set_isa_version(llvm_mod, options.arch)
        amd.set_abi_version(llvm_mod, 400)
        amd.set_bool_control_constant(llvm_mod, "__oclc_finite_only_opt", False)
        amd.set_bool_control_constant(llvm_mod, "__oclc_correctly_rounded_sqrt32", True)
        amd.set_bool_control_constant(llvm_mod, "__oclc_unsafe_math_opt", False)
        amd.set_bool_control_constant(llvm_mod, "__oclc_wavefrontsize64", options.warp_size == 64)

        # Set kernel attributes first given this may affect later optimizations.
        fns = [fn for fn in llvm_mod.get_functions() if not fn.is_declaration()]
        # The public kernel should be kernel 0.
        fns[0].set_calling_conv(amd.CALLING_CONV_AMDGPU_KERNEL)
        fns[0].add_fn_attr("amdgpu-flat-work-group-size", f"1,{options.num_warps*options.warp_size}")
        fns[0].add_fn_attr("amdgpu-waves-per-eu", f"{options.waves_per_eu}")
        denormal_mode = "preserve-sign" if options.allow_flush_denorm else "ieee"
        fns[0].add_fn_attr("denormal-fp-math-f32", denormal_mode)

        if options.extern_libs:
            paths = [path for (name, path) in options.extern_libs if amd.need_extern_lib(llvm_mod, name)]
            llvm.link_extern_libs(llvm_mod, paths)

        llvm.optimize_module(llvm_mod, llvm.OPTIMIZE_O3, options.arch, '', [], options.enable_fp_fusion)

        # Get some metadata
        metadata["shared"] = src.get_int_attr("triton_gpu.shared")

        amd.cleanup_bitcode_metadata(llvm_mod)
        return str(llvm_mod)

    @staticmethod
    def make_amdgcn(src, metadata, options):
        # Find kernel names (there should only be one)
        # We get the name at the last possible step to accomodate `triton.compile`
        # on user-provided LLVM
        names = re.findall(r"define amdgpu_kernel void @([a-zA-Z_][a-zA-Z0-9_]*)", src)
        assert len(names) == 1
        metadata["name"] = names[0]
        # llvm -> hsaco
        amdgcn = llvm.translate_to_asm(src, amd.TARGET_TRIPLE, options.arch, '', [], options.enable_fp_fusion, False)
        if os.environ.get("AMDGCN_ENABLE_DUMP", "0") == "1":
            print("// -----// AMDGCN Dump //----- //")
            print(amdgcn)
        return amdgcn

    @staticmethod
    def make_hsaco(src, metadata, options):
        hsaco = amd.assemble_amdgcn(src, options.arch, '')

        rocm_path = HIPBackend.path_to_rocm_lld()
        with tempfile.NamedTemporaryFile() as tmp_out:
            with tempfile.NamedTemporaryFile() as tmp_in:
                with open(tmp_in.name, 'wb') as fd_in:
                    fd_in.write(hsaco)
                subprocess.check_call([rocm_path, '-flavor', 'gnu', '-shared', tmp_in.name, '-o', tmp_out.name])
            with open(tmp_out.name, 'rb') as fd_out:
                ret = fd_out.read()
        return ret

    def add_stages(self, stages, options):
        stages["ttir"] = lambda src, metadata: self.make_ttir(src, metadata, options)
        stages["ttgir"] = lambda src, metadata: self.make_ttgir(src, metadata, options)
        stages["llir"] = lambda src, metadata: self.make_llir(src, metadata, options)
        stages["amdgcn"] = lambda src, metadata: self.make_amdgcn(src, metadata, options)
        stages["hsaco"] = lambda src, metadata: self.make_hsaco(src, metadata, options)

    @functools.lru_cache()
    def hash(self):
        version = subprocess.check_output([HIPBackend.path_to_rocm_lld(), "--version"], encoding='utf-8')
        return f'{version}-{self.target}'<|MERGE_RESOLUTION|>--- conflicted
+++ resolved
@@ -187,11 +187,7 @@
                 if options.num_stages == 0:
                     amd.passes.ttgpuir.add_stream_pipeline(pm)
             passes.common.add_canonicalizer(pm)
-<<<<<<< HEAD
         amd.passes.ttgpuir.insert_instruction_sched_hints(pm)
-=======
-
->>>>>>> 8cb3e91f
         passes.ttgpuir.add_optimize_dot_operands(pm, True)
         passes.ttgpuir.add_remove_layout_conversions(pm)
         passes.ttgpuir.add_reduce_data_duplication(pm)
