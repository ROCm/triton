--- conflicted
+++ resolved
@@ -229,11 +229,8 @@
                                              "equivalent behavior in the past.")
             amd.passes.ttgpuir.add_stream_pipelinev2(pm, options.num_stages)
             passes.common.add_canonicalizer(pm)
-<<<<<<< HEAD
-
-=======
+
         amd.passes.ttgpuir.insert_instruction_sched_hints(pm)
->>>>>>> e82dfd99
         passes.ttgpuir.add_optimize_dot_operands(pm, True)
         passes.ttgpuir.add_remove_layout_conversions(pm)
         passes.ttgpuir.add_reduce_data_duplication(pm)
