# fp8
import argparse
import sys
import yaml
import os
import glob
import subprocess

import torch
import triton
import triton.language as tl

from matmul_kernel import matmul_kernel

from datetime import datetime
import multiprocessing
import pandas as pd


def get_full_tuning_space():
    configs = []

    block_mn_range = [16, 32, 64, 128, 256]
    block_k_range = [16, 32, 64, 128, 256]
    split_k_range = [1, 2, 4, 5, 6, 8, 10, 12, 16, 18, 24]
    num_warps_range = [1, 2, 4, 8]
    group_m_range = [1, 4, 8, 16, 32]
    # For now we see better perf with num_stages=0 for all gemm configs we care
    # But keep this explicit so that we do not forget we may need to set it to
    # other values in the future
    num_stage_range = [0]
    waves_per_eu_range = [0]
    matrix_instr_nonkdim_range = [16, 32]

    for block_m in block_mn_range:
        for block_n in block_mn_range:
            for block_k in block_k_range:
                for num_warps in num_warps_range:
                    for group_m in group_m_range:
                        for split_k in split_k_range:
                            for num_stages in num_stage_range:
                                for waves_per_eu in waves_per_eu_range:
                                    for matrix_instr_nonkdim in matrix_instr_nonkdim_range:
                                        configs.append({'BLOCK_SIZE_M': block_m, 'BLOCK_SIZE_N': block_n, 'BLOCK_SIZE_K': block_k, 'GROUP_SIZE_M': group_m, 'SPLIT_K': split_k, 'num_warps': num_warps, 'num_stages': num_stages, 'waves_per_eu': waves_per_eu, 'matrix_instr_nonkdim': matrix_instr_nonkdim})

    return configs


def prune_configs(M, N, K, configs, elemBytes_a, elemBytes_b):
    pruned_configs = []

    if M < 32 or N < 32:
        mfma = 16
    else:
        mfma = 32

    # TODO (zhanglx): figure out the boundary between large and small gemms
    large_gemm = False
    if M >= 2048 and N >=2048:
        large_gemm = True

    for config in configs:
        BLOCK_SIZE_M = config.get("BLOCK_SIZE_M")
        BLOCK_SIZE_N = config.get("BLOCK_SIZE_N")
        BLOCK_SIZE_K = config.get("BLOCK_SIZE_K")
        num_warps = config.get("num_warps")
        matrix_instr_nonkdim = config.get("matrix_instr_nonkdim")
        if matrix_instr_nonkdim > mfma:
            continue
        if mfma == 4 and BLOCK_SIZE_K < 64:
            continue
        # some layouts could not work properly in case
        # number elemens per thread is less 1
        if BLOCK_SIZE_M * BLOCK_SIZE_N < 64:
            continue
        SPLIT_K = config.get("SPLIT_K")
        GROUP_M = config.get("GROUP_SIZE_M")
        if BLOCK_SIZE_M < matrix_instr_nonkdim or BLOCK_SIZE_N < matrix_instr_nonkdim:
            continue
        if M <= matrix_instr_nonkdim and BLOCK_SIZE_M != matrix_instr_nonkdim:
            continue
        if N <= matrix_instr_nonkdim and BLOCK_SIZE_N != matrix_instr_nonkdim:
            continue
        # Skip BLOCK_SIZE that is too large compare to M/N
        if BLOCK_SIZE_M > M * 2 or BLOCK_SIZE_N > N * 2:
            continue
        # skip large split_k when not necessary
        if SPLIT_K != 1 and not need_split_k(M, N, K):
            continue
        # skip split_k that leads to EVEN_K = false
        leap = SPLIT_K * BLOCK_SIZE_K
        modv = K % leap
        if modv != 0:
            continue
        # skip large GROUP_M
        if GROUP_M * BLOCK_SIZE_M > M and GROUP_M != 1:
            continue
        # out of shared memory resource
        # TODO (zhanglx): This does not consider the LDS usage in the epilogue
        LDS = BLOCK_SIZE_K * BLOCK_SIZE_M * elemBytes_a + BLOCK_SIZE_K * BLOCK_SIZE_N * elemBytes_b
        if LDS > 65536:
            continue
        # Skip small block sizes and num_warps for large gemm
        # For fp8, we want to only use BLOCK_SIZE >= 128
        # For fp16, we want to only use BLOCK_SIZE >= 64
        if large_gemm:
            if BLOCK_SIZE_M < (128/elemBytes_a) or BLOCK_SIZE_N < (128/elemBytes_a):
                continue
            if BLOCK_SIZE_K < 64:
                continue
            if num_warps < 4:
                continue

        pruned_configs.append(config)

    return pruned_configs


def need_split_k(SIZE_M, SIZE_N, SIZE_K):
    return (SIZE_M < 64 or SIZE_N < 64) and SIZE_K > 1024

def run_bash_command_wrapper(commandstring, capture=True):
    try:
        run_bash_command(commandstring, capture)
    except subprocess.CalledProcessError as e:
        if not capture:
            print(f"running {commandstring} one more time")
        run_bash_command(commandstring, capture)

def run_bash_command(commandstring, capture=True):
    if capture:
        proc = subprocess.run(commandstring, shell=True, check=True, executable='/bin/bash', stdout=subprocess.PIPE)
        return proc.stdout.splitlines()
    proc = subprocess.run(commandstring, shell=True, check=True, executable='/bin/bash')
    return None

def read_config(config):
    block_m = config.get('BLOCK_SIZE_M')
    block_n = config.get('BLOCK_SIZE_N')
    block_k = config.get('BLOCK_SIZE_K')
    group_m = config.get('GROUP_SIZE_M')
    split_k = config.get('SPLIT_K')
    num_warps = config.get('num_warps')
    num_stages = config.get('num_stages')
    waves_per_eu = config.get('waves_per_eu')
    mfma_instr_size = config.get('matrix_instr_nonkdim')
    return block_m, block_n, block_k, group_m, split_k, num_warps, num_stages, waves_per_eu, mfma_instr_size


def gen_kernel_and_configStr_from_config(M, N, K, config, dtype_a, dtype_b, dtype_c):
    block_m, block_n, block_k, group_m, split_k, num_warps, num_stages, waves_per_eu, mfmaInstrSize = read_config(config)
    torch_dtype_a = 'fp16'
    torch_dtype_b = 'fp16'
    torch_dtype_c = 'fp16'
    if dtype_a:
        torch_dtype_a = tl_to_torch_types[name_to_tl_types[dtype_a]]
    if dtype_b:
        torch_dtype_b = tl_to_torch_types[name_to_tl_types[dtype_b]]
    if dtype_c:
        torch_dtype_c = tl_to_torch_types[name_to_tl_types[dtype_c]]
    configStr = f"M{M}_N{N}_K{K}_BM{block_m}_BN{block_n}_BK{block_k}_GM{group_m}_SK{split_k}_nW{num_warps}_nS{num_stages}_EU{waves_per_eu}_mfma{mfmaInstrSize}"

    matmul_def_str = f"""
def matmul_{configStr}(a, b, c, M, N, K, am, ak, bk, bn, cm, cn, warmup=False):
    grid = triton.cdiv(M, {block_m}) * triton.cdiv(N, {block_n}), {split_k}
    #print(f'config: matmul_kernel_{configStr}', flush=True)
    if warmup:
        matmul_kernel_{configStr}.warmup(
            {torch_dtype_a}, {torch_dtype_b}, {torch_dtype_c},
            M, N, K,
            am, ak, bk, bn, cm, cn,
            BLOCK_SIZE_M = {block_m},
            BLOCK_SIZE_N = {block_n},
            BLOCK_SIZE_K = {block_k},
            GROUP_SIZE_M = {group_m},
            SPLIT_K = {split_k},
            num_warps = {num_warps},
            num_stages = {num_stages},
            waves_per_eu = {waves_per_eu},
            matrix_instr_nonkdim = {mfmaInstrSize},
            grid=(1,)
        )
        return None
    else:
        matmul_kernel_{configStr}[grid](
            a, b, c,
            M, N, K,
            am, ak, bk, bn, cm, cn,
            BLOCK_SIZE_M = {block_m},
            BLOCK_SIZE_N = {block_n},
            BLOCK_SIZE_K = {block_k},
            GROUP_SIZE_M = {group_m},
            SPLIT_K = {split_k},
            num_warps = {num_warps},
            num_stages = {num_stages},
            waves_per_eu = {waves_per_eu},
            matrix_instr_nonkdim = {mfmaInstrSize},
        )
        return c

def try_config_{configStr}(M, N, K, am, ak, bk, bn, cm, cn):
    try:
        matmul_{configStr}(None, None, None, M, N, K, am, ak, bk, bn, cm, cn, True)
        return True
    except Exception as e:
        print(f'invalid config(compilation): {configStr}: ', e, flush=True)
        return False
"""
    return configStr, matmul_def_str


def generated_kernel_name(M, N, K, gpu_id):
    return f"generated_kernel{M}-{N}-{K}-{gpu_id}.py"


# Open {len(gpus)} files
# generated_kernelM-N-K-{gpus[0]}.py, generated_kernelM-N-K-{gpus[1]}.py, ..., generated_kernelM-N-K-{gpus[-1]}.py
# and generate
# 1. matmul kernels of all configs
# 2. wrapper function matmul to invoke all the generated kernels
# 3. Another wraper function try_config to invoke matmul function
# 4. test_gemm to invoke
# 4.1 run try_config in parallel
# 4.2 matmul in a loop of 10 iterations
def generate_kernel(M, N, K, col_a, col_b, dtype_a, dtype_b, dtype_c, init_type, configs, jobs, run_bench):
    filenames = []
    for i in range(jobs):
        filenames.append(generated_kernel_name(M, N, K, i))
    f_kernel = [open(path, 'w') for path in filenames]

    # write imports
    import_str = """import torch
import triton
import triton.language as tl
import argparse
import sys
import multiprocessing
from tune_gemm import gen_input
"""
    for fi in range(jobs):
        f_kernel[fi].write(import_str + "\n")

    # write definitions of matmul_kernel_xxx
    # and matmul_xxx and try_config
    with open("matmul_kernel.py") as file:
        matmul_kernel_code = file.read()
    idx = 0
    for config in configs:
        file_idx = idx % jobs
        configStr, matmul_def_str = gen_kernel_and_configStr_from_config(M, N, K, config, dtype_a, dtype_b, dtype_c)
        # Copy the matmul_kernel with name replaced
        matmul_kernel_config = matmul_kernel_code.replace("matmul_kernel", f"matmul_kernel_{configStr}")
        matmul_kernel_config = matmul_kernel_config.replace("import triton.language as tl", "")
        matmul_kernel_config = matmul_kernel_config.replace("import triton", "")
        f_kernel[file_idx].write(matmul_kernel_config + "\n\n")
        f_kernel[file_idx].write(matmul_def_str + "\n")
        idx += 1

    # write test_gemm
    # pre string
    test_gemm_pre_str = f"""def test_gemm(M, N, K, num_threads):
    thread_pool = multiprocessing.Pool(processes=num_threads)
    a, a_fp16 = gen_input(M, K, '{dtype_a}', {col_a}, 1, '{init_type}', device='cuda')
    b, b_fp16 = gen_input(K, N, '{dtype_b}', {col_b}, 2, '{init_type}', device='cuda')
    c = torch.zeros((M, N), device=a.device, dtype={tl_to_torch_types[name_to_tl_types[dtype_c]]})
    task_args = (M, N, K,
                 a.stride(0), a.stride(1),
                 b.stride(0), b.stride(1),
                 c.stride(0), c.stride(1))

    if num_threads > 1:
        results = []
        config_names = []
"""
    for fi in range(jobs):
        f_kernel[fi].write(test_gemm_pre_str + "\n")

    # warm up call of all matmul functions in parallel
    idx = 0
    for config in configs:
        configStr, _ = gen_kernel_and_configStr_from_config(M, N, K, config, None, None, None)
        task_str = f"        results += [thread_pool.apply_async(try_config_{configStr}, args=task_args)]\n" + \
                   f"        config_names += ['{configStr}']\n"
        f_kernel[idx % jobs].write(task_str)
        idx += 1

    for fi in range(jobs):
        threadpool_str = """
        failed_configs = []
        for i in range(len(results)):
            results[i].wait()
            res = results[i].get()
            if not res:
                failed_configs += [config_names[i]]
        thread_pool.close()
        thread_pool.join()
        with open("{filename}.failed_configs", "w") as f:
            for cfg in failed_configs:
                f.write(cfg + "\\n")
    else:
        try:
            with open("{filename}.failed_configs", "r") as f:
                failed_configs = [cfg.strip() for cfg in f.readlines()]
        except Exception:
            failed_configs = []
        """.format(filename=filenames[fi])
        f_kernel[fi].write(threadpool_str)
    # call all matmul_xxx functions
    idx = 0
    runs = 1000 if run_bench else 200
    for config in configs:
        configStr, _ = gen_kernel_and_configStr_from_config(M, N, K, config, None, None, None)
        matmul_call_str = f"""
        if '{configStr}' not in failed_configs:
            for i in range({runs}):
                d = matmul_{configStr}(a, b, c, M, N, K, a.stride(0), a.stride(1), b.stride(0), b.stride(1), c.stride(0), c.stride(1))"""
        f_kernel[idx % jobs].write(matmul_call_str + "\n")
        idx += 1
    # post string
    for fi in range(jobs):
        f_kernel[fi].write("        return d\n")

    # def main and call test_gemm
    def_main_str = """
def main():
    parser = argparse.ArgumentParser(
        prog="tune a specific gemm size",
        allow_abbrev=False,)
    parser.add_argument("-n", type=int, default=1, help='number of threads')
    args = parser.parse_args()
    numThreads = args.n
    """
    test_gemm_call_str = f'test_gemm({M}, {N}, {K}, numThreads)'
    for fi in range(jobs):
        f_kernel[fi].write(def_main_str)
        f_kernel[fi].write(test_gemm_call_str + "\n\n")
        f_kernel[fi].write("""if __name__ == '__main__':
   sys.exit(main())""")
        f_kernel[fi].close()


def extract_kernel_time(M, N, K, config, df):
    configStr, _ = gen_kernel_and_configStr_from_config(M, N, K, config, None, None, None)
    df = df[df['KernelName'].str.contains(configStr)]
    meanTime = df['DurationNs'].tail(100).mean()
    return config, meanTime


def profile_batch_kernels(M, N, K, gpuid, gpus, jobs, verbose):
    ngpus = len(gpus)
    gpuIdx = gpus.index(gpuid)
    if gpuIdx + 1 > jobs:
        return
    os.environ['ROCR_VISIBLE_DEVICES'] = str(gpuid)
    jobId = gpuIdx
    while jobId < jobs:
        if verbose:
            print(f"profiling {generated_kernel_name(M, N, K, jobId)} on GPU {gpuid}")
        run_bash_command_wrapper(f"rocprof --stats -o results-{jobId}.csv python {generated_kernel_name(M, N, K, jobId)}", capture=(verbose < 2))
        jobId += ngpus


def tune_gemm_config(M, N, K, col_a, col_b, dtype_a, dtype_b, dtype_c, init_type, configs, run_bench, jobs, verbose=0, num_threads=16, gpus=[0]):
    # Generate kernel out of all configs
    generate_kernel(M, N, K, col_a, col_b, dtype_a, dtype_b, dtype_c, init_type, configs, jobs, run_bench)

    # remove any compiled kernel in the cache
    run_bash_command("rm -rf ~/.triton/cache")

    # precompile the kernels in parallel
    start_time = datetime.now()
    #if not run_bench:
    for i in range(jobs):
        run_bash_command(f"python {generated_kernel_name(M, N, K, i)} -n {num_threads}", capture=(verbose < 2))
    compile_end = datetime.now()
    compile_time = compile_end - start_time
    if verbose:
        print(f"compile time: {compile_time}", flush=True)

    # profile generated kernels
    running = [multiprocessing.Process(target=profile_batch_kernels, args=(M, N, K, gpu_id, gpus, jobs, verbose)) for gpu_id in gpus]
    for p in running:
        p.start()
    for p in running:
        p.join()

    profile_end = datetime.now()
    profile_time = profile_end - compile_end
    if verbose:
        print(f"profile time: {profile_time}", flush=True)

    # post process results.csv to get the best config and minTime
    # TODO: process the file in parallel
    minTime = 1024 * 1024 * 1024
    thread_pool = multiprocessing.Pool(processes=num_threads)
    tasks = []
    idx = 0
    df_prof = [pd.read_csv(f"results-{i}.csv") for i in range(jobs)]
    for config in configs:
        file_idx = idx % jobs
        tasks += [thread_pool.apply_async(extract_kernel_time, args=(M, N, K, config, df_prof[file_idx]))]
        idx += 1
    thread_pool.close()
    thread_pool.join()

    for task in tasks:
        config, myTime = task.get()
        if myTime:
            min_us = myTime / 1000
            if min_us < minTime:
                minTime = min_us
                bestConfig = config
        else:
            min_us = -1
            print(f"invalid config(post processing): SIZE {M} {N} {K}: {config}", flush=True)
    post_end = datetime.now()
    post_time = post_end - profile_end
    if verbose:
        print(f"post procesing time: {post_time}", flush=True)
    return minTime, bestConfig, compile_time, profile_time, post_time

def gen_input(M, N, ty_name, needTrans, seed, init_type, device='cuda'):
    d_type = name_to_tl_types[ty_name]
    torch.manual_seed(seed)
    torch.cuda.manual_seed(seed)

    @triton.jit
    def copy_kernel(input_ptr, output_ptr, n_elements, BLOCK_SIZE: tl.constexpr):
        offsets = tl.program_id(axis=0) * BLOCK_SIZE + tl.arange(0, BLOCK_SIZE)
        mask = offsets < n_elements
        input = tl.load(input_ptr + offsets, mask=mask)
        output = input
        tl.store(output_ptr + offsets, output, mask=mask)

    def init_by_size_and_type(size, dtype, init_type):
        if init_type == 'hpl':
            return torch.empty(size, device='cuda', dtype=dtype).uniform_(-0.5, 0.5)
        # This init type has element[i] in row[j] equal to sin(i)
        elif init_type == 'trig_float':
            M, N = size
            return torch.arange(0, N).expand(M,-1).sin().to(dtype=dtype, device='cuda')
        elif init_type == 'zeros':
            return torch.zeros(size, dtype=dtype, device='cuda')
        elif init_type == "randn":
            temp = torch.randn(size, dtype=dtype, device='cuda')
            return temp
        else:
            raise ValueError("Bad matrix initialization type.")

    raw_data = init_by_size_and_type((N,M) if needTrans else (M,N), torch.float32, init_type)
    if needTrans:
        raw_data = raw_data.T
    if (d_type == tl.float8e4b8 and TORCH_HAS_FP8E4B8) or \
        (d_type == tl.float8e5b16 and TORCH_HAS_FP8E5B16) or not d_type.is_fp8():
        input = raw_data.to(tl_to_torch_types[d_type])
        input_f16 = input.to(torch.float16)
    else:
        f8_tensor = raw_data.to(torch.int8)
        # keep only two bits of exponent to avoid overflow
        f8_tensor = f8_tensor & 0b00111111
        input = triton.reinterpret(f8_tensor, d_type)
        input_f16 = torch.empty_like(f8_tensor, dtype=torch.float16)
        grid = lambda meta: (triton.cdiv(n_elements, meta['BLOCK_SIZE']),)
        n_elements = raw_data.numel()
        copy_kernel[grid](input, input_f16, n_elements, BLOCK_SIZE=1024)

    return input, input_f16

def matmul(a, b, c, block_m, block_n, block_k, group_m, split_k, num_warps, num_stages, waves_per_eu, mfmaInstrSize):
    # Check constraints.
    assert a.shape[1] == b.shape[0], "Incompatible dimensions"
    #assert a.is_contiguous(), "Matrix A must be contiguous"
    #assert b.is_contiguous(), "Matrix B must be contiguous"
    M, K = a.shape
    K, N = b.shape
    # 1D launch kernel where each block gets its own program.

    grid = triton.cdiv(M, block_m) * triton.cdiv(N, block_n), split_k

    matmul_kernel[grid](
        a, b, c,
        M, N, K,
        a.stride(0), a.stride(1),
        b.stride(0), b.stride(1),
        c.stride(0), c.stride(1),
        BLOCK_SIZE_M=block_m,
        BLOCK_SIZE_N=block_n,
        BLOCK_SIZE_K=block_k,
        GROUP_SIZE_M=group_m,
        SPLIT_K=split_k,
        num_warps=num_warps,
        num_stages=num_stages,
        waves_per_eu=waves_per_eu,
        matrix_instr_nonkdim = mfmaInstrSize
    )
    return c


<<<<<<< HEAD
def test_correctness(M, N, K, col_a, col_b, dtype_a, dtype_b, dtype_c, init_type, config, verbose):
=======
def test_correctness(M, N, K, col_a, col_b, dtype_a, dtype_b, dtype_c, config, verbose):
>>>>>>> 3c6010da
    block_m, block_n, block_k, group_m, split_k, num_warps, num_stages, waves_per_eu, mfmaInstrSize = read_config(config)

    torch.manual_seed(0)
    #a = torch.randn((M, K), device='cuda', dtype=datatype)
    #b = torch.randn((K, N), device='cuda', dtype=datatype)
    a, a_fp16 = gen_input(M, K, dtype_a, col_a, 1, init_type, device='cuda')
    b, b_fp16 = gen_input(K, N, dtype_b, col_b, 2, init_type, device='cuda')
    # Allocates output.
    c = torch.zeros((M, N), device=a.device, dtype=tl_to_torch_types[name_to_tl_types[dtype_c]])
    triton_output = matmul(a, b, c, block_m, block_n, block_k, group_m, split_k, num_warps, num_stages, waves_per_eu, mfmaInstrSize)
    torch_output = torch.matmul(a_fp16, b_fp16)
    # print(f"triton_output={triton_output}")
    # print(f"torch_output={torch_output}")
    rtol = 0 if torch.version.hip is None else 1e-2
    row_a_str = 'N' if col_a else 'T'
    row_b_str = 'N' if col_b else 'T'
    size_str = ''
    if verbose:
        size_str = f'SIZE M: {M}, N: {N}, K: {K}, trans: {row_a_str}{row_b_str}'
    if torch.allclose(triton_output.to(torch.float16), torch_output, atol=1e-3, rtol=rtol):
        print(f'{size_str} Correct✅')
    else:
        print(f'{size_str} Incorrect❌')


def get_default_tuning_result_filename():
    git_branch_name = run_bash_command("git rev-parse --abbrev-ref HEAD")
    git_branch_name = git_branch_name[0].decode()
    git_commit_hash = run_bash_command("git rev-parse --short HEAD")
    git_commit_hash = git_commit_hash[0].decode()

    dt_string = datetime.now().strftime("%m-%d-%Y-%H:%M:%S")
    defaultName = f"tuning_results_{git_branch_name}@{git_commit_hash}_{dt_string}.yaml"
    return defaultName


def parse_args():
    parser = argparse.ArgumentParser(
        prog="tune a specific gemm size",
        allow_abbrev=False,
    )

    parser.add_argument("-m", type=int, default=0)
    parser.add_argument("-n", type=int, default=0)
    parser.add_argument("-k", type=int, default=0)
    parser.add_argument("-col_a", action='store_true', default=False, help='whether matrix a is column major')
    parser.add_argument("-col_b", action='store_true', default=False, help='whether matrix b is column major')
    parser.add_argument("-dtype_a", type=str, default='fp16', help="matrix a element data type")
    parser.add_argument("-dtype_b", type=str, default='fp16', help="matrix b element data type")
    parser.add_argument("-dtype_c", type=str, default='fp16', help="output element data type")
    parser.add_argument("--ngpus", type=int, default=0, help='number of GPUs used in the profiling step')
    parser.add_argument("--gpu_ids", type=lambda s: [int(id) for id in s.split(',')], default=[], help='list of gpu ids to use for tuning')
    parser.add_argument("--gemm_size_file", type=str, default="", help='yaml file to indicate matrix size')
    parser.add_argument("--o", type=str, default=get_default_tuning_result_filename(), help='yaml file to store tuning results')
    parser.add_argument("--keep", action='store_true', default=False, help='keep generated files')
    parser.add_argument("--compare", action='store_true', default=False, help="Whether check result correctness")
    parser.add_argument("--compare_wo_tuning", action='store_true', default=False, help="Whether check result correctness")
    parser.add_argument("--benchmark", action='store_true', default=False, help="Benchmark the given config")
    parser.add_argument("--time_breakdown", action='store_true', default=False, help="Show detailed time breakdown of each step during the tuning")
    parser.add_argument("--verbose", action='store_true', default=False, help="enables time_breakdown and additional logging messages")
    parser.add_argument("--num_threads", type=int, default=16, help="number of threads to use for kernel compilation and post processing")
    parser.add_argument("--jobs", type=int, default=1, help="number of generated files")
<<<<<<< HEAD
    parser.add_argument("--init_type", type=str, default='randn', help="Initialization type for input matrices (default uniform rand [0, 1.0)])")
=======
>>>>>>> 3c6010da
    args = parser.parse_args()

    return args


TORCH_HAS_FP8E5B16 = hasattr(torch, 'float8_e5m2fnuz')
TORCH_HAS_FP8E4B8 = hasattr(torch, 'float8_e4m3fnuz')
tl_to_torch_types = {
    tl.float16: torch.float16,
    tl.bfloat16: torch.bfloat16,
    tl.float32: torch.float32,
    tl.int8: torch.int8,
    tl.int32: torch.int32,
}
if TORCH_HAS_FP8E5B16:
    tl_to_torch_types[tl.float8e5b16] = torch.float8_e5m2fnuz
if TORCH_HAS_FP8E4B8:
    tl_to_torch_types[tl.float8e4b8] = torch.float8_e4m3fnuz

name_to_tl_types = {
    'int8': tl.int8,
    'int32': tl.int32,
    'fp16': tl.float16,
    'fp32': tl.float32,
    'bf16': tl.bfloat16,
    'fp8': tl.float8e4b8,
    'bf8': tl.float8e5b16,
}

def process_item(item):
    M = item['M']
    N = item['N']
    K = item['K']
    col_a = False if item['rowMajorA'] == 'T' else True
    col_b = False if item['rowMajorB'] == 'T' else True
    del item['M']
    del item['N']
    del item['K']
    del item['rowMajorA']
    del item['rowMajorB']
    return M, N, K, col_a, col_b, item

def type_name_to_bytes(ty_name):
    if '32' in ty_name:
        return 4
    if '16' in ty_name:
        return 2
    if '8' in ty_name:
        return 1
    else:
        print(f"Unrecognized input type name {ty_name}")
        sys.exit(1)

def format_output(unformatted):
    if unformatted < 0.0001:
        formatted = "{:.3e}".format(unformatted)
    elif unformatted > 1000:
        formatted = "{:.1f}".format(unformatted)
    else:
        formatted = "{:.2f}".format(unformatted)
    return formatted

def main():
    args = parse_args()
    matrix_size_file = args.gemm_size_file
    tuning_output_file = args.o
    keepTmp = args.keep
    run_bench = args.benchmark
    jobs = args.jobs

    # Get GPU ids
    ngpus = args.ngpus
    gpu_ids = args.gpu_ids
    if ngpus != 0 and gpu_ids:
        print("--ngpus and --gpu_ids are mutually exclusive options")
        return os.EX_USAGE
    if ngpus == 0 and not gpu_ids:
        ngpus = 1
    if ngpus != 0:
        gpus = range(ngpus)
    if gpu_ids:
        gpus = gpu_ids

    if run_bench:
        gpus = [gpus[0]]
        jobs = 1

    # Get element type
    dtype_a = args.dtype_a
    dtype_b = args.dtype_b
    dtype_c = args.dtype_c
    if not dtype_a in name_to_tl_types or not dtype_b in name_to_tl_types or not dtype_c in name_to_tl_types:
        print(f"Unsupported dtype_a {args.dtype_a} or dtype_b {args.dtype_b} or dtype_c {args.dtype_c}")
        print("Supported types: ", list(name_to_tl_types.keys()))
        sys.exit(1)


    mnks = []
    # TODO: make it more robust to get user input
    init_type = args.init_type
    if matrix_size_file == "" or not os.path.isfile(matrix_size_file):
        M = args.m
        N = args.n
        K = args.k
        col_a = args.col_a
        col_b = args.col_b
<<<<<<< HEAD
        mnks = [(M, N, K, col_a, col_b, init_type, None)]
=======
        mnks = [(M, N, K, col_a, col_b, None)]
>>>>>>> 3c6010da
    else:
        with open(matrix_size_file) as file:
            matrix_sizes = yaml.safe_load(file)
        for item in matrix_sizes:
            M, N, K, col_a, col_b, item = process_item(item)
            mnks.append((M, N, K, col_a, col_b, init_type, item))

    # Check correctness from given configs
    if args.compare_wo_tuning:
        for (M, N, K, col_a, col_b, init_type, myConfig) in mnks:
            test_correctness(M, N, K, col_a, col_b, dtype_a, dtype_b, dtype_c, init_type, item, True)
        return

    configs_full = get_full_tuning_space()

    start_time = datetime.now()
    if run_bench:
        print(f"Benchmarking gemm with {dtype_a} inputs")
        print("trans     M      N      K    TFLOPS")
    else:
        print(f"Tuning starts at: {start_time}", flush=True)
        f_results = open(tuning_output_file, 'w')

    for (M, N, K, col_a, col_b, init_type, myConfig) in mnks:
        start_local_time = datetime.now()
        # Obtain a pruned tuning space according to gemm size
        # If running benchmark, use the provided config
        pruned_configs = [myConfig] if run_bench else prune_configs(M, N, K, configs_full, type_name_to_bytes(dtype_a), type_name_to_bytes(dtype_b))

        row_a_str = 'N' if col_a else 'T'
        row_b_str = 'N' if col_b else 'T'
        size_str = f'SIZE: {M} {N} {K} {row_a_str}{row_b_str}'
        if not run_bench:
            print(f"{size_str} nConfigs: {len(pruned_configs)}", end=" ", flush=True)

        # The main tuning funtion for one gemm size
        verbose_level = 0
        if args.time_breakdown:
            verbose_level = 1
        if args.verbose:
            verbose_level = 2
        minTime, bestConfig, compile_time, profile_time, post_time = tune_gemm_config(
                M, N, K, col_a, col_b, dtype_a, 
                dtype_b, dtype_c, init_type, pruned_configs, 
                run_bench, jobs, num_threads=args.num_threads, gpus=gpus, 
                verbose=verbose_level)

        # post processing the numbers
        perf_tflops = lambda us: 2 * M * N * K * 1e-12 / (us * 1e-6)
        tri_tflops = perf_tflops(minTime)
        formatted_tflops = format_output(tri_tflops)
        minTime = format_output(minTime)
        if not run_bench:
            print(f'TFLOPS: {formatted_tflops} time(us): {minTime}', end=" ", flush=True)

        bestConfig_compact_str, _ = gen_kernel_and_configStr_from_config(M, N, K, bestConfig, None, None, None)
        if not run_bench:
            print(f'best_config: {bestConfig_compact_str}', end=" ", flush=True)

        # write best config to tuning_results.yaml
        if run_bench:
            print(f"{row_a_str}{row_b_str}    {M:5d}  {N:5d}  {K:5d}    {formatted_tflops}")

        sizeDict = {'M': M, 'N': N, 'K': K, 'rowMajorA': row_a_str, 'rowMajorB': row_b_str}
        sizeDict.update(bestConfig)
        if not run_bench:
            f_results.write("- " + str(sizeDict) + " ")
            f_results.write(f'# TFLOPS: {formatted_tflops} time(us): {minTime}\n')

        # remove generated files if asked to
        if not keepTmp:
            for i in range(jobs):
                generated_script = generated_kernel_name(M, N, K, i)
                os.remove(generated_script)
                os.remove(generated_script + ".failed_configs")
                for f in glob.glob(f"results-{i}.*"):
                    os.remove(f)

        # Check correctness if asked to
        if args.compare:
            print("correctness: ", end=" ", flush=True)
            test_correctness(M, N, K, col_a, col_b, dtype_a, dtype_b, dtype_c, init_type, bestConfig, False)
        elif not run_bench:
            print("", flush=True)

        end_local_time = datetime.now()
        if not run_bench:
            print(f">>> Elapsed time: {end_local_time - start_local_time} = {compile_time} (compile) + {profile_time} (profile) + {post_time} (post processing)", flush=True)

    if not run_bench:
        f_results.close()

    end_time = datetime.now()
    tuning_time = end_time - start_time
    if not run_bench:
        print(f"Tuning ends at: {end_time}")
        print(f"Total tuning time (h:m:s): {tuning_time}")


if __name__ == '__main__':
    sys.exit(main())<|MERGE_RESOLUTION|>--- conflicted
+++ resolved
@@ -496,11 +496,7 @@
     return c
 
 
-<<<<<<< HEAD
 def test_correctness(M, N, K, col_a, col_b, dtype_a, dtype_b, dtype_c, init_type, config, verbose):
-=======
-def test_correctness(M, N, K, col_a, col_b, dtype_a, dtype_b, dtype_c, config, verbose):
->>>>>>> 3c6010da
     block_m, block_n, block_k, group_m, split_k, num_warps, num_stages, waves_per_eu, mfmaInstrSize = read_config(config)
 
     torch.manual_seed(0)
@@ -563,10 +559,8 @@
     parser.add_argument("--verbose", action='store_true', default=False, help="enables time_breakdown and additional logging messages")
     parser.add_argument("--num_threads", type=int, default=16, help="number of threads to use for kernel compilation and post processing")
     parser.add_argument("--jobs", type=int, default=1, help="number of generated files")
-<<<<<<< HEAD
     parser.add_argument("--init_type", type=str, default='randn', help="Initialization type for input matrices (default uniform rand [0, 1.0)])")
-=======
->>>>>>> 3c6010da
+
     args = parser.parse_args()
 
     return args
@@ -673,11 +667,8 @@
         K = args.k
         col_a = args.col_a
         col_b = args.col_b
-<<<<<<< HEAD
         mnks = [(M, N, K, col_a, col_b, init_type, None)]
-=======
-        mnks = [(M, N, K, col_a, col_b, None)]
->>>>>>> 3c6010da
+
     else:
         with open(matrix_size_file) as file:
             matrix_sizes = yaml.safe_load(file)
