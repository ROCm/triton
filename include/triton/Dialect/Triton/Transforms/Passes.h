--- conflicted
+++ resolved
@@ -8,15 +8,11 @@
 
 std::unique_ptr<Pass> createCombineOpsPass();
 
-<<<<<<< HEAD
 std::unique_ptr<Pass> createReorderBroadcastPass();
 
-std::unique_ptr<Pass>
-createRewriteTensorPointerPass(int computeCapability = 80);
-=======
-std::unique_ptr<Pass> createRewriteTensorPointerPass(int computeCapability = 80,
-                                                     bool isROCM = false);
->>>>>>> ff7e707f
+std::unique_ptr<Pass> 
+createRewriteTensorPointerPass(int computeCapability = 80,
+                                       bool isROCM = false);
 
 } // namespace triton
 
