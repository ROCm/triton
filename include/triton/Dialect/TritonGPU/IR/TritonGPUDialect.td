--- conflicted
+++ resolved
@@ -52,8 +52,6 @@
       }
       return threadsPerWarp.cast<IntegerAttr>().getInt();
     }
-<<<<<<< HEAD
-=======
     static int getSharedSize(ModuleOp mod) {
       Attribute sharedAttr = mod->getDiscardableAttr("triton_gpu.shared");
       if(!sharedAttr) {
@@ -62,7 +60,6 @@
       return sharedAttr.cast<IntegerAttr>().getInt();
     }
 
->>>>>>> 6e82aa8d
   }];
 
   let useDefaultAttributePrinterParser = 1;
