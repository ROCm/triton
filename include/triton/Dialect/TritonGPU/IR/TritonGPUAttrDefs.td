#ifndef TRITONGPU_ATTRDEFS
#define TRITONGPU_ATTRDEFS

include "mlir/IR/AttrTypeBase.td"
include "triton/Dialect/TritonGPU/IR/TritonGPUDialect.td"
include "triton/Dialect/Triton/IR/TritonInterfaces.td"

//===----------------------------------------------------------------------===//
// TritonGPU Attribute Definitions
//===----------------------------------------------------------------------===//

class TritonGPU_Attr<string name, list<Trait> traits = [],
                     string baseCppClass = "::mlir::Attribute">
  : AttrDef<TritonGPU_Dialect, name, traits, baseCppClass> {

  let description = [{
TritonGPU Tensors differ from usual tensors in that they contain a _layout_ attribute which determines
how the data should be partitioned across CUDA threads. Formally speaking, we define a layout as a function
\mathcal{L} that maps a multi-dimensional tensor index $i \in \mathbb{Z}^d$ to a set of integers T corresponding
to the indices of the CUDA threads allowed to access some data at index $i$.

For example, let us consider the layout function:
\mathcal{L}(0, 0) = {0, 4}
\mathcal{L}(0, 1) = {1, 5}
\mathcal{L}(1, 0) = {2, 6}
\mathcal{L}(1, 1) = {3, 7}

Then, attaching $\mathcal{L} to a tensor $T$ would mean that:
- T[0,0] is owned by both cuda thread 0 and 4
- T[0,1] is owned by both cuda thread 1 and 5
- T[1,0] is owned by both cuda thread 2 and 6
- T[1,1] is owned by both cuda thread 3 and 7

Right now, Triton implements two classes of layouts: shared, and distributed.
  }];

  code extraBaseClassDeclaration = [{
    unsigned getTotalElemsPerThread(ArrayRef<int64_t> shape, Type eltTy) const;
    SmallVector<unsigned> getElemsPerThread(ArrayRef<int64_t> shape, Type eltTy) const;
    ::mlir::LogicalResult verifyLayoutForArg(::mlir::Operation* op, unsigned argNo) const;
  }];
}

//===----------------------------------------------------------------------===//
// Shared Layout Encoding
//===----------------------------------------------------------------------===//

def SharedEncodingAttr : TritonGPU_Attr<"SharedEncoding"> {
  let mnemonic = "shared";

  let description = [{
An encoding for tensors whose elements may be simultaneously accessed by
different cuda threads in the programs, via shared memory. In other words,
for all indices i \in R^d, \mathcal{L}(i) = {0, 1, ..., 32*num_warps - 1}.

In order to avoid shared memory bank conflicts, elements may be swizzled
in memory. For example, a swizzled row-major layout could store its data
as follows:

A_{0, 0}  A_{0, 1}  A_{0, 2}  A_{0, 3} ...   [phase 0] \ per_phase = 2
A_{1, 0}  A_{1, 1}  A_{1, 2}  A_{1, 3} ...   [phase 0] /
groups of vec=2 elements
are stored contiguously
_ _ _ _ /\_ _ _ _
A_{2, 2}  A_{2, 3}  A_{2, 0}  A_{2, 1} ...   [phase 1] \ per phase = 2
A_{3, 2}  A_{3, 3}  A_{3, 0}  A_{3, 1} ...   [phase 1] /
  }];

  let parameters = (
    ins
    // swizzle info
    "unsigned":$vec, "unsigned":$perPhase, "unsigned":$maxPhase,
    ArrayRefParameter<"unsigned", "order of axes by the rate of changing">:$order
  );

  let builders = [
    AttrBuilder<(ins "DotOperandEncodingAttr":$dotOpEnc,
                     "ArrayRef<int64_t>":$shape,
                     "ArrayRef<unsigned>":$order,
                     "unsigned":$typeWidthInBit), [{

#ifdef USE_ROCM
        // ---- begin GFX908/GFX90A ----
        auto mfmaEnc = dotOpEnc.getParent().dyn_cast<MfmaEncodingAttr>();

        if (mfmaEnc) {
          int kDimNum = dotOpEnc.getOpIdx() == 0 ? 1 : 0;
          bool isKDimInner = (order[0] == kDimNum);
          if (isKDimInner) {
            const int numBanks = 32;
            const int bankBitWidth = 32;
            const int SIMDWidth = 16;

            // number of inner dimension rows per one pattern repeat
<<<<<<< HEAD
            int outerDimGranularity = mfmaEnc.getNonKDim();
            int typeBitWidth = typeWidthInBit;
=======
            int typeBitWidth = eltTy.getIntOrFloatBitWidth();
>>>>>>> fa429316
            int innerDimLength = shape[order[0]];
            int elemsPerOneBanksRow = (numBanks * bankBitWidth) / typeBitWidth;

            int perPhase = std::max(1, elemsPerOneBanksRow / innerDimLength);
            // Note: the following settings is customized to avoid
            // **load** bank conflicts
            //
            // vecSize is set to k_base, which is the number of elements each
            // workitem loads for one mfma instruction.
            // For now, the k_base rules are as follows
            // 1. All selected mfma instructions produce a single block
            // 2. For f16 data type, 2 VGPRs are used for operand A --> k_base = 4
            // 3. For non-f16 data types, 1 VGPR are used for operand A
            //    k_base = 32 / elemTypeInBits
            // 4. TODO: what about f64?
            //
            // maxPhase is set to SIMDWidth / perPhase
            int vecSize = (eltTy.isF16() ? 64 : 32 ) / typeBitWidth;
            int maxPhase = SIMDWidth / perPhase;

            return $_get(context, vecSize, perPhase, maxPhase, order);
          } else {
            // Do not swizzle in case k dimension is not innermost.
            // In this case accesses will go in different banks even without swizzling.
            return $_get(context, 1, 1, 1, order);
          }
        }
#endif
        auto mmaEnc = dotOpEnc.getParent().dyn_cast<MmaEncodingAttr>();

        if(!mmaEnc)
          return $_get(context, 1, 1, 1, order);

        int opIdx = dotOpEnc.getOpIdx();

        // number of rows per phase

        // index of the inner dimension in `order`
        unsigned inner = (opIdx == 0) ? 0 : 1;

        // ---- begin Volta ----
        if (mmaEnc.isVolta()) {
          int perPhase = 128 / (shape[order[0]] * (typeWidthInBit / 8));
          perPhase = std::max<int>(perPhase, 1);
          bool is_row = order[0] != 0;
          bool is_vec4 = opIdx == 0 ? !is_row && (shape[order[0]] <= 16) :
              is_row && (shape[order[0]] <= 16);
          int pack_size = opIdx == 0 ? ((is_row || is_vec4) ? 1 : 2) :
                                       ((is_row && !is_vec4) ? 2 : 1);
          int rep = 2 * pack_size;
          int maxPhase = (order[inner] == 1 ? 8 : 4) / perPhase;
          int vec = 2 * rep;
          return $_get(context, vec, perPhase, maxPhase, order);
        }

        // ---- begin Ampere ----
        if (mmaEnc.isAmpere()) {
          int perPhase = 128 / (shape[order[0]] * 4 / dotOpEnc.getMMAv2kWidth());
          perPhase = std::max<int>(perPhase, 1);
          std::vector<size_t> matShape = {8, 8, 4 * dotOpEnc.getMMAv2kWidth()};
          // for now, disable swizzle when using transposed int8 tensor cores
          if ((32 / typeWidthInBit != dotOpEnc.getMMAv2kWidth()) && order[0] == inner)
            return $_get(context, 1, 1, 1, order);

          // --- handle A operand ---
          if (opIdx == 0) { // compute swizzling for A operand
              int vec = (order[0] == 1) ? matShape[2] : matShape[0]; // k : m
              int mmaStride = (order[0] == 1) ? matShape[0] : matShape[2];
              int maxPhase = mmaStride / perPhase;
              return $_get(context, vec, perPhase, maxPhase, order);
          }

          // --- handle B operand ---
          if (opIdx == 1) {
              int vec = (order[0] == 1) ? matShape[1] : matShape[2]; // n : k
              int mmaStride = (order[0] == 1) ? matShape[2] : matShape[1];
              int maxPhase = mmaStride / perPhase;
              return $_get(context, vec, perPhase, maxPhase, order);
          }

          llvm_unreachable("invalid operand index");
        }

        // ---- not implemented ----
        llvm_unreachable("unsupported swizzling for provided MMA version");
    }]>,

    AttrBuilder<(ins "DotOperandEncodingAttr":$dotOpEnc,
                     "ArrayRef<int64_t>":$shape,
                     "ArrayRef<unsigned>":$order,
                     "Type":$eltTy), [{
      unsigned bitwidth = eltTy.getIntOrFloatBitWidth();
      return get(context, dotOpEnc, shape, order, bitwidth);
    }]>
  ];

  let extraClassDeclaration = extraBaseClassDeclaration;
  let hasCustomAssemblyFormat = 1;
}

//===----------------------------------------------------------------------===//
// Distributed Layout Encoding
//===----------------------------------------------------------------------===//

class DistributedEncoding<string name> : TritonGPU_Attr<name> {
  let description = [{
Distributed encodings have a layout function that is entirely characterized
by a d-dimensional tensor L. Note that L doesn't need to have the same shape
(or even the same rank) as the tensor it is encoding.

The layout function \mathcal{L} of this layout is then defined, for an
index `i` \in R^D, as follows:

\mathcal{L}(A)[i_d] = L[(i_d + k_d*A.shape[d]) % L.shape[d]] \forall k_d such as i_d + k_d*A.shape[d] < L.shape[d]

For example, for a tensor/layout pair
A = [x  x  x  x  x  x  x  x]
    [x  x  x  x  x  x  x  x]
L = [0  1  2  3 ]
    [4  5  6  7 ]
    [8  9  10 11]
    [12 13 14 15]

Then the data of A would be distributed as follow between the 16 CUDA threads:
L(A) = [ {0,8} , {1,9} , {2,10}, {3,11}, {0,8} , {1, 9} , {2, 10}, {3, 11},
         {4,12}, {5,13}, {6,14}, {7,15}, {4,12}, {5, 13}, {6, 14}, {7, 15} ]
  }];

  let extraClassDeclaration = extraBaseClassDeclaration;
}

//===----------------------------------------------------------------------===//
// Blocked Layout Encoding
//===----------------------------------------------------------------------===//

def BlockedEncodingAttr : DistributedEncoding<"BlockedEncoding"> {
  let mnemonic = "blocked";

  let description = [{
An encoding where each warp owns a contiguous portion of the target tensor. This is typically the kind of data layout
used to promote memory coalescing in LoadInst and StoreInst.
It is characterized by three tuples -- thread tile size, warp tile size, and block tile size -- which
specify the amount of elements owned by each CUDA thread, warp and CTA respectively.

For example, a row-major coalesced layout may partition a 16x16 tensor over 2 warps (i.e. 64 threads) as follows.

[ 0  0  1  1  2  2  3  3  ; 32 32 33 33 34 34 35 35 ]
[ 0  0  1  1  2  2  3  3  ; 32 32 33 33 34 34 35 35 ]
[ 4  4  5  5  6  6  7  7  ; 36 36 37 37 38 38 39 39 ]
[ 4  4  5  5  6  6  7  7  ; 36 36 37 37 38 38 39 39 ]
...
[ 28 28 29 29 30 30 31 31 ; 60 60 61 61 62 62 63 63 ]
[ 28 28 29 29 30 30 31 31 ; 60 60 61 61 62 62 63 63 ]

for

#triton_gpu.blocked_layout<{
  sizePerThread = {2, 2}
  threadsPerWarp = {8, 4}
  warpsPerCTA = {1, 2}
}>
}];


  let builders = [
    // Custom builder initializes sizePerWarp and sizePerCTA automatically
    // TODO: compiles on MacOS but not linux?
    // AttrBuilder<(ins "ArrayRef<unsigned>":$sizePerThread,
    //                  "ArrayRef<unsigned>":$threadsPerWarp,
    //                  "ArrayRef<unsigned>":$warpsPerCTA,
    //                  "ArrayRef<unsigned>":$order), [{
    //   int rank = threadsPerWarp.size();
    //   SmallVector<unsigned, 4> sizePerWarp(rank);
    //   SmallVector<unsigned, 4> sizePerCTA(rank);
    //   for (unsigned i = 0; i < rank; i++) {
    //     sizePerWarp.push_back(sizePerThread[i] * threadsPerWarp[i]);
    //     sizePerCTA.push_back(sizePerWarp[i] * warpsPerCTA[i]);
    //   }
    //   return $_get(context, sizePerThread, threadsPerWarp, warpsPerCTA, order, sizePerWarp, sizePerCTA);
    // }]>,
    // Custom builder initializes sizePerWarp and sizePerCTA automatically
    // Default builder takes sizePerThread, order and numWarps, and tries to
    // pack numWarps*32 threads in the provided order for use in a type
    // of the given shape.
    AttrBuilder<(ins "ArrayRef<int64_t>":$shape,
                     "ArrayRef<unsigned>":$sizePerThread,
                     "ArrayRef<unsigned>":$order,
                     "unsigned":$numWarps,
                     "unsigned":$threadsPerWarp), [{
      int rank = sizePerThread.size();
      unsigned remainingLanes = threadsPerWarp;
      unsigned remainingThreads = numWarps*threadsPerWarp;
      unsigned remainingWarps = numWarps;
      unsigned prevLanes = 1;
      unsigned prevWarps = 1;
      SmallVector<unsigned, 4> rankedThreadsPerWarp(rank);
      SmallVector<unsigned, 4> warpsPerCTA(rank);
      for (int _dim = 0; _dim < rank - 1; ++_dim) {
        int i = order[_dim];
        unsigned threadsPerCTA = std::clamp<unsigned>(remainingThreads, 1, shape[i] / sizePerThread[i]);
        rankedThreadsPerWarp[i] = std::clamp<unsigned>(threadsPerCTA, 1, remainingLanes);
        warpsPerCTA[i] = std::clamp<unsigned>(threadsPerCTA / rankedThreadsPerWarp[i], 1, remainingWarps);
        remainingWarps /= warpsPerCTA[i];
        remainingLanes /= rankedThreadsPerWarp[i];
        remainingThreads /= threadsPerCTA;
        prevLanes *= rankedThreadsPerWarp[i];
        prevWarps *= warpsPerCTA[i];
      }
      // Expand the last dimension to fill the remaining lanes and warps
      rankedThreadsPerWarp[order[rank-1]] = threadsPerWarp / prevLanes;
      warpsPerCTA[order[rank-1]] = numWarps / prevWarps;

      return $_get(context, sizePerThread, rankedThreadsPerWarp, warpsPerCTA, order);

    }]>
  ];

  let extraClassDeclaration = extraBaseClassDeclaration # [{
    SliceEncodingAttr squeeze(int axis);
  }];

  let parameters = (
    ins
    ArrayRefParameter<"unsigned">:$sizePerThread,
    ArrayRefParameter<"unsigned">:$threadsPerWarp,
    ArrayRefParameter<"unsigned">:$warpsPerCTA,
    // fastest-changing axis first
    ArrayRefParameter<
      "unsigned",
      "order of axes by the rate of changing"
    >:$order
    // These attributes can be inferred from the rest
    // ArrayRefParameter<"unsigned">:$sizePerWarp,
    // ArrayRefParameter<"unsigned">:$sizePerCTA
  );

  let hasCustomAssemblyFormat = 1;
}

//===----------------------------------------------------------------------===//
// MMA Layout Encoding
//===----------------------------------------------------------------------===//
// TODO: MMAv1 and MMAv2 should be two instances of the same class

def MmaEncodingAttr : DistributedEncoding<"MmaEncoding"> {
  let mnemonic = "mma";

  let description = [{
An encoding for tensors that have been produced by tensor cores.
It is characterized by two parameters:
- A 'versionMajor' which specifies the generation the tensor cores
whose output is being partitioned: 1 for first-gen tensor cores (Volta),
and 2 for second-gen tensor cores (Turing/Ampere).
- A 'versionMinor' which indicates the specific layout of a tensor core
generation, e.g. for Volta, there might be multiple kinds of layouts annotated
by 0,1,2 and so on.
- A `blockTileSize` to indicate how data should be
partitioned between warps.

// -------------------------------- version = 1 --------------------------- //

For first-gen tensor cores, the implicit warpTileSize is [16, 16].
Note: the layout is different from the recommended in PTX ISA
https://docs.nvidia.com/cuda/parallel-thread-execution/index.html
(mma.884 section, FP32 accumulator).

For example, when versionMinor=1, the matrix L corresponding to
blockTileSize=[32,16] is:

                               warp 0
--------------------------------/\-------------------------------
[ 0   0   2   2   8   8   10  10   0   0   2   2   8   8   10  10 ]
[ 1   1   3   3   9   9   11  11   1   1   3   3   9   9   11  11 ]
[ 0   0   2   2   8   8   10  10   0   0   2   2   8   8   10  10 ]
[ 1   1   3   3   9   9   11  11   1   1   3   3   9   9   11  11 ]
[ 4   4   6   6   12  12  14  14   4   4   6   6   12  12  14  14 ]
[ 5   5   7   7   13  13  15  15   5   5   7   7   13  13  15  15 ]
[ 4   4   6   6   12  12  14  14   4   4   6   6   12  12  14  14 ]
[ 5   5   7   7   13  13  15  15   5   5   7   7   13  13  15  15 ]
[ 16  16  18  18  20  20  22  22   16  16  18  18  20  20  22  22 ]
[ 17  17  19  19  21  21  23  23   17  17  19  19  21  21  23  23 ]
[ 16  16  18  18  20  20  22  22   16  16  18  18  20  20  22  22 ]
[ 17  17  19  19  21  21  23  23   17  17  19  19  21  21  23  23 ]
[ 24  24  26  26  28  28  30  30   24  24  26  26  28  28  30  30 ]
[ 25  25  27  27  29  29  31  31   25  25  27  27  29  29  31  31 ]
[ 24  24  26  26  28  28  30  30   24  24  26  26  28  28  30  30 ]
[ 25  25  27  27  29  29  31  31   25  25  27  27  29  29  31  31 ]

                          warp 1 = warp0 + 32
--------------------------------/\-------------------------------
[ 32  32  34  34  40  40  42  42   32  32  34  34  40  40  42  42 ]
[ 33  33  35  35  41  41  43  43   33  33  35  35  41  41  43  43 ]
[ ............................................................... ]


// -------------------------------- version = 2 --------------------------- //

For second-gen tensor cores, the implicit warpTileSize is [16, 8].
Information about this layout can be found in the official PTX documentation
https://docs.nvidia.com/cuda/parallel-thread-execution/index.html
(mma.16816 section, FP32 accumulator).

For example, the matrix L corresponding to blockTileSize=[32,16] is:
                warp 0                          warp 2
-----------------/\-------------  ----------------/\-------------
[ 0   0   1   1   2   2   3   3   32  32  33  33  34  34  35  35
[ 4   4   5   5   6   6   7   7   36  36  37  37  38  38  39  39
[ ..............................  ..............................
[ 28  28  29  29  30  30  31  31  60  60  61  61  62  62  63  63
[ 0   0   1   1   2   2   3   3   32  32  33  33  34  34  35  35
[ 4   4   5   5   6   6   7   7   36  36  37  37  38  38  39  39
[ ..............................  ..............................
[ 28  28  29  29  30  30  31  31  60  60  61  61  62  62  63  63

              warp 1                           warp 3
----------------/\-------------   ----------------/\-------------
[ 64  64  65  65  66  66  67  67  96  96  97  97  98  98  99  99
[ 68  68  69  69  70  70  71  71  100 100 101 101 102 102 103 103
[ ..............................  ...............................
[ 92  92  93  93  94  94  95  95  124 124 125 125 126 126 127 127
[ 64  64  65  65  66  66  67  67  96  96  97  97  98  98  99  99
[ 68  68  69  69  70  70  71  71  100 100 101 101 102 102 103 103
[ ..............................  ...............................
[ 92  92  93  93  94  94  95  95  124 124 125 125 126 126 127 127

}];

  let parameters = (
    ins
    "unsigned":$versionMajor,
    "unsigned":$versionMinor,
    ArrayRefParameter<"unsigned">:$warpsPerCTA
  );

  let builders = [
    // Specially for MMAV1(Volta)
    AttrBuilder<(ins "int":$versionMajor,
                     "int":$numWarps,
                     "ArrayRef<int64_t>":$shapeC,
                     "bool":$isARow,
                     "bool":$isBRow,
                     "bool":$isAVec4,
                     "bool":$isBVec4,
                     "int":$id), [{
      assert(versionMajor == 1 && "This builder is specially for versionMajor==1");
      // 4-bits to encode 4 booleans: [isARow, isBRow, isAVec4, isBVec4]
      int versionMinor = (isARow * (1<<0)) |\
                         (isBRow * (1<<1)) |\
                         (isAVec4 * (1<<2)) |\
                         (isBVec4 * (1<<3));


      // TODO: Share code with
      // DotOpMmaV1ConversionHelper::AParam/BParam, since same code to compute the
      // rep,spw and fpw.
      SmallVector<unsigned> wpt({1, 1});
      SmallVector<unsigned> wpt_nm1;

      SmallVector<int, 2> rep(2), spw(2);
      std::array<int, 3> fpw{{2, 2, 1}};
      int packSize0 = (isARow || isAVec4) ? 1 : 2;
      rep[0] = 2 * packSize0;
      spw[0] = fpw[0] * 4 * rep[0];

      int packSize1 = (isBRow && !isBVec4) ? 2 : 1;
      rep[1] = 2 * packSize1;
      spw[1] = fpw[1] * 4 * rep[1];

      do {
        wpt_nm1 = wpt;
        if (wpt[0] * wpt[1] < numWarps)
          wpt[0] = std::clamp<int>(wpt[0] * 2, 1, shapeC[0] / spw[0]);
        if (wpt[0] * wpt[1] < numWarps)
          wpt[1] = std::clamp<int>(wpt[1] * 2, 1, shapeC[1] / spw[1]);
      } while (wpt_nm1 != wpt);

      return $_get(context, versionMajor, versionMinor, wpt);
    }]>,

    AttrBuilder<(ins "int":$versionMajor,
                     "int":$numWarps,
                     "ArrayRef<int64_t>":$shapeA,
                     "ArrayRef<int64_t>":$shapeB,
                     "ArrayRef<int64_t>":$shapeC,
                     "bool":$isARow,
                     "bool":$isBRow,
                     "int":$id), [{
      assert(versionMajor == 1 && "This builder is specially for versionMajor==1");
      bool isAVec4 = !isARow && (shapeA[isARow] <= 16);
      bool isBVec4 = isBRow && (shapeB[isBRow] <= 16);
      return get(context, versionMajor, numWarps, shapeC, isARow, isBRow, isAVec4, isBVec4, id);
    }]>
  ];

  let extraClassDeclaration = extraBaseClassDeclaration # [{
    bool isVolta() const;
    bool isAmpere() const;
    // Get [isARow, isBRow, isAVec4, isBVec4, id] from versionMinor
    std::tuple<bool, bool, bool, bool, int> decodeVoltaLayoutStates() const;
    // Number of bits in versionMinor to hold the ID of the MMA encoding instance.
    // Here 5 bits can hold 32 IDs in a single module.
    static constexpr int numBitsToHoldMmaV1ID{5};
  }];

  let hasCustomAssemblyFormat = 1;
}

def MfmaEncodingAttr : DistributedEncoding<"MfmaEncoding"> {
  let mnemonic = "mfma";

  let description = [{
An encoding for tensors that have been produced by MI100 && MI200 tensor cores.
It is characterized by parameters `warpsPerCTA` and `nonKDim` that indicates how data should be partitioned
between waves (analogous to the term 'warp' used in NVIDIA's CUDA programming model).

Example 1:
Suppose we have a tensor with a shape of [32, 64], warpsPerCTA set to [1, 2] and nonKDim set to 32.
The data will be distributed between threads as follows:

                wave 0                                 wave 1
-----------------/\--------------      -----------------/\--------------
[ 0   1   2   3  ...... 30  31 ]      [ 64  65  66  67 ...... 94   95  ]
[ 0   1   2   3  ...... 30  31 ]      [ 64  65  66  67 ...... 94   95  ]
[ 0   1   2   3  ...... 30  31 ]      [ 64  65  66  67 ...... 94   95  ]
[ 0   1   2   3  ...... 30  31 ]      [ 64  65  66  67 ...... 94   95  ]
[ 32  33  34  35 ...... 62  63 ]      [ 96  97  98  99 ...... 126  127 ]
[ 32  33  34  35 ...... 62  63 ]      [ 96  97  98  99 ...... 126  127 ]
[ 32  33  34  35 ...... 62  63 ]      [ 96  97  98  99 ...... 126  127 ]
[ 32  33  34  35 ...... 62  63 ]      [ 96  97  98  99 ...... 126  127 ]
[ 0   1   2   3  ...... 30  31 ]      [ 64  65  66  67 ...... 94   95  ]
[ 0   1   2   3  ...... 30  31 ]      [ 64  65  66  67 ...... 94   95  ]
[ 0   1   2   3  ...... 30  31 ]      [ 64  65  66  67 ...... 94   95  ]
[ 0   1   2   3  ...... 30  31 ]      [ 64  65  66  67 ...... 94   95  ]
[ 32  33  34  35 ...... 62  63 ]      [ 96  97  98  99 ...... 126  127 ]
[ 32  33  34  35 ...... 62  63 ]      [ 96  97  98  99 ...... 126  127 ]
[ 32  33  34  35 ...... 62  63 ]      [ 96  97  98  99 ...... 126  127 ]
[ 32  33  34  35 ...... 62  63 ]      [ 96  97  98  99 ...... 126  127 ]
[ 0   1   2   3  ...... 30  31 ]      [ 64  65  66  67 ...... 94   95  ]
[ 0   1   2   3  ...... 30  31 ]      [ 64  65  66  67 ...... 94   95  ]
[ 0   1   2   3  ...... 30  31 ]      [ 64  65  66  67 ...... 94   95  ]
[ 0   1   2   3  ...... 30  31 ]      [ 64  65  66  67 ...... 94   95  ]
[ 32  33  34  35 ...... 62  63 ]      [ 96  97  98  99 ...... 126  127 ]
[ 32  33  34  35 ...... 62  63 ]      [ 96  97  98  99 ...... 126  127 ]
[ 32  33  34  35 ...... 62  63 ]      [ 96  97  98  99 ...... 126  127 ]
[ 32  33  34  35 ...... 62  63 ]      [ 96  97  98  99 ...... 126  127 ]
[ 0   1   2   3  ...... 30  31 ]      [ 64  65  66  67 ...... 94   95  ]
[ 0   1   2   3  ...... 30  31 ]      [ 64  65  66  67 ...... 94   95  ]
[ 0   1   2   3  ...... 30  31 ]      [ 64  65  66  67 ...... 94   95  ]
[ 0   1   2   3  ...... 30  31 ]      [ 64  65  66  67 ...... 94   95  ]
[ 32  33  34  35 ...... 62  63 ]      [ 96  97  98  99 ...... 126  127 ]
[ 32  33  34  35 ...... 62  63 ]      [ 96  97  98  99 ...... 126  127 ]
[ 32  33  34  35 ...... 62  63 ]      [ 96  97  98  99 ...... 126  127 ]
[ 32  33  34  35 ...... 62  63 ]      [ 96  97  98  99 ...... 126  127 ]

Example 2:
Suppose we have a tensor with a shape of [16, 32], warpsPerCTA set to [1, 2] and nonKDim set to 16.
The data will be distributed between threads as follows:

                wave 0                                 wave 1
-----------------/\-------------      ------------------/\---------------
[ 0   1   2   3  ...... 14  15 ]      [ 64  65  66  67  ...... 78   79  ]
[ 0   1   2   3  ...... 14  15 ]      [ 64  65  66  67  ...... 78   79  ]
[ 0   1   2   3  ...... 14  15 ]      [ 64  65  66  67  ...... 78   79  ]
[ 0   1   2   3  ...... 14  15 ]      [ 64  65  66  67  ...... 78   79  ]
[ 16  17  18  19 ...... 30  31 ]      [ 80  81  82  83  ...... 94   95  ]
[ 16  17  18  19 ...... 30  31 ]      [ 80  81  82  83  ...... 94   95  ]
[ 16  17  18  19 ...... 30  31 ]      [ 80  81  82  83  ...... 94   95  ]
[ 16  17  18  19 ...... 30  31 ]      [ 80  81  82  83  ...... 94   95  ]
[ 32  33  34  35 ...... 46  47 ]      [ 96  97  98  99  ...... 110  111 ]
[ 32  33  34  35 ...... 46  47 ]      [ 96  97  98  99  ...... 110  111 ]
[ 32  33  34  35 ...... 46  47 ]      [ 96  97  98  99  ...... 110  111 ]
[ 32  33  34  35 ...... 46  47 ]      [ 96  97  98  99  ...... 110  111 ]
[ 48  49  50  51 ...... 62  63 ]      [ 112 113 114 115 ...... 126  127 ]
[ 48  49  50  51 ...... 62  63 ]      [ 112 113 114 115 ...... 126  127 ]
[ 48  49  50  51 ...... 62  63 ]      [ 112 113 114 115 ...... 126  127 ]
[ 48  49  50  51 ...... 62  63 ]      [ 112 113 114 115 ...... 126  127 ]
}];

  let parameters = (
    ins
    "unsigned":$nonKDim,
    ArrayRefParameter<"unsigned">:$warpsPerCTA,
    "bool":$isTransposed
  );

  let hasCustomAssemblyFormat = 1;
}

def SliceEncodingAttr : DistributedEncoding<"SliceEncoding"> {
  let mnemonic = "slice";

  let description = [{
    TODO: improve docs

    A = [x  x  x  x  x  x  x  x]

    parent = [0  1  2  3 ]
             [4  5  6  7 ]
             [8  9  10 11]
             [12 13 14 15]
    dim = 0

    Then the data of A would be distributed as follow between the 16 CUDA threads:
    L(A) = [ {0,4,8,12} , {1,5,9,13} , ... {3,7,11,15}, {0,4,8,12} , ..., {3,7,11,15} ]

    This is useful for constructing the inverse layout of an expand_dims operation during some optimization passes.

  }];

  let parameters = (
    ins
    "unsigned":$dim,
    // TODO: constraint here to only take distributed encodings
    "Attribute":$parent
  );

  let extraClassDeclaration = extraBaseClassDeclaration # [{
    template<class T>
    SmallVector<T> paddedShape(ArrayRef<T> shape) const;
  }];

  let hasCustomAssemblyFormat = 1;
}

def DotOperandEncodingAttr : DistributedEncoding<"DotOperandEncoding"> {
  let mnemonic = "dot_op";

  let description = [{
In TritonGPU dialect, considering `d = tt.dot a, b, c`
tt.dot's operands a and b must be of DotOperandEncodingAttr layout.
a's opIdx is 0, b's opIdx is 1.
The parend field in DotOperandEncodingAttr is the layout of d.

For MMA v1, an additional attribute `isMMAv1Row` determines whether e.g. the a operand is used
in the context of an mma.884.row.col or an mma.884.col.col operation. See the PTX ISA documentation
section 9.7.13.4.1 for more details.
  }];

  let parameters = (
    ins
    "unsigned":$opIdx,
    "Attribute":$parent,
    "unsigned":$kWidth
  );

  let builders = [
        // Specially for MMAV1(Volta)
    AttrBuilder<(ins "unsigned":$opIdx,
                     "Attribute":$parent,
                     "Type":$eltTy), [{
      MmaEncodingAttr parentAttr = parent.dyn_cast<MmaEncodingAttr>();
      if (!parentAttr || !parentAttr.isAmpere())
        return $_get(context, opIdx, parent, 0);
      unsigned bitwidth = eltTy.getIntOrFloatBitWidth();
      unsigned kWidth = 32 / bitwidth;
      return $_get(context, opIdx, parent, kWidth);
    }]>,

    // Specially for MFMA(MI100/MI200)
    AttrBuilder<(ins "unsigned":$opIdx,
                     "Attribute":$parent), [{
      assert(llvm::isa<MfmaEncodingAttr>(parent));
      unsigned kWidth = 0; // unused for MFMA ops
      return $_get(context, opIdx, parent, kWidth);
    }]>
  ];

  let hasCustomAssemblyFormat = 1;
  let extraClassDeclaration = extraBaseClassDeclaration # [{
    bool getMMAv1IsRow() const;
    bool getMMAv1IsVec4() const;
    SmallVector<int> getMMAv1Rep() const;
    SmallVector<int> getMMAv1ShapePerWarp() const;
    int getMMAv1Vec() const;
    int getMMAv1NumOuter(ArrayRef<int64_t> shape) const;
    //
    SmallVector<int64_t> getMMAv2Rep(ArrayRef<int64_t> shape,
                                     int bitwidth) const;
#ifdef USE_ROCM
    SmallVector<int64_t> getMFMAElemsPerThread(Type elemTy) const;
    SmallVector<int64_t> getMFMARep(ArrayRef<int64_t> operandShape,
                                    Type elemType) const;
#endif
  }];
}



#endif<|MERGE_RESOLUTION|>--- conflicted
+++ resolved
@@ -92,12 +92,8 @@
             const int SIMDWidth = 16;
 
             // number of inner dimension rows per one pattern repeat
-<<<<<<< HEAD
             int outerDimGranularity = mfmaEnc.getNonKDim();
             int typeBitWidth = typeWidthInBit;
-=======
-            int typeBitWidth = eltTy.getIntOrFloatBitWidth();
->>>>>>> fa429316
             int innerDimLength = shape[order[0]];
             int elemsPerOneBanksRow = (numBanks * bankBitWidth) / typeBitWidth;
 
