cmake_minimum_required(VERSION 3.18)

# build third_party backend for upstream and exit
# TODO: check if this is working in CI
if(HIP_BACKEND_MODE)
    message(STATUS "ROCM Third Party Backend Mode is ON")
    add_subdirectory(python/triton/third_party/hip)
    return()
endif()

# stand alone build
if(POLICY CMP0116)
# Introduced in cmake 3.20
# https://cmake.org/cmake/help/latest/policy/CMP0116.html
  cmake_policy(SET CMP0116 OLD)
endif()

include(ExternalProject)

set(CMAKE_CXX_STANDARD 17)

set(CMAKE_INCLUDE_CURRENT_DIR ON)

project(triton)
include(CTest)

if(NOT WIN32)
  list(APPEND CMAKE_MODULE_PATH "${CMAKE_CURRENT_SOURCE_DIR}/cmake")
endif()

# Options
option(TRITON_BUILD_TUTORIALS "Build C++ Triton tutorials" ON)
option(TRITON_BUILD_PYTHON_MODULE "Build Python Triton bindings" OFF)
set(TRITON_CODEGEN_BACKENDS "" CACHE STRING "Enable different codegen backends")

# Force TRITON_USE_ROCM for ROCm support
set(TRITON_USE_ROCM ON)
set(ROCM_DEFAULT_DIR "/opt/rocm")
add_definitions( -DROCM_DEFAULT_DIR="${ROCM_DEFAULT_DIR}")

# Ensure Python3 vars are set correctly
# used conditionally in this file and by lit tests

# Customized release build type with assertions: TritonRelBuildWithAsserts
set(CMAKE_C_FLAGS_TRITONRELBUILDWITHASSERTS "-O2 -g")
set(CMAKE_CXX_FLAGS_TRITONRELBUILDWITHASSERTS "-O2 -g")

# Default build type
if(NOT CMAKE_BUILD_TYPE)
  message(STATUS "Default build type: Release")
  set(CMAKE_BUILD_TYPE "Release")
endif()

if(NOT WIN32)
  find_library(TERMINFO_LIBRARY tinfo)
endif()

# Compiler flags
include_directories(${CMAKE_CURRENT_SOURCE_DIR}/include)

# Third-party
include_directories(${PYBIND11_INCLUDE_DIR})

set(CMAKE_CXX_FLAGS "${CMAKE_C_FLAGS} -D__STDC_FORMAT_MACROS  -fPIC -std=gnu++17 -fvisibility=hidden -fvisibility-inlines-hidden")

if (TRITON_USE_ROCM)
    set(CMAKE_CXX_FLAGS "${CMAKE_CXX_FLAGS} -DUSE_ROCM -Wno-unused-result -Wno-attributes -DTRITONGPU_DEFAULT_WARPSIZE=64")
else()
    set(CMAKE_CXX_FLAGS "${CMAKE_CXX_FLAGS} -DTRITONGPU_DEFAULT_WARPSIZE=32")
endif()

if(APPLE)
  set(CMAKE_OSX_DEPLOYMENT_TARGET 11.6)
endif()

# #########
# LLVM
# #########
if(NOT MLIR_DIR)
  if(NOT LLVM_LIBRARY_DIR)
    if(WIN32)
      find_package(LLVM 13 REQUIRED COMPONENTS nvptx amdgpu)

      include_directories(${LLVM_INCLUDE_DIRS})
      separate_arguments(LLVM_DEFINITIONS_LIST NATIVE_COMMAND ${LLVM_DEFINITIONS})
      add_definitions(${LLVM_DEFINITIONS_LIST})

      llvm_map_components_to_libnames(LLVM_LIBRARIES support core
        NVPTXInfo nvptxcodegen
        AMDGPUInfo AMDGPUcodegen
      )
    else()
      find_package(LLVM 11 REQUIRED COMPONENTS "nvptx;amdgpu")
    endif()

    message(STATUS "Found LLVM ${LLVM_PACKAGE_VERSION}")

    # FindLLVM outputs LLVM_LIBRARY_DIRS but we expect LLVM_LIBRARY_DIR here
    set(LLVM_LIBRARY_DIR ${LLVM_LIBRARY_DIRS})

    if(APPLE)
      set(CMAKE_OSX_DEPLOYMENT_TARGET "10.14")
    endif()

  # sometimes we don't want to use llvm-config, since it may have been downloaded for some specific linux distros
  else()
    set(LLVM_LDFLAGS "-L${LLVM_LIBRARY_DIR}")
    set(LLVM_LIBRARIES
      LLVMNVPTXCodeGen
      LLVMNVPTXDesc
      LLVMNVPTXInfo
      LLVMAMDGPUDisassembler
      LLVMMCDisassembler
      LLVMAMDGPUCodeGen
      LLVMMIRParser
      LLVMGlobalISel
      LLVMSelectionDAG
      LLVMipo
      LLVMInstrumentation
      LLVMVectorize
      LLVMLinker
      LLVMIRReader
      LLVMAsmParser
      LLVMFrontendOpenMP
      LLVMAsmPrinter
      LLVMDebugInfoDWARF
      LLVMCodeGen
      LLVMTarget
      LLVMScalarOpts
      LLVMInstCombine
      LLVMAggressiveInstCombine
      LLVMTransformUtils
      LLVMBitWriter
      LLVMAnalysis
      LLVMProfileData
      LLVMObject
      LLVMTextAPI
      LLVMBitReader
      LLVMAMDGPUAsmParser
      LLVMMCParser
      LLVMAMDGPUDesc
      LLVMAMDGPUUtils
      LLVMMC
      LLVMDebugInfoCodeView
      LLVMDebugInfoMSF
      LLVMCore
      LLVMRemarks
      LLVMBitstreamReader
      LLVMBinaryFormat
      LLVMAMDGPUInfo
      LLVMSupport
      LLVMDemangle
      LLVMPasses
      LLVMAnalysis
      LLVMTransformUtils
      LLVMScalarOpts
      LLVMTransformUtils
      LLVMipo
      LLVMObjCARCOpts
      LLVMCoroutines
      LLVMAnalysis
    )
  endif()

  set(MLIR_DIR ${LLVM_LIBRARY_DIR}/cmake/mlir)
endif()

# Python module
if(TRITON_BUILD_PYTHON_MODULE)
  message(STATUS "Adding Python module")
  set(PYTHON_SRC_PATH ${CMAKE_CURRENT_SOURCE_DIR}/python/src)
  set(PYTHON_SRC ${PYTHON_SRC_PATH}/main.cc
                ${PYTHON_SRC_PATH}/ir.cc
                ${PYTHON_SRC_PATH}/passes.cc
                ${PYTHON_SRC_PATH}/translation.cc
                ${PYTHON_SRC_PATH}/interpreter.cc)
  include_directories("." ${PYTHON_SRC_PATH})

  if(PYTHON_INCLUDE_DIRS)
    include_directories(${PYTHON_INCLUDE_DIRS})
  else()
    find_package(Python3 REQUIRED COMPONENTS Development Interpreter)
    include_directories(${Python3_INCLUDE_DIRS})
    link_directories(${Python3_LIBRARY_DIRS})
    link_libraries(${Python3_LIBRARIES})
    add_link_options(${Python3_LINK_OPTIONS})
  endif()
endif()

# # Triton
# file(GLOB_RECURSE LIBTRITON_SRC lib/*.cc)
# if (WIN32 AND TRITON_BUILD_PYTHON_MODULE)
# Python3_add_library(triton SHARED ${LIBTRITON_SRC} ${PYTHON_SRC})
# set_target_properties(triton PROPERTIES SUFFIX ".pyd")
# set_target_properties(triton PROPERTIES PREFIX "lib")
# else()
# add_library(triton SHARED ${LIBTRITON_SRC} ${PYTHON_SRC})
# endif()

# MLIR
find_package(MLIR REQUIRED CONFIG PATHS ${MLIR_DIR})

list(APPEND CMAKE_MODULE_PATH "${MLIR_CMAKE_DIR}")
list(APPEND CMAKE_MODULE_PATH "${LLVM_CMAKE_DIR}")

include(TableGen) # required by AddMLIR
include(AddLLVM)
include(AddMLIR)

# Disable warnings that show up in external code (gtest;pybind11)
set(CMAKE_CXX_FLAGS "${CMAKE_CXX_FLAGS} -Werror -Wno-covered-switch-default")

include_directories(${MLIR_INCLUDE_DIRS})
include_directories(${LLVM_INCLUDE_DIRS})
include_directories(${PROJECT_SOURCE_DIR}/include)
include_directories(${PROJECT_BINARY_DIR}/include) # Tablegen'd files

if(EXISTS ${CMAKE_CURRENT_SOURCE_DIR}/python/triton/third_party/hip/lib/hsa/libhsa-runtime64.so)
  set(ROCM_LIBRARIES
    ${CMAKE_CURRENT_SOURCE_DIR}/python/triton/third_party/hip/lib/hsa/libhsa-runtime64.so
  )
elseif(EXISTS "$ENV{ROCM_PATH}/lib/libhsa-runtime64.so" )
  set(ROCM_LIBRARIES
    "$ENV{ROCM_PATH}/lib/libhsa-runtime64.so"
  )
elseif(EXISTS "${ROCM_DEFAULT_DIR}/lib/libhsa-runtime64.so" )
  set(ROCM_LIBRARIES
    "${ROCM_DEFAULT_DIR}/lib/libhsa-runtime64.so"
  )
else()
  message(STATUS "WARNING: Can't find libhsa-runtime64.so")
endif()

# link_directories(${LLVM_LIBRARY_DIR})
add_subdirectory(include)
add_subdirectory(lib)

# find_package(PythonLibs REQUIRED)
set(TRITON_SOURCE_DIR "${CMAKE_CURRENT_SOURCE_DIR}")
set(TRITON_BINARY_DIR "${CMAKE_CURRENT_BINARY_DIR}")

get_property(dialect_libs GLOBAL PROPERTY MLIR_DIALECT_LIBS)
get_property(conversion_libs GLOBAL PROPERTY MLIR_CONVERSION_LIBS)

# TODO: Figure out which target is sufficient to fix errors; triton is
# apparently not enough. Currently set linking libstdc++fs for all targets
# to support some old version GCC compilers like 8.3.0.
if (NOT WIN32 AND NOT APPLE)
  link_libraries(stdc++fs)
endif()

if(TRITON_BUILD_PYTHON_MODULE)
  add_library(triton SHARED ${PYTHON_SRC})
  set(TRITON_LIBRARIES
    TritonAnalysis
    TritonTransforms
    TritonGPUTransforms
    TritonNvidiaGPUTransforms
    TritonLLVMIR
<<<<<<< HEAD
    TritonPTX
    TritonHSACO
=======
>>>>>>> 969c5bb1
    ${dialect_libs}
    ${conversion_libs}

    # optimizations
    MLIRBytecodeWriter
    MLIRPass
    MLIRTransforms
    MLIRLLVMDialect
    MLIRSupport
    MLIRTargetLLVMIRExport
    MLIRMathToLLVM
    MLIRNVVMToLLVMIRTranslation
    MLIRROCDLToLLVMIRTranslation
    MLIRIR
  )

  if(WIN32)
    target_link_libraries(triton PRIVATE ${ROCM_LIBRARIES} ${LLVM_LIBRARIES} ${CMAKE_DL_LIBS}
      ${TRITON_LIBRARIES}
    )
  elseif(APPLE)
    target_link_libraries(triton ${ROCM_LIBRARIES} ${LLVM_LIBRARIES} z
      ${TRITON_LIBRARIES}
    )
  else()
    target_link_libraries(triton ${ROCM_LIBRARIES} ${LLVM_LIBRARIES} z
      ${TRITON_LIBRARIES}
    )
  endif()

  target_link_options(triton PRIVATE ${LLVM_LDFLAGS})
endif()

if(UNIX AND NOT APPLE)
  set(CMAKE_SHARED_LINKER_FLAGS "${CMAKE_SHARED_LINKER_FLAGS} -Wl,--exclude-libs,ALL")
endif()

if(TRITON_BUILD_PYTHON_MODULE AND NOT WIN32)
  set(CMAKE_SHARED_LIBRARY_SUFFIX ".so")

  # Check if the platform is MacOS
  if(APPLE)
    set(PYTHON_LDFLAGS "-undefined dynamic_lookup -flto")
  endif()

  target_link_libraries(triton ${CUTLASS_LIBRARIES} ${PYTHON_LDFLAGS})
endif()

list(LENGTH TRITON_CODEGEN_BACKENDS CODEGEN_BACKENDS_LEN)
if (${CODEGEN_BACKENDS_LEN} GREATER 0)
  set(PYTHON_THIRD_PARTY_PATH ${CMAKE_CURRENT_SOURCE_DIR}/python/triton/third_party)
  foreach(CODEGEN_BACKEND ${TRITON_CODEGEN_BACKENDS})
    add_subdirectory(third_party/${CODEGEN_BACKEND})
  endforeach()
endif()

add_subdirectory(bin)
add_subdirectory(test)
add_subdirectory(unittest)<|MERGE_RESOLUTION|>--- conflicted
+++ resolved
@@ -257,11 +257,6 @@
     TritonGPUTransforms
     TritonNvidiaGPUTransforms
     TritonLLVMIR
-<<<<<<< HEAD
-    TritonPTX
-    TritonHSACO
-=======
->>>>>>> 969c5bb1
     ${dialect_libs}
     ${conversion_libs}
 
