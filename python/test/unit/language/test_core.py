# flake8: noqa: F821,F841
import itertools
import os
import re
from typing import Optional, Union

import numpy as np
import pytest
import torch
from numpy.random import RandomState

import triton
import triton._C.libtriton.triton as _triton
import triton.language as tl
from triton.runtime.jit import JITFunction, TensorWrapper, reinterpret

int_dtypes = ['int8', 'int16', 'int32', 'int64']
uint_dtypes = ['uint8', 'uint16', 'uint32', 'uint64']
float_dtypes = ['float16', 'float32', 'float64']
dtypes = int_dtypes + uint_dtypes + float_dtypes
dtypes_with_bfloat16 = dtypes + ['bfloat16']
torch_dtypes = ['bool'] + int_dtypes + ['uint8'] + float_dtypes + ['bfloat16']


def _bitwidth(dtype: str) -> int:
    # ex.: "int64" -> 64
    return int(re.search(r'(\d+)$', dtype).group(1))


def numpy_random(shape, dtype_str, rs: Optional[RandomState] = None, low=None, high=None):
    """
    Override `rs` if you're calling this function twice and don't want the same
    result for both calls.
    """
    if isinstance(shape, int):
        shape = (shape, )
    if rs is None:
        rs = RandomState(seed=17)
    if dtype_str in int_dtypes + uint_dtypes:
        iinfo = np.iinfo(getattr(np, dtype_str))
        low = iinfo.min if low is None else max(low, iinfo.min)
        high = iinfo.max if high is None else min(high, iinfo.max)
        dtype = getattr(np, dtype_str)
        x = rs.randint(low, high, shape, dtype=dtype)
        x[x == 0] = 1  # Hack. Never return zero so tests of division don't error out.
        return x
    elif dtype_str in float_dtypes:
        return rs.normal(0, 1, shape).astype(dtype_str)
    elif dtype_str == 'bfloat16':
        return (rs.normal(0, 1, shape).astype('float32').view('uint32')
                & np.uint32(0xffff0000)).view('float32')
    elif dtype_str in ['bool', 'int1', 'bool_']:
        return rs.normal(0, 1, shape) > 0.0
    else:
        raise RuntimeError(f'Unknown dtype {dtype_str}')


def to_triton(x: np.ndarray, device='cuda', dst_type=None) -> Union[TensorWrapper, torch.Tensor]:
    '''
    Note: We need dst_type because the type of x can be different from dst_type.
          For example: x is of type `float32`, dst_type is `bfloat16`.
          If dst_type is None, we infer dst_type from x.
    '''
    t = x.dtype.name
    if t in uint_dtypes:
        signed_type_name = t.lstrip('u')  # e.g. "uint16" -> "int16"
        x_signed = x.astype(getattr(np, signed_type_name))
        return reinterpret(torch.tensor(x_signed, device=device), getattr(tl, t))
    else:
        if t == 'float32' and dst_type == 'bfloat16':
            return torch.tensor(x, device=device).bfloat16()
        return torch.tensor(x, device=device)


def torch_dtype_name(dtype) -> str:
    if isinstance(dtype, triton.language.dtype):
        return dtype.name
    elif isinstance(dtype, torch.dtype):
        # 'torch.int64' -> 'int64'
        m = re.match(r'^torch\.(\w+)$', str(dtype))
        return m.group(1)
    else:
        raise TypeError(f'not a triton or torch dtype: {type(dtype)}')


def to_numpy(x):
    if isinstance(x, TensorWrapper):
        return x.base.cpu().numpy().astype(getattr(np, torch_dtype_name(x.dtype)))
    elif isinstance(x, torch.Tensor):
        if x.dtype is torch.bfloat16:
            return x.cpu().float().numpy()
        return x.cpu().numpy()
    else:
        raise ValueError(f"Not a triton-compatible tensor: {x}")


def patch_kernel(template, to_replace):
    kernel = triton.JITFunction(template.fn)
    for key, value in to_replace.items():
        kernel.src = kernel.src.replace(key, value)
    return kernel


def check_type_supported(dtype):
    '''
    skip test if dtype is not supported on the current device
    '''
    cc = torch.cuda.get_device_capability()
    if cc[0] < 8 and (dtype is tl.bfloat16 or dtype == "bfloat16" or dtype is torch.bfloat16):
        pytest.skip("bfloat16 is only supported on NVGPU with cc >= 80")


@pytest.mark.parametrize("dtype_x", [dtype_x for dtype_x in dtypes] + ["bfloat16"])
def test_empty_kernel(dtype_x, device='cuda'):
    SIZE = 128

    @triton.jit
    def kernel(X, SIZE: tl.constexpr):
        pass
    check_type_supported(dtype_x)
    x = to_triton(numpy_random(SIZE, dtype_str=dtype_x), device=device, dst_type=dtype_x)
    kernel[(1, )](x, SIZE=SIZE, num_warps=4)


# generic test functions
def _test_unary(dtype_x, expr, numpy_expr=None, device='cuda'):
    check_type_supported(dtype_x)  # early return if dtype_x is not supported
    SIZE = 128
    # define the kernel / launch-grid

    @triton.jit
    def kernel(Z, X, SIZE: tl.constexpr):
        off = tl.arange(0, SIZE)
        x = tl.load(X + off)
        z = GENERATE_TEST_HERE
        tl.store(Z + off, z)

    kernel = patch_kernel(kernel, {'GENERATE_TEST_HERE': expr})
    # inputs
    x = numpy_random(SIZE, dtype_str=dtype_x)
    if 'log' in expr:
        x = np.abs(x) + 0.01
    # reference result
    z_ref = eval(expr if numpy_expr is None else numpy_expr)
    # triton result
    x_tri = to_triton(x, device=device, dst_type=dtype_x)
    z_tri = to_triton(np.empty_like(z_ref), device=device, dst_type=dtype_x)
    kernel[(1, )](z_tri, x_tri, SIZE=SIZE, num_warps=4)
    # compare
    np.testing.assert_allclose(z_ref, to_numpy(z_tri), rtol=0.01)


def _binary_op_dtype_override(a: str, b: str) -> Optional[np.dtype]:
    """
    Given two dtype strings, returns the numpy dtype Triton thinks binary
    operations on the two types should return. Returns None if the return value
    matches numpy. This is generally needed because Triton and pytorch return
    narrower floating point types than numpy in mixed operations, and because
    Triton follows C/C++ semantics around mixed signed/unsigned operations, and
    numpy/pytorch do not.
    """
    overrides = {
        ('float16', 'int16'): np.float16,
        ('float16', 'int32'): np.float16,
        ('float16', 'int64'): np.float16,
        ('float16', 'uint16'): np.float16,
        ('float16', 'uint32'): np.float16,
        ('float16', 'uint64'): np.float16,
        ('int8', 'uint8'): np.uint8,
        ('int8', 'uint16'): np.uint16,
        ('int8', 'uint32'): np.uint32,
        ('int8', 'uint64'): np.uint64,
        ('int16', 'uint16'): np.uint16,
        ('int16', 'uint32'): np.uint32,
        ('int16', 'uint64'): np.uint64,
        ('int32', 'uint32'): np.uint32,
        ('int32', 'uint64'): np.uint64,
        ('int64', 'uint64'): np.uint64,
    }
    key = (a, b) if a < b else (b, a)
    return overrides.get(key)


def _test_binary(dtype_x, dtype_y, expr, numpy_expr=None, mode_x='real', mode_y='real', device='cuda', y_low=None, y_high=None):
    check_type_supported(dtype_x)  # early return if dtype_x is not supported
    check_type_supported(dtype_y)
    SIZE = 128
    # define the kernel / launch-grid

    @triton.jit
    def kernel(Z, X, Y, SIZE: tl.constexpr):
        off = tl.arange(0, SIZE)
        x = tl.load(X + off)
        y = tl.load(Y + off)
        z = GENERATE_TEST_HERE
        tl.store(Z + off, z)

    kernel = patch_kernel(kernel, {'GENERATE_TEST_HERE': expr})
    # inputs
    rs = RandomState(17)
    x = numpy_random(SIZE, dtype_str=dtype_x, rs=rs)
    y = numpy_random(SIZE, dtype_str=dtype_y, rs=rs, low=y_low, high=y_high)
    if mode_x == 'nan':
        x[:] = float('nan')
    if mode_y == 'nan':
        y[:] = float('nan')
    # reference result
    z_ref = eval(expr if numpy_expr is None else numpy_expr)
    dtype_z = _binary_op_dtype_override(dtype_x, dtype_y)
    if dtype_z is not None:
        z_ref = z_ref.astype(dtype_z)
    # triton result
    x_tri = to_triton(x, device=device, dst_type=dtype_x)
    y_tri = to_triton(y, device=device, dst_type=dtype_y)
    z_tri = to_triton(np.empty(SIZE, dtype=z_ref.dtype), device=device)
    kernel[(1, )](z_tri, x_tri, y_tri, SIZE=SIZE, num_warps=4)
    np.testing.assert_allclose(z_ref, to_numpy(z_tri), err_msg=expr, rtol=0.01)


def _mod_operation_ill_conditioned(dtype_x, dtype_y) -> bool:
    # The result of x % y is ill-conditioned if x % y is much smaller than x.
    # pytorch/CUDA has slightly different (probably better) rounding on
    # remainders than stock LLVM. We currently don't expect to match it
    # bit-for-bit.
    return (dtype_x, dtype_y) in [
        ('int32', 'bfloat16'),
        ('int32', 'float16'),
        ('int32', 'float32'),
        ('int64', 'bfloat16'),
        ('int64', 'float16'),
        ('int64', 'float32'),
        ('int64', 'float64'),
        ('uint16', 'bfloat16'),
        ('uint16', 'float16'),
        ('uint16', 'float32'),
        ('uint32', 'bfloat16'),
        ('uint32', 'float16'),
        ('uint32', 'float32'),
        ('uint64', 'bfloat16'),
        ('uint64', 'float16'),
        ('uint64', 'float32'),
        ('uint64', 'float64'),
    ]

# ---------------
# test binary ops
# ---------------


@pytest.mark.parametrize("dtype_x, dtype_y, op", [
    (dtype_x, dtype_y, op)
    for op in ['+', '-', '*', '/', '%']
    for dtype_x in dtypes_with_bfloat16
    for dtype_y in dtypes_with_bfloat16
])
def test_bin_op(dtype_x, dtype_y, op, device='cuda'):
    expr = f' x {op} y'
    if op == '%' and dtype_x in int_dtypes + uint_dtypes and dtype_y in int_dtypes + uint_dtypes:
        # LLVM has 'numpy.fmod', not 'numpy.remainder', semantics on integer remainders.
        numpy_expr = 'np.fmod(x, y)'
    elif op in ('/', '%') and dtype_x in ('int16', 'float16', 'bfloat16') and dtype_y in ('int16', 'float16', 'bfloat16'):
        # Triton promotes 16-bit floating-point / and % to 32-bit because there
        # are no native div or FRem operations on float16. Since we have to
        # convert anyway, we may as well take the accuracy bump.
        numpy_expr = f'x.astype(np.float32) {op} y.astype(np.float32)'
    elif (dtype_x in uint_dtypes and dtype_y in int_dtypes and _bitwidth(dtype_x) >= _bitwidth(dtype_y)):
        numpy_expr = f'x.astype(np.{dtype_x}) {op} y.astype(np.{dtype_x})'
    elif (dtype_y in uint_dtypes and dtype_x in int_dtypes and _bitwidth(dtype_y) >= _bitwidth(dtype_x)):
        numpy_expr = f'x.astype(np.{dtype_y}) {op} y.astype(np.{dtype_y})'
    else:
        numpy_expr = None
    if op == '%' and _mod_operation_ill_conditioned(dtype_x, dtype_y):
        with pytest.raises(AssertionError, match='Not equal to tolerance'):
            _test_binary(dtype_x, dtype_y, expr, numpy_expr, device=device)
    elif (op in ('%', '/') and
          ((dtype_x in int_dtypes and dtype_y in uint_dtypes) or
           (dtype_x in uint_dtypes and dtype_y in int_dtypes))):
        with pytest.raises(triton.CompilationError) as exc_info:
            _test_binary(dtype_x, dtype_y, expr, numpy_expr, device=device)
        assert re.match('Cannot use .* because they have different signedness', str(exc_info.value.__cause__))
    else:
        _test_binary(dtype_x, dtype_y, expr, numpy_expr, device=device)


@pytest.mark.parametrize("dtype_x, dtype_y",
                         [(dtype_x, dtype_y) for dtype_x in int_dtypes for dtype_y in int_dtypes] +
                         [(dtype_x, dtype_y) for dtype_x in uint_dtypes for dtype_y in uint_dtypes]
                         )
def test_floordiv(dtype_x, dtype_y, device='cuda'):
    # Triton has IEEE, not numpy/torch, semantics for %, and those carry
    # through to //, so we have to use a nonstandard expression to get a
    # reference result for //.
    expr = 'x // y'
    numpy_expr = '((x - np.fmod(x, y)) / y)'
    _test_binary(dtype_x, dtype_y, expr, numpy_expr, device=device)


# ---------------
# test bitwise ops
# ---------------
@pytest.mark.parametrize("dtype_x, dtype_y, op", [
    (dtype_x, dtype_y, op)
    for op in ['&', '|', '^']
    for dtype_x in dtypes + dtypes_with_bfloat16
    for dtype_y in dtypes + dtypes_with_bfloat16
])
def test_bitwise_op(dtype_x, dtype_y, op, device='cuda'):
    expr = f'x {op} y'
    if (dtype_x in uint_dtypes and dtype_y in int_dtypes and _bitwidth(dtype_x) >= _bitwidth(dtype_y)):
        numpy_expr = f'x.astype(np.{dtype_x}) {op} y.astype(np.{dtype_x})'
    elif (dtype_y in uint_dtypes and dtype_x in int_dtypes and _bitwidth(dtype_y) >= _bitwidth(dtype_x)):
        numpy_expr = f'x.astype(np.{dtype_y}) {op} y.astype(np.{dtype_y})'
    else:
        numpy_expr = None
    if 'float' in dtype_x + dtype_y:
        with pytest.raises(triton.CompilationError) as exc_info:
            _test_binary(dtype_x, dtype_y, expr, numpy_expr='np.array([])', device=device)
        # The CompilationError must have been caused by a C++ exception with this text.
        assert re.match('invalid operands of type', str(exc_info.value.__cause__))
    else:
        _test_binary(dtype_x, dtype_y, expr, numpy_expr, device=device)


@pytest.mark.parametrize("dtype_x, dtype_y, op", [
    (dtype_x, dtype_y, op)
    for op in ['<<', '>>']
    for dtype_x in int_dtypes + uint_dtypes
    for dtype_y in int_dtypes + uint_dtypes
])
def test_shift_op(dtype_x, dtype_y, op, device='cuda'):
    expr = f'x {op} y'
    bw = max(_bitwidth(dtype_x), _bitwidth(dtype_y))
    dtype_z = f'uint{bw}'
    numpy_expr = f'x.astype(np.{dtype_z}) {op} y.astype(np.{dtype_z})'
    _test_binary(dtype_x, dtype_y, expr, numpy_expr, device=device, y_low=0, y_high=65)


# ---------------
# test compare ops
# ---------------
ops = ['==', '!=', '>', '<', '>=', '<=']


@pytest.mark.parametrize("dtype_x, dtype_y, op, mode_x, mode_y",
                         # real
                         [
                             (dtype_x, dtype_y, op, 'real', 'real')
                             for op in ops
                             for dtype_x in dtypes
                             for dtype_y in dtypes
                         ] +
                         # NaNs
                         [('float32', 'float32', op, mode_x, mode_y)
                             for op in ops
                             for mode_x, mode_y in [('nan', 'real'),
                                                    ('real', 'nan'),
                                                    ('nan', 'nan')]

                          ])
def test_compare_op(dtype_x, dtype_y, op, mode_x, mode_y, device='cuda'):
    expr = f'x {op} y'
    if (dtype_x in uint_dtypes and dtype_y in int_dtypes and _bitwidth(dtype_x) >= _bitwidth(dtype_y)):
        numpy_expr = f'x.astype(np.{dtype_x}) {op} y.astype(np.{dtype_x})'
    elif (dtype_y in uint_dtypes and dtype_x in int_dtypes and _bitwidth(dtype_y) >= _bitwidth(dtype_x)):
        numpy_expr = f'x.astype(np.{dtype_y}) {op} y.astype(np.{dtype_y})'
    else:
        numpy_expr = None
    _test_binary(dtype_x, dtype_y, expr, numpy_expr, mode_x=mode_x, mode_y=mode_y, device=device)


# ---------------
# test where
# ---------------
@pytest.mark.parametrize("dtype", dtypes_with_bfloat16 + ["*int32"])
def test_where(dtype):
    select_ptrs = False
    if dtype == "*int32":
        dtype = "int64"
        select_ptrs = True
    check_type_supported(dtype)

    @triton.jit
    def where_kernel(cond_ptr, a_ptr, b_ptr, output_ptr, n_elements,
                     BLOCK_SIZE: tl.constexpr,
                     TEST_POINTERS: tl.constexpr):
        offsets = tl.program_id(axis=0) * BLOCK_SIZE + tl.arange(0, BLOCK_SIZE)
        mask = offsets < n_elements
        decide = tl.load(cond_ptr + offsets, mask=mask)
        if TEST_POINTERS:
            a = tl.load(a_ptr + offsets, mask=mask).to(tl.pi32_t)
            b = tl.load(b_ptr + offsets, mask=mask).to(tl.pi32_t)
        else:
            a = tl.load(a_ptr + offsets, mask=mask)
            b = tl.load(b_ptr + offsets, mask=mask)
        output = tl.where(decide, a, b)
        tl.store(output_ptr + offsets, output, mask=mask)

    SIZE = 1_000
    rs = RandomState(17)
    cond = numpy_random(SIZE, 'bool', rs)
    x = numpy_random(SIZE, dtype_str=dtype, rs=rs)
    y = numpy_random(SIZE, dtype_str=dtype, rs=rs)
    z = np.where(cond, x, y)

    cond_tri = to_triton(cond, device='cuda')
    x_tri = to_triton(x, device='cuda', dst_type=dtype)
    y_tri = to_triton(y, device='cuda', dst_type=dtype)
    z_tri = to_triton(np.empty(SIZE, dtype=z.dtype), device='cuda', dst_type=dtype)

    grid = lambda meta: (triton.cdiv(SIZE, meta['BLOCK_SIZE']),)
    where_kernel[grid](cond_tri, x_tri, y_tri, z_tri, SIZE, BLOCK_SIZE=1024, TEST_POINTERS=select_ptrs)
    assert (z == to_numpy(z_tri)).all()


def test_where_broadcast():
    @triton.jit
    def where_kernel(cond_ptr, a_ptr, out_ptr, BLOCK_SIZE: tl.constexpr):
        xoffsets = tl.arange(0, BLOCK_SIZE)[:, None]
        yoffsets = tl.arange(0, BLOCK_SIZE)[None, :]

        mask = tl.load(cond_ptr + yoffsets)
        vals = tl.load(a_ptr + yoffsets + BLOCK_SIZE * xoffsets)
        res = tl.where(mask, vals, 0.)
        tl.store(out_ptr + yoffsets + BLOCK_SIZE * xoffsets, res)

    @triton.jit
    def where_scalar_condition(a_ptr, out_ptr, BLOCK_SIZE: tl.constexpr):
        xoffsets = tl.arange(0, BLOCK_SIZE)[:, None]
        yoffsets = tl.arange(0, BLOCK_SIZE)[None, :]
        mask = 0
        vals = tl.load(a_ptr + yoffsets + BLOCK_SIZE * xoffsets)
        res = tl.where(mask, vals, 0.)
        tl.store(out_ptr + yoffsets + BLOCK_SIZE * xoffsets, res)

    SIZE = 32
    dtype = 'float32'
    rs = RandomState(17)
    x = numpy_random((SIZE, SIZE), dtype_str=dtype, rs=rs)
    mask = numpy_random(SIZE, 'bool', rs=rs)
    z = np.where(mask, x, 0)
    cond_tri = to_triton(mask, device="cuda")
    x_tri = to_triton(x, device='cuda', dst_type=dtype)
    z_tri = to_triton(np.empty((SIZE, SIZE), dtype=z.dtype), device='cuda', dst_type=dtype)
    where_kernel[(1,)](cond_tri, x_tri, z_tri, SIZE)
    assert (z == to_numpy(z_tri)).all()
    where_scalar_condition[(1,)](x_tri, z_tri, SIZE)
    z = np.where(0, x, 0)
    assert (z == to_numpy(z_tri)).all()

# ---------------
# test unary ops
# ---------------


@pytest.mark.parametrize("dtype_x, expr", [
    (dtype_x, ' -x') for dtype_x in dtypes_with_bfloat16
] + [
    (dtype_x, ' ~x') for dtype_x in int_dtypes
])
def test_unary_op(dtype_x, expr, device='cuda'):
    _test_unary(dtype_x, expr, device=device)

# ----------------
# test math ops
# ----------------


@pytest.mark.parametrize("expr", [
    'exp', 'log', 'cos', 'sin'
])
def test_math_op(expr, device='cuda'):
    _test_unary('float32', f'tl.{expr}(x)', f'np.{expr}(x) ', device=device)


# ----------------
# test indexing
# ----------------


def make_ptr_str(name, shape):
    rank = len(shape)
    offsets = []
    stride = 1
    for i in reversed(range(rank)):
        idx = ', '.join([':' if ii == i else 'None' for ii in range(rank)])
        offsets += [f'tl.arange(0, {shape[i]})[{idx}]*{stride}']
        stride *= shape[i]
    return f"{name} + {' + '.join(offsets)}"


# TODO: handle `%4 = triton_gpu.convert_layout %3 : (tensor<32xi32, #blocked0>) -> tensor<32xi32, #triton_gpu.slice<{dim = 0, parent = #blocked1}>>``
@pytest.mark.parametrize("expr, dtype_str", [
    (f'x[{s}]', d)
    for s in ['None, :', ':, None',
              'None, :, :',
              ':, :, None']
    for d in ['int32', 'uint32', 'uint16']
])
def test_index1d(expr, dtype_str, device='cuda'):
    rank_x = expr.count(':')
    rank_y = expr.count(',') + 1
    shape_x = [32 for _ in range(rank_x)]
    shape_z = [32 for _ in range(rank_y)]
    shape_z_rank_mismatch = [32 for _ in range(rank_y + 1)]
    shape_z_dim_mismatch = [64 for _ in range(rank_y)]

    # Triton kernel
    @triton.jit
    def kernel(Z, X, SIZE: tl.constexpr):
        m = tl.arange(0, SIZE)
        n = tl.arange(0, SIZE)
        x = tl.load(X_PTR_EXPR)
        z = GENERATE_TEST_HERE
        tl.store(Z_PTR_EXPR, z)

    def generate_kernel(shape_x, shape_z):
        to_replace = {
            'X_PTR_EXPR': make_ptr_str('X', shape_x),
            'Z_PTR_EXPR': make_ptr_str('Z', shape_z),
            'GENERATE_TEST_HERE': expr,
        }
        return patch_kernel(kernel, to_replace)

    kernel_match = generate_kernel(shape_x, shape_z)
    kernel_dim_mismatch = generate_kernel(shape_x, shape_z_dim_mismatch)
    kernel_rank_mismatch = generate_kernel(shape_x, shape_z_rank_mismatch)

    # torch result
    x = numpy_random(shape_x, dtype_str=dtype_str)
    y = np.zeros(shape_z, dtype=getattr(np, dtype_str))
    z_ref = eval(expr) + y
    # triton result
    z_tri = to_triton(np.empty_like(z_ref), device=device)
    x_tri = to_triton(x)
    kernel_match[(1, )](z_tri, x_tri, num_warps=1, SIZE=shape_x[0])
    # compare
    assert (z_ref == to_numpy(z_tri)).all()

    def catch_compilation_error(kernel):
        try:
            kernel[(1, )](z_tri, x_tri, num_warps=1, SIZE=shape_x[0])
        except triton.CompilationError as e:
            np.testing.assert_(True)
        except BaseException:
            np.testing.assert_(False)

    catch_compilation_error(kernel_dim_mismatch)
    catch_compilation_error(kernel_rank_mismatch)


# ---------------
# test tuples
# ---------------


@triton.jit
def fn(a, b):
    return a + b, \
        a - b, \
        a * b


def test_tuples():
    device = 'cuda'

    @triton.jit
    def with_fn(X, Y, A, B, C):
        x = tl.load(X)
        y = tl.load(Y)
        a, b, c = fn(x, y)
        tl.store(A, a)
        tl.store(B, b)
        tl.store(C, c)

    @triton.jit
    def without_fn(X, Y, A, B, C):
        x = tl.load(X)
        y = tl.load(Y)
        a, b, c = x + y, x - y, x * y
        tl.store(A, a)
        tl.store(B, b)
        tl.store(C, c)

    x = torch.tensor([1.3], device=device, dtype=torch.float32)
    y = torch.tensor([1.9], device=device, dtype=torch.float32)
    a_tri = torch.tensor([0], device=device, dtype=torch.float32)
    b_tri = torch.tensor([0], device=device, dtype=torch.float32)
    c_tri = torch.tensor([0], device=device, dtype=torch.float32)
    for kernel in [with_fn, without_fn]:
        kernel[(1, )](x, y, a_tri, b_tri, c_tri, num_warps=1)
        a_ref, b_ref, c_ref = x + y, x - y, x * y
        assert a_tri == a_ref
        assert b_tri == b_ref
        assert c_tri == c_ref


# ---------------
# test atomics
# ---------------
@pytest.mark.parametrize("op, dtype_x_str, mode", itertools.chain.from_iterable([
    [
        ('add', 'float16', mode),
        ('add', 'uint32', mode), ('add', 'int32', mode), ('add', 'float32', mode),
        ('max', 'uint32', mode), ('max', 'int32', mode), ('max', 'float32', mode),
        ('min', 'uint32', mode), ('min', 'int32', mode), ('min', 'float32', mode),
    ]
    for mode in ['all_neg', 'all_pos', 'min_neg', 'max_pos']]))
def test_atomic_rmw(op, dtype_x_str, mode, device='cuda'):
    capability = torch.cuda.get_device_capability()
    if capability[0] < 7:
        if dtype_x_str == 'float16':
            pytest.skip("Only test atomic float16 ops on devices with sm >= 70")
    n_programs = 5

    # triton kernel
    @triton.jit
    def kernel(X, Z):
        pid = tl.program_id(0)
        x = tl.load(X + pid)
        old = GENERATE_TEST_HERE

    kernel = patch_kernel(kernel, {'GENERATE_TEST_HERE': f'tl.atomic_{op}(Z, x)'})
    numpy_op = {'add': np.sum, 'max': np.max, 'min': np.min}[op]
    max_neutral = float('-inf') if dtype_x_str in float_dtypes else np.iinfo(getattr(np, dtype_x_str)).min
    min_neutral = float('inf') if dtype_x_str in float_dtypes else np.iinfo(getattr(np, dtype_x_str)).max
    neutral = {'add': 0, 'max': max_neutral, 'min': min_neutral}[op]

    # triton result
    rs = RandomState(17)
    x = numpy_random((n_programs, ), dtype_str=dtype_x_str, rs=rs)
    if mode == 'all_neg':
        x = -np.abs(x)
    if mode == 'all_pos':
        x = np.abs(x)
    if mode == 'min_neg':
        idx = rs.randint(n_programs, size=(1, )).item()
        x[idx] = -np.max(np.abs(x)) - 1
    if mode == 'max_pos':
        idx = rs.randint(n_programs, size=(1, )).item()
        x[idx] = np.max(np.abs(x)) + 1
    x_tri = to_triton(x, device=device)

    z_tri = to_triton(np.array([neutral], dtype=getattr(np, dtype_x_str)), device=device)
    kernel[(n_programs, )](x_tri, z_tri)
    # torch result
    z_ref = numpy_op(x).astype(getattr(np, dtype_x_str))
    # compare
    exact = op not in ['add']
    if exact:
        assert z_ref.item() == to_numpy(z_tri).item()
    else:
        np.testing.assert_allclose(z_ref, to_numpy(z_tri), rtol=0.01)


@pytest.mark.parametrize("shape, axis",
                         [(shape, axis) for shape in [(2, 2), (2, 8), (8, 2), (8, 8), (32, 32)] for axis in [0, 1]])
def test_tensor_atomic_rmw(shape, axis, device="cuda"):
    shape0, shape1 = shape
    # triton kernel

    @triton.jit
    def kernel(Z, X, AXIS: tl.constexpr, SHAPE0: tl.constexpr, SHAPE1: tl.constexpr):
        off0 = tl.arange(0, SHAPE0)
        off1 = tl.arange(0, SHAPE1)
        x = tl.load(X + off0[:, None] * SHAPE1 + off1[None, :])
        z = tl.sum(x, axis=AXIS)
        if AXIS == 1:
            tl.atomic_add(Z + off0, z)
        else:
            tl.atomic_add(Z + off1, z)
    rs = RandomState(17)
    x = numpy_random((shape0, shape1), dtype_str="float32", rs=rs)
    # reference result
    z_ref = np.sum(x, axis=axis, keepdims=False)
    # triton result
    x_tri = to_triton(x, device=device)
    z_shape = (shape0, ) if axis == 1 else (shape1, )
    z_tri = to_triton(np.zeros(z_shape, dtype="float32"), device=device)
    kernel[(1,)](z_tri, x_tri, axis, shape0, shape1)
    np.testing.assert_allclose(z_ref, to_numpy(z_tri), rtol=1e-4)


def test_atomic_cas():
    # 1. make sure that atomic_cas changes the original value (Lock)
    @triton.jit
    def change_value(Lock):
        tl.atomic_cas(Lock, 0, 1)

    Lock = torch.zeros((1,), device='cuda', dtype=torch.int32)
    change_value[(1,)](Lock)

    assert (Lock[0] == 1)

    # 2. only one block enters the critical section
    @triton.jit
    def serialized_add(data, Lock):
        ptrs = data + tl.arange(0, 128)
        while tl.atomic_cas(Lock, 0, 1) == 1:
            pass

        tl.store(ptrs, tl.load(ptrs) + 1.0)

        # release lock
        tl.atomic_xchg(Lock, 0)

    Lock = torch.zeros((1,), device='cuda', dtype=torch.int32)
    data = torch.zeros((128,), device='cuda', dtype=torch.float32)
    ref = torch.full((128,), 64.0)
    serialized_add[(64,)](data, Lock)
    triton.testing.assert_almost_equal(data, ref)


# ---------------
# test cast
# ---------------


@pytest.mark.parametrize("dtype_x, dtype_z, bitcast", [
    (dtype_x, dtype_z, False)
    for dtype_x in dtypes
    for dtype_z in dtypes
] + [
    ('float32', 'bfloat16', False),
    ('bfloat16', 'float32', False),
    ('float32', 'int32', True),
    ('float32', 'int1', False),
] + [
    (f'uint{x}', f'int{x}', True) for x in [8, 16, 32, 64]
] + [
    (f'int{x}', f'uint{x}', True) for x in [8, 16, 32, 64]
])
def test_cast(dtype_x, dtype_z, bitcast, device='cuda'):
    # bfloat16 on cc < 80 will not be tested
    check_type_supported(dtype_x)
    check_type_supported(dtype_z)

    # This is tricky because numpy doesn't have bfloat, and torch doesn't have uints.
    x0 = 43 if dtype_x in int_dtypes else 43.5
    if dtype_x in float_dtypes and dtype_z == 'int1':
        x0 = 0.5
    if dtype_x.startswith('bfloat'):
        x_tri = torch.tensor([x0], dtype=getattr(torch, dtype_x), device=device)
    else:
        x = np.array([x0], dtype=getattr(np, dtype_x))
        x_tri = to_triton(x)

    # triton kernel
    @triton.jit
    def kernel(X, Z, BITCAST: tl.constexpr):
        x_ptr = X + tl.arange(0, 1)
        z_ptr = Z + tl.arange(0, 1)
        x = tl.load(x_ptr)
        z = x.to(Z.dtype.element_ty, bitcast=BITCAST)
        tl.store(z_ptr, z)

    dtype_z_np = dtype_z if dtype_z != 'int1' else 'bool_'
    # triton result
    if dtype_z.startswith('bfloat'):
        z_tri = torch.empty((1,), dtype=getattr(torch, dtype_z), device=device)
    else:
        z_tri = to_triton(np.empty((1, ), dtype=getattr(np, dtype_z_np)), device=device)
    kernel[(1, )](x_tri, z_tri, BITCAST=bitcast)
    # torch result
    if dtype_z.startswith('bfloat') or dtype_x.startswith('bfloat'):
        assert bitcast is False
        z_ref = x_tri.to(z_tri.dtype)
        assert z_tri == z_ref
    else:
        if bitcast:
            z_ref = x.view(getattr(np, dtype_z_np))
        else:
            z_ref = x.astype(getattr(np, dtype_z_np))
        assert to_numpy(z_tri) == z_ref


@pytest.mark.parametrize("dtype_str", [dtype_str for dtype_str in torch_dtypes])
def test_store_constant(dtype_str):
    check_type_supported(dtype_str)

    """Tests that boolean True is stored as 1"""
    @triton.jit
    def kernel(output_ptr, n_elements, BLOCK_SIZE: tl.constexpr):
        offsets = tl.program_id(axis=0) * BLOCK_SIZE + tl.arange(0, BLOCK_SIZE)
        mask = offsets < n_elements
        output = GENERATE_TEST_HERE
        tl.store(output_ptr + offsets, output, mask=mask)

    triton_dtype_str = 'uint8' if dtype_str == 'bool' else dtype_str
    kernel = patch_kernel(kernel, {'GENERATE_TEST_HERE': f'tl.zeros([BLOCK_SIZE], dtype=tl.{triton_dtype_str}) + 1'})
    block_size = 128
    ref = torch.ones([block_size], dtype=getattr(torch, dtype_str), device='cuda')
    output = torch.zeros([block_size], dtype=getattr(torch, dtype_str), device='cuda')
    kernel[(1,)](output, block_size, BLOCK_SIZE=block_size)

    assert torch.all(output == ref)


@pytest.mark.parametrize("dtype", [torch.float16, torch.bfloat16])
def test_f8_xf16_roundtrip(dtype):
    """Tests that converting an f8 to f16 and back to f8 doesn't change its value"""
    check_type_supported(dtype)

    @triton.jit
    def copy_kernel(input_ptr, output_ptr, n_elements, BLOCK_SIZE: tl.constexpr):
        offsets = tl.program_id(axis=0) * BLOCK_SIZE + tl.arange(0, BLOCK_SIZE)
        mask = offsets < n_elements
        input = tl.load(input_ptr + offsets, mask=mask)
        output = input
        tl.store(output_ptr + offsets, output, mask=mask)

    f8_tensor = torch.tensor(range(-128, 128), dtype=torch.int8, device='cuda')
    f8 = triton.reinterpret(f8_tensor, tl.float8)
    n_elements = f8_tensor.numel()
    xf16 = torch.empty_like(f8_tensor, dtype=dtype)
    grid = lambda meta: (triton.cdiv(n_elements, meta['BLOCK_SIZE']),)
    copy_kernel[grid](f8, xf16, n_elements, BLOCK_SIZE=1024)

    f8_output_tensor = torch.empty_like(xf16, dtype=torch.int8)
    f8_output = triton.reinterpret(f8_output_tensor, tl.float8)
    copy_kernel[grid](xf16, f8_output, n_elements, BLOCK_SIZE=1024)

    assert torch.all(f8_tensor == f8_output_tensor)


def test_f16_to_f8_rounding():
    """Takes all float16s, converts them to float8 and back to float16. Checks that the absolute
    error is the minimum over all float8.
    Or the same explanation a bit mathier:
    for all f16 |f16 - fromf8(tof8(f16))| == min over all f8 |f16 - fromf8(f8)|"""
    @triton.jit
    def copy_kernel(input_ptr, output_ptr, n_elements, BLOCK_SIZE: tl.constexpr):
        offsets = tl.program_id(axis=0) * BLOCK_SIZE + tl.arange(0, BLOCK_SIZE)
        mask = offsets < n_elements
        input = tl.load(input_ptr + offsets, mask=mask)
        output = input
        tl.store(output_ptr + offsets, output, mask=mask)

    # torch.view with a dtype isn't supported in triton's torch yet so use numpy's view
    f16_input_np = (
        np.array(
            range(-int(2 ** (16 - 1)), int(2 ** (16 - 1))), dtype=np.int16,
        )
        .view(np.float16)
    )
    f16_input = torch.tensor(f16_input_np, dtype=torch.float16, device='cuda')
    n_elements = f16_input.numel()
    f8_output_tensor = torch.empty_like(f16_input, dtype=torch.int8)
    f8_output = triton.reinterpret(f8_output_tensor, tl.float8)
    grid = lambda meta: (triton.cdiv(n_elements, meta['BLOCK_SIZE']),)
    copy_kernel[grid](f16_input, f8_output, n_elements, BLOCK_SIZE=1024)

    f16_output = torch.empty_like(f16_input, dtype=torch.float16)
    copy_kernel[grid](f8_output, f16_output, n_elements, BLOCK_SIZE=1024)

    abs_error = torch.abs(f16_input - f16_output)

    all_f8_vals_tensor = torch.tensor(range(2 ** 8), dtype=torch.uint8, device='cuda')
    all_f8_vals = triton.reinterpret(all_f8_vals_tensor, tl.float8)
    all_f8_vals_in_f16 = torch.empty_like(all_f8_vals_tensor, dtype=torch.float16)
    copy_kernel[grid](all_f8_vals, all_f8_vals_in_f16, n_elements=256, BLOCK_SIZE=1024)

    all_finite_f8_vals_in_f16 = all_f8_vals_in_f16[
        torch.isfinite(all_f8_vals_in_f16)
    ]

    min_error = torch.min(
        torch.abs(
            f16_input.reshape((-1, 1))
            - all_finite_f8_vals_in_f16.reshape((1, -1))
        ),
        dim=1,
    )[0]
    # 1.9375 is float8 max
    mismatch = torch.logical_and(
        abs_error != min_error, torch.logical_and(torch.isfinite(f16_input), torch.abs(f16_input) < 1.9375)
    )
    assert torch.all(
        torch.logical_not(mismatch)
    ), f"f16_input[mismatch]={f16_input[mismatch]} f16_output[mismatch]={f16_output[mismatch]} abs_error[mismatch]={abs_error[mismatch]} min_error[mismatch]={min_error[mismatch]}"


# ---------------
# test reduce
# ---------------


def get_reduced_dtype(dtype_str, op):
    if op == 'argmin' or op == 'argmax':
        return 'int32'
    if dtype_str in ['int8', 'uint8', 'int16', 'uint16']:
        return 'int32'
    if dtype_str == 'bfloat16':
        return 'float32'
    return dtype_str


@pytest.mark.parametrize("op, dtype_str, shape",
                         [(op, dtype, shape)
<<<<<<< HEAD
                          for op in ['min', 'max', 'sum']
=======
                          for op in ['min', 'max', 'sum', 'argmin', 'argmax']
>>>>>>> 86003c83
                          for dtype in dtypes_with_bfloat16
                          for shape in [32, 64, 128, 512]])
def test_reduce1d(op, dtype_str, shape, device='cuda'):
    check_type_supported(dtype_str)  # bfloat16 on cc < 80 will not be tested

    # triton kernel
    @triton.jit
    def kernel(X, Z, BLOCK: tl.constexpr):
        x = tl.load(X + tl.arange(0, BLOCK))
        tl.store(Z, GENERATE_TEST_HERE)

    kernel = patch_kernel(kernel, {'GENERATE_TEST_HERE': f'tl.{op}(x, axis=0)'})
    # input
    rs = RandomState(17)
    # limit the range of integers so that the sum does not overflow
    x = numpy_random((shape,), dtype_str=dtype_str, rs=rs)
    x_tri = to_triton(x, device=device)
    numpy_op = {'sum': np.sum, 'max': np.max, 'min': np.min,
                'argmin': np.argmin, 'argmax': np.argmax}[op]
    # numpy result
    z_dtype_str = get_reduced_dtype(dtype_str, op)
    z_tri_dtype_str = z_dtype_str
    if op not in ['argmin', 'argmax'] and dtype_str == 'bfloat16':
        z_dtype_str = 'float32'
        z_ref = numpy_op(x).astype(getattr(np, z_dtype_str))
        # trunc mantissa for a fair comparison of accuracy
        z_ref = (z_ref.view('uint32') & np.uint32(0xffff0000)).view('float32')
        z_tri_dtype_str = 'bfloat16'
    else:
        z_ref = numpy_op(x).astype(getattr(np, z_dtype_str))
    # triton result
    z_tri = to_triton(numpy_random((1,), dtype_str=z_dtype_str, rs=rs),
                      device=device, dst_type=z_tri_dtype_str)
    kernel[(1,)](x_tri, z_tri, BLOCK=shape)
    z_tri = to_numpy(z_tri)
    # compare
    if op == 'sum':
        np.testing.assert_allclose(z_ref, z_tri, rtol=0.01)
    else:
        if op == 'argmin' or op == 'argmax':
            # argmin and argmax can have multiple valid indices.
            # so instead we compare the values pointed by indices
            np.testing.assert_equal(x[z_ref], x[z_tri])
        else:
            np.testing.assert_equal(z_ref, z_tri)


# TODO: [Qingyi] Fix argmin / argmax
reduce_configs1 = [
    (op, dtype, (1, 1024), axis) for dtype in dtypes_with_bfloat16
    for op in ['min', 'max', 'sum']
    for axis in [1]
]


# shape (128, 256) and (32, 1024) are not enabled on sm86 because the required shared memory
# exceeds the limit of 99KB
reduce2d_shapes = [(2, 32), (4, 32), (4, 128)]
# TODO: fix and uncomment
# , (32, 64), (64, 128)]
if 'V100' in torch.cuda.get_device_name(0):
    reduce2d_shapes += [(128, 256) and (32, 1024)]


reduce_configs2 = [
    (op, 'float32', shape, axis)
    for op in ['min', 'max', 'sum']
    for shape in reduce2d_shapes
    for axis in [0, 1]
]


@pytest.mark.parametrize("op, dtype_str, shape, axis", reduce_configs1 + reduce_configs2)
def test_reduce2d(op, dtype_str, shape, axis, device='cuda'):
    check_type_supported(dtype_str)  # bfloat16 on cc < 80 will not be tested

    # triton kernel
    @triton.jit
    def kernel(X, Z, BLOCK_M: tl.constexpr, BLOCK_N: tl.constexpr, AXIS: tl.constexpr):
        range_m = tl.arange(0, BLOCK_M)
        range_n = tl.arange(0, BLOCK_N)
        x = tl.load(X + range_m[:, None] * BLOCK_N + range_n[None, :])
        z = GENERATE_TEST_HERE
        if AXIS == 1:
            tl.store(Z + range_m, z)
        else:
            tl.store(Z + range_n, z)

    kernel = patch_kernel(kernel, {'GENERATE_TEST_HERE': f'tl.{op}(x, axis=AXIS)'})
    # input
    rs = RandomState(17)
    # limit the range of integers so that the sum does not overflow
    x = numpy_random(shape, dtype_str=dtype_str, rs=rs)
    x_tri = to_triton(x)
    numpy_op = {'sum': np.sum, 'max': np.max, 'min': np.min,
                'argmin': np.argmin, 'argmax': np.argmax}[op]
    z_dtype_str = get_reduced_dtype(dtype_str, op)
    z_tri_dtype_str = z_dtype_str
    # numpy result
    if op not in ['argmin', 'argmax'] and dtype_str == 'bfloat16':
        z_dtype_str = 'float32'
        z_tri_dtype_str = 'bfloat16'
        z_ref = numpy_op(x, axis=axis).astype(getattr(np, z_dtype_str))
        # trunc mantissa for a fair comparison of accuracy
        z_ref = (z_ref.view('uint32') & np.uint32(0xffff0000)).view('float32')
    else:
        z_ref = numpy_op(x, axis=axis).astype(getattr(np, z_dtype_str))
    # triton result
    z_tri = to_triton(numpy_random((shape[1 - axis],), dtype_str=z_dtype_str, rs=rs),
                      device=device, dst_type=z_tri_dtype_str)
    kernel[(1,)](x_tri, z_tri, BLOCK_M=shape[0], BLOCK_N=shape[1], AXIS=axis)
    z_tri = to_numpy(z_tri)
    # compare
    if op == 'sum':
        np.testing.assert_allclose(z_ref, z_tri, rtol=0.01)
    else:
        if op == 'argmin' or op == 'argmax':
            # argmin and argmax can have multiple valid indices.
            # so instead we compare the values pointed by indices
            z_ref_index = np.expand_dims(z_ref, axis=axis)
            z_tri_index = np.expand_dims(z_tri, axis=axis)
            z_ref_value = np.take_along_axis(x, z_ref_index, axis=axis)
            z_tri_value = np.take_along_axis(x, z_tri_index, axis=axis)
            np.testing.assert_equal(z_ref_value, z_tri_value)
        else:
            np.testing.assert_equal(z_ref, z_tri)

# ---------------
# test permute
# ---------------


@pytest.mark.parametrize("dtype_str, shape, perm",
                         [(dtype, shape, perm)
                          # TODO: bfloat16
                          for dtype in ['float16', 'float32']
                             for shape in [(64, 64), (128, 128)]
                             for perm in [(1, 0)]])
def test_permute(dtype_str, shape, perm, device='cuda'):
    check_type_supported(dtype_str)  # bfloat16 on cc < 80 will not be tested

    # triton kernel
    @triton.jit
    def kernel(X, stride_xm, stride_xn,
               Z, stride_zm, stride_zn,
               BLOCK_M: tl.constexpr, BLOCK_N: tl.constexpr):
        off_m = tl.arange(0, BLOCK_M)
        off_n = tl.arange(0, BLOCK_N)
        Xs = X + off_m[:, None] * stride_xm + off_n[None, :] * stride_xn
        Zs = Z + off_m[:, None] * stride_zm + off_n[None, :] * stride_zn
        tl.store(Zs, tl.load(Xs))
    # input
    x = numpy_random(shape, dtype_str=dtype_str)
    # triton result
    z_tri = to_triton(np.empty_like(x), device=device, dst_type=dtype_str)
    z_tri_contiguous = to_triton(np.empty_like(x), device=device, dst_type=dtype_str)
    x_tri = to_triton(x, device=device, dst_type=dtype_str)
    pgm = kernel[(1, 1)](x_tri, x_tri.stride(0), x_tri.stride(1),
                         z_tri, z_tri.stride(1), z_tri.stride(0),
                         BLOCK_M=shape[0], BLOCK_N=shape[1])
    pgm_contiguous = kernel[(1, 1)](x_tri, x_tri.stride(1), x_tri.stride(0),
                                    z_tri_contiguous, z_tri_contiguous.stride(0), z_tri_contiguous.stride(1),
                                    BLOCK_M=shape[0], BLOCK_N=shape[1])
    # numpy result
    z_ref = x.transpose(*perm)
    # compare
    triton.testing.assert_almost_equal(z_tri, z_ref)
    triton.testing.assert_almost_equal(z_tri_contiguous, z_ref)
    # parse ptx to make sure ld/st are vectorized
    ptx = pgm.asm['ptx']
    assert 'ld.global.v4' in ptx
    assert 'st.global.v4' in ptx
    ptx = pgm_contiguous.asm['ptx']
    assert 'ld.global.v4' in ptx
    assert 'st.global.v4' in ptx

# ---------------
# test dot
# ---------------


@pytest.mark.parametrize("M, N, K, num_warps, col_a, col_b, epilogue, allow_tf32, dtype",
                         [(*shape, 4, False, False, epilogue, allow_tf32, dtype)
                          for shape in [(64, 64, 64)]
                          for epilogue in ['none', 'trans', 'add-matrix', 'add-rows', 'add-cols', 'softmax', 'chain-dot']
                          for allow_tf32 in [True, False]
                          for dtype in ['float16', 'float32']
                          if not (allow_tf32 and (dtype in ['float16']))] +

                         [(*shape_nw, col_a, col_b, 'none', allow_tf32, dtype)
                          for shape_nw in [[128, 256, 32, 8],
                                           [128, 16, 32, 4],
                                           [32, 128, 64, 4],
                                           [128, 128, 64, 4],
                                           [64, 128, 128, 4],
                                           [32, 128, 64, 2],
                                           [128, 128, 64, 2],
                                           [64, 128, 128, 4]]
                          for allow_tf32 in [True]
                          for col_a in [True, False]
                          for col_b in [True, False]
                          for dtype in ['int8', 'float16', 'float32']])
def test_dot(M, N, K, num_warps, col_a, col_b, epilogue, allow_tf32, dtype, device='cuda'):
    capability = torch.cuda.get_device_capability()
    if capability[0] < 7:
        pytest.skip("Only test tl.dot() on devices with sm >= 70")
    if capability[0] < 8:
        if dtype == 'int8':
            pytest.skip("Only test int8 on devices with sm >= 80")
        elif dtype == 'float32' and allow_tf32:
            pytest.skip("Only test tf32 on devices with sm >= 80")
    torch.backends.cuda.matmul.allow_tf32 = allow_tf32

    # triton kernel
    @triton.jit
    def kernel(X, stride_xm, stride_xk,
               Y, stride_yk, stride_yn,
               W, stride_wn, stride_wl,
               Z, stride_zm, stride_zn,
               BLOCK_M: tl.constexpr, BLOCK_N: tl.constexpr, BLOCK_K: tl.constexpr,
               ADD_MATRIX: tl.constexpr, ADD_ROWS: tl.constexpr, ADD_COLS: tl.constexpr,
               ALLOW_TF32: tl.constexpr,
               DO_SOFTMAX: tl.constexpr, CHAIN_DOT: tl.constexpr,
               COL_A: tl.constexpr, COL_B: tl.constexpr):
        off_m = tl.arange(0, BLOCK_M)
        off_n = tl.arange(0, BLOCK_N)
        off_l = tl.arange(0, BLOCK_N)
        off_k = tl.arange(0, BLOCK_K)
        Xs = X + off_m[:, None] * stride_xm + off_k[None, :] * stride_xk
        Ys = Y + off_k[:, None] * stride_yk + off_n[None, :] * stride_yn
        Ws = W + off_n[:, None] * stride_wn + off_l[None, :] * stride_wl
        Zs = Z + off_m[:, None] * stride_zm + off_n[None, :] * stride_zn
        x = tl.load(Xs)
        y = tl.load(Ys)
        z = tl.dot(x, y, allow_tf32=ALLOW_TF32)
        if ADD_MATRIX:
            z += tl.load(Zs)
        if ADD_ROWS:
            ZRs = Z + off_m * stride_zm
            z += tl.load(ZRs)[:, None]
        if ADD_COLS:
            ZCs = Z + off_n * stride_zn
            z += tl.load(ZCs)[None, :]
        if DO_SOFTMAX:
            max = tl.max(z, 1)
            z = z - max[:, None]
            num = tl.exp(z)
            den = tl.sum(num, 1)
            z = num / den[:, None]
        if CHAIN_DOT:
            w = tl.load(Ws)
            z = tl.dot(z.to(w.dtype), w)
        tl.store(Zs, z)
    # input
    rs = RandomState(17)
    if col_a:
        x = numpy_random((K, M), dtype_str=dtype, rs=rs).T
    else:
        x = numpy_random((M, K), dtype_str=dtype, rs=rs)
    if col_b:
        y = numpy_random((N, K), dtype_str=dtype, rs=rs).T
    else:
        y = numpy_random((K, N), dtype_str=dtype, rs=rs)
    w = numpy_random((N, N), dtype_str=dtype, rs=rs)
    if 'int' not in dtype:
        x *= .1
        y *= .1
    if dtype == 'float32' and allow_tf32:
        x = (x.view('uint32') & np.uint32(0xffffe000)).view('float32')
        y = (y.view('uint32') & np.uint32(0xffffe000)).view('float32')
        w = (w.view('uint32') & np.uint32(0xffffe000)).view('float32')
    x_tri = to_triton(x, device=device)
    y_tri = to_triton(y, device=device)
    w_tri = to_triton(w, device=device)
    # triton result
    if dtype == 'int8':
        z = 1 + numpy_random((M, N), dtype_str='int32', rs=rs)
    else:
        z = 1 + numpy_random((M, N), dtype_str=dtype, rs=rs) * .1

    z_tri = to_triton(z, device=device)
    if epilogue == 'trans':
        z_tri = torch.as_strided(z_tri, (M, N), z_tri.stride()[::-1])
    pgm = kernel[(1, 1)](x_tri, x_tri.stride(0), x_tri.stride(1),
                         y_tri, y_tri.stride(0), y_tri.stride(1),
                         w_tri, w_tri.stride(0), w_tri.stride(1),
                         z_tri, z_tri.stride(0), z_tri.stride(1),
                         COL_A=col_a, COL_B=col_b,
                         BLOCK_M=M, BLOCK_K=K, BLOCK_N=N,
                         ADD_MATRIX=epilogue == 'add-matrix',
                         ADD_ROWS=epilogue == 'add-rows',
                         ADD_COLS=epilogue == 'add-cols',
                         DO_SOFTMAX=epilogue == 'softmax',
                         CHAIN_DOT=epilogue == 'chain-dot',
                         ALLOW_TF32=allow_tf32,
                         num_warps=num_warps)
    # torch result
    if dtype == 'int8':
        z_ref = np.matmul(x.astype(np.float32),
                          y.astype(np.float32())).astype(np.int32)
    else:
        z_ref = np.matmul(x, y)

    if epilogue == 'add-matrix':
        z_ref += z
    if epilogue == 'add-rows':
        z_ref += z[:, 0][:, None]
    if epilogue == 'add-cols':
        z_ref += z[0, :][None, :]
    if epilogue == 'softmax':
        num = np.exp(z_ref - np.max(z_ref, axis=-1, keepdims=True))
        denom = np.sum(num, axis=-1, keepdims=True)
        z_ref = num / denom
    if epilogue == 'chain-dot':
        z_ref = np.matmul(z_ref, w)
    # compare
    # print(z_ref[:,0], z_tri[:,0])
    if dtype == 'float32':
        # XXX: Somehow there's a larger difference when we use float32
        np.testing.assert_allclose(z_ref, to_numpy(z_tri), rtol=0.01, atol=1e-3)
    else:
        np.testing.assert_allclose(z_ref, to_numpy(z_tri), rtol=0.01)
    # make sure ld/st are vectorized
    ptx = pgm.asm['ptx']
    assert 'ld.global.v4' in ptx
    assert 'st.global.v4' in ptx
    if dtype == 'float32' and allow_tf32:
        assert 'mma.sync.aligned.m16n8k8.row.col.f32.tf32.tf32.f32' in ptx
    elif dtype == 'float32' and allow_tf32:
        assert 'mma.sync.aligned.m16n8k8.row.col.f32.tf32.tf32.f32' not in ptx
    elif dtype == 'int8':
        assert 'mma.sync.aligned.m16n8k32.row.col.satfinite.s32.s8.s8.s32' in ptx


def test_dot_without_load():
    @triton.jit
    def kernel(out):
        pid = tl.program_id(axis=0)
        a = tl.zeros((32, 32), tl.float32)
        b = tl.zeros((32, 32), tl.float32)
        c = tl.zeros((32, 32), tl.float32)
        c = tl.dot(a, b)
        pout = out + tl.arange(0, 32)[:, None] * 32 + tl.arange(0, 32)[None, :]
        tl.store(pout, c)

    out = torch.ones((32, 32), dtype=torch.float32, device="cuda")
    kernel[(1,)](out)

# ---------------
# test arange
# ---------------


@pytest.mark.parametrize("start", [0, 1, 7, 16])
def test_arange(start, device='cuda'):
    BLOCK = 128
    z_tri = torch.empty(BLOCK, dtype=torch.int32, device=device)

    @triton.jit
    def _kernel(z, BLOCK: tl.constexpr,
                START: tl.constexpr, END: tl.constexpr):
        off = tl.arange(0, BLOCK)
        val = tl.arange(START, END)
        tl.store(z + off, val)
    _kernel[(1,)](z_tri, START=start, END=start + BLOCK, BLOCK=BLOCK)
    z_ref = torch.arange(start, BLOCK + start, dtype=torch.int32, device=device)
    triton.testing.assert_almost_equal(z_tri, z_ref)

# ---------------
# test load
# ---------------


@pytest.mark.parametrize("dtype_str, size, size_diff", [(dtype_str, size, size_diff) for dtype_str in torch_dtypes for size in [128, 512] for size_diff in [0, 1, 2, 3, 4]])
def test_masked_load(dtype_str, size, size_diff, device='cuda'):
    dtype = getattr(torch, dtype_str)
    check_type_supported(dtype)  # bfloat16 on cc < 80 will not be tested

    input_size = size - size_diff
    output_size = size
    if dtype_str == 'bool':
        input = torch.randint(0, 2, (input_size,), dtype=dtype, device=device)
    elif dtype_str in int_dtypes or dtype_str in uint_dtypes:
        input = torch.randint(0, 127, (input_size,), dtype=dtype, device=device)
    else:
        input = torch.rand(input_size, dtype=dtype, device=device)
    output = torch.zeros((output_size,), dtype=dtype, device=device)

    @triton.jit
    def _kernel(in_ptr, out_ptr, in_size: tl.constexpr, out_size: tl.constexpr):
        in_offsets = tl.arange(0, out_size)
        # Load inputs.
<<<<<<< HEAD
        x = tl.load(in_ptr + in_offsets, mask=in_offsets < in_size, other=1)
=======
        x = GENERATE_TEST_HERE
>>>>>>> 86003c83
        # Store output
        output_offsets = tl.arange(0, out_size)
        tl.store(out_ptr + output_offsets, x)

    mask_str = "mask=in_offsets < in_size, other=1" if size_diff > 0 else "None"
    kernel = patch_kernel(_kernel, {'GENERATE_TEST_HERE': f"tl.load(in_ptr + in_offsets, {mask_str})"})
    kernel[(1,)](input, output, input_size, output_size)

    reference_out = torch.cat((input, torch.ones((size_diff,), dtype=dtype, device=device)))
    triton.testing.allclose(output, reference_out)

<<<<<<< HEAD
# 'bfloat16': torch.bfloat16,
=======
>>>>>>> 86003c83
# Testing masked loads with an intermate copy to shared memory run.


@pytest.mark.parametrize("dtype", [torch.bfloat16, torch.float16, torch.float32])
def test_masked_load_shared_memory(dtype, device='cuda'):
    check_type_supported(dtype)  # bfloat16 on cc < 80 will not be tested

    M = 32
    N = 32
    K = 16

    in1 = torch.rand((M, K), dtype=dtype, device=device)
    in2 = torch.rand((K, N), dtype=dtype, device=device)
    out = torch.zeros((M, N), dtype=dtype, device=device)

    @triton.jit
    def _kernel(in1_ptr, in2_ptr, output_ptr,
                in_stride, in2_stride, out_stride,
                in_numel, in2_numel, out_numel,
                M: tl.constexpr, N: tl.constexpr, K: tl.constexpr):

        M_offsets = tl.arange(0, M)
        N_offsets = tl.arange(0, N)
        K_offsets = tl.arange(0, K)

        in_offsets = M_offsets[:, None] * in_stride + K_offsets[None, :]
        in2_offsets = K_offsets[:, None] * in2_stride + N_offsets[None, :]

        # Load inputs.
        x = tl.load(in1_ptr + in_offsets, mask=in_offsets < in_numel)
        w = tl.load(in2_ptr + in2_offsets, mask=in2_offsets < in2_numel)

        # Without a dot product the memory doesn't get promoted to shared.
        o = tl.dot(x, w)

        # Store output
        output_offsets = M_offsets[:, None] * out_stride + N_offsets[None, :]
        tl.store(output_ptr + output_offsets, o, mask=output_offsets < in2_numel)

    pgm = _kernel[(1,)](in1, in2, out,
                        in1.stride()[0],
                        in2.stride()[0],
                        out.stride()[0],
                        in1.numel(),
                        in2.numel(),
                        out.numel(),
                        M=M, N=N, K=K)

    reference_out = torch.matmul(in1, in2)
    triton.testing.allclose(out, reference_out)


@pytest.mark.parametrize("cache", ["", ".ca", ".cg"])
def test_load_cache_modifier(cache):
    src = torch.empty(128, device='cuda')
    dst = torch.empty(128, device='cuda')

    @triton.jit
    def _kernel(dst, src, CACHE: tl.constexpr):
        offsets = tl.arange(0, 128)
        x = tl.load(src + offsets, cache_modifier=CACHE)
        tl.store(dst + offsets, x)

    pgm = _kernel[(1,)](dst, src, CACHE=cache)
    ptx = pgm.asm['ptx']
    if cache == '':
        assert 'ld.global.ca' not in ptx
        assert 'ld.global.cg' not in ptx
    if cache == '.cg':
        assert 'ld.global.cg' in ptx
        assert 'ld.global.ca' not in ptx
    if cache == '.ca':
        assert 'ld.global.ca' in ptx
        assert 'ld.global.cg' not in ptx


@pytest.mark.parametrize("N", [16, 10, 11, 1024])
def test_vectorization(N):
    src = torch.empty(1024, device='cuda')
    dst = torch.empty(1024, device='cuda')

    @triton.jit
    def _kernel(dst, src, N, BLOCK_SIZE: tl.constexpr):
        offsets = tl.program_id(0) * BLOCK_SIZE + tl.arange(0, BLOCK_SIZE)
        x = tl.load(src + offsets, mask=offsets < N)
        tl.store(dst + offsets, x, mask=offsets < N)
    pgm = _kernel[(1,)](dst, src, N=N, BLOCK_SIZE=src.shape[0])
    ptx = pgm.asm["ptx"]
    if N % 16 == 0:
        assert "ld.global.v4.b32" in ptx
    else:
        assert "ld.global.b32" in ptx
    # triton.testing.assert_almost_equal(dst, src[:N])

# ---------------
# test store
# ---------------

# ---------------
# test if
# ---------------

# ---------------
# test for
# ---------------

# ---------------
# test while
# ---------------

# ---------------
# test default
# ---------------
# TODO: can't be local to test_default


@triton.jit
def _impl(value=10):
    return value


def test_default():
    value = 5
    ret0 = torch.zeros(1, dtype=torch.int32, device='cuda')
    ret1 = torch.zeros(1, dtype=torch.int32, device='cuda')

    @triton.jit
    def _kernel(ret0, ret1, value):
        tl.store(ret0, _impl())
        tl.store(ret1, _impl(value))

    _kernel[(1,)](ret0, ret1, value)
    assert ret0.item() == 10
    assert ret1.item() == value

# ---------------
# test noop
# ----------------


def test_noop(device='cuda'):
    @triton.jit
    def kernel(x):
        pass
    x = to_triton(numpy_random((1,), dtype_str='int32'), device=device)
    kernel[(1, )](x)


@pytest.mark.parametrize("device", ['cuda', 'cpu'])
def test_pointer_arguments(device):
    @triton.jit
    def kernel(x):
        pass
    x = torch.empty(1024, device=device)
    result = True
    try:
        kernel[(1,)](x)
    except ValueError:
        result = True if device == 'cpu' else False
    assert result


@pytest.mark.parametrize("value, value_type", [
    (-1, 'i32'), (0, 'i32'), (-2**31, 'i32'), (2**31 - 1, 'i32'),
    (2**31, 'u32'), (2**32 - 1, 'u32'), (2**32, 'i64'), (2**63 - 1, 'i64'),
    (-2**63, 'i64'), (2**63, 'u64'), (2**64 - 1, 'u64')
])
def test_value_specialization(value: int, value_type: str, device='cuda') -> None:
    spec_type = None

    def cache_hook(*args, **kwargs):
        nonlocal spec_type
        spec_type = kwargs["compile"]["signature"][0]
    JITFunction.cache_hook = cache_hook

    @triton.jit
    def kernel(VALUE, X):
        pass

    x = torch.tensor([3.14159], device='cuda')
    pgm = kernel[(1, )](value, x)

    JITFunction.cache_hook = None
    assert spec_type == value_type

# --------------------
# value specialization
# --------------------


@pytest.mark.parametrize(
    "value, overflow",
    [(2**64 - 1, False), (2**64, True), (-2**63, False), (-2**63 - 1, True)]
)
def test_value_specialization_overflow(value: int, overflow: bool, device='cuda') -> None:

    @triton.jit
    def kernel(VALUE, X):
        pass

    x = torch.tensor([3.14159], device='cuda')

    if overflow:
        with pytest.raises(OverflowError):
            kernel[(1, )](value, x)
    else:
        kernel[(1, )](value, x)


# ----------------
# test constexpr
# ----------------

@pytest.mark.parametrize("op", ['+', '-', '*', '/', '%', '<', '>'])
@pytest.mark.parametrize("is_lhs_constexpr", [False, True])
@pytest.mark.parametrize("is_rhs_constexpr", [True, False])
def test_bin_op_constexpr(op, is_lhs_constexpr, is_rhs_constexpr):

    @triton.jit
    def kernel(Z, X, Y):
        x = tl.load(X)
        y = tl.load(Y)
        z = GENERATE_TEST_HERE
        tl.store(Z, z)

    x_str = "3.14" if is_lhs_constexpr else "x"
    y_str = "4.13" if is_rhs_constexpr else "y"
    kernel = patch_kernel(kernel, {'GENERATE_TEST_HERE': f"{x_str} {op} {y_str}"})
    x = numpy_random((1,), dtype_str="float32")
    y = numpy_random((1,), dtype_str="float32")
    z = np.array(eval(f"{x_str} {op} {y_str}"))
    x_tri = to_triton(x)
    y_tri = to_triton(y)
    z_tri = to_triton(np.empty((1,), dtype=z.dtype))
    kernel[(1,)](z_tri, x_tri, y_tri)
    np.testing.assert_allclose(z, to_numpy(z_tri))


def test_constexpr_shape():

    @triton.jit
    def kernel(X):
        off = tl.arange(0, 128 + 128)
        tl.store(X + off, off)

    x_tri = to_triton(np.empty((256, ), dtype=np.int32))
    kernel[(1,)](x_tri)
    np.testing.assert_equal(to_numpy(x_tri), np.arange(0, 256))


def test_constexpr_scalar_shape():

    @triton.jit
    def kernel(X, s):
        off = tl.arange(0, 256)
        val = off % (256 // s)
        tl.store(X + off, val)

    x_tri = to_triton(np.empty((256, ), dtype=np.int32))
    kernel[(1,)](x_tri, 32)
    np.testing.assert_equal(to_numpy(x_tri), np.arange(0, 256) % 8)

# -------------
# test call
# -------------


@triton.jit
def val_multiplier(val, i):
    return val * i


@triton.jit
def vecmul_kernel(ptr, n_elements, rep):
    pid = tl.program_id(axis=0)
    offsets = pid * 128 + tl.arange(0, 128)
    mask = offsets < n_elements
    vec = tl.load(ptr + offsets, mask=mask)
    for i in range(1, rep):
        vec = val_multiplier(vec, i)
    tl.store(ptr + offsets, vec, mask=mask)


def test_call():

    @triton.jit
    def kernel(ptr, n_elements, num1, num2):
        vecmul_kernel(ptr, n_elements, num1)
        vecmul_kernel(ptr, n_elements, num2)

    size = 1024
    rand_val = numpy_random((size,), dtype_str="float32")
    rand_val_tri = to_triton(rand_val, device='cuda')
    kernel[(size // 128,)](rand_val_tri, size, 3, 5)

    ans = rand_val * 1 * 2 * 1 * 2 * 3 * 4
    np.testing.assert_equal(to_numpy(rand_val_tri), ans)

# -------------
# test if
# -------------


def test_if():

    @triton.jit
    def kernel(Cond, XTrue, XFalse, Ret):
        pid = tl.program_id(0)
        cond = tl.load(Cond)
        if pid % 2:
            tl.store(Ret, tl.load(XTrue))
        else:
            tl.store(Ret, tl.load(XFalse))

    cond = torch.ones(1, dtype=torch.int32, device='cuda')
    x_true = torch.tensor([3.14], dtype=torch.float32, device='cuda')
    x_false = torch.tensor([1.51], dtype=torch.float32, device='cuda')
    ret = torch.empty(1, dtype=torch.float32, device='cuda')
    kernel[(1,)](cond, x_true, x_false, ret)


def test_num_warps_pow2():
    dst = torch.empty(128, device='cuda')

    @triton.jit
    def _kernel(dst):
        pass

    with pytest.raises(AssertionError, match='must be a power of 2'):
        _kernel[(1,)](dst=dst, num_warps=3)
    _kernel[(1,)](dst=dst, num_warps=1)
    _kernel[(1,)](dst=dst, num_warps=2)
    _kernel[(1,)](dst=dst, num_warps=4)

# -------------
# test extern
# -------------


def system_libdevice_path() -> str:
    _SYSTEM_LIBDEVICE_SEARCH_PATHS = [
        '/usr/lib/cuda/nvvm/libdevice/libdevice.10.bc',
        '/usr/local/cuda/nvvm/libdevice/libdevice.10.bc',
    ]
    SYSTEM_LIBDEVICE_PATH: Optional[str] = None
    for _p in _SYSTEM_LIBDEVICE_SEARCH_PATHS:
        if os.path.exists(_p):
            SYSTEM_LIBDEVICE_PATH = _p
    assert SYSTEM_LIBDEVICE_PATH is not None, \
        "Could not find libdevice.10.bc path"
    return SYSTEM_LIBDEVICE_PATH


@pytest.mark.parametrize("dtype_str, expr, lib_path",
                         [('int32', 'libdevice.ffs', ''),
                          ('float32', 'libdevice.pow', system_libdevice_path()),
                          ('float64', 'libdevice.norm4d', '')])
def test_libdevice_tensor(dtype_str, expr, lib_path):

    @triton.jit
    def kernel(X, Y, BLOCK: tl.constexpr):
        x = tl.load(X + tl.arange(0, BLOCK))
        y = GENERATE_TEST_HERE
        tl.store(Y + tl.arange(0, BLOCK), y)

    shape = (128, )
    rs = RandomState(17)
    # limit the range of integers so that the sum does not overflow
    x = numpy_random(shape, dtype_str=dtype_str, rs=rs)

    if expr == 'libdevice.ffs':
        kernel = patch_kernel(kernel, {'GENERATE_TEST_HERE': 'tl.libdevice.ffs(x)'})
        y_ref = np.zeros(shape, dtype=x.dtype)
        for i in range(shape[0]):
            y_ref[i] = (int(x[i]) & int(-x[i])).bit_length()
    elif expr == 'libdevice.pow':
        # numpy does not allow negative factors in power, so we use abs()
        x = np.abs(x)
        kernel = patch_kernel(kernel, {'GENERATE_TEST_HERE': 'tl.libdevice.pow(x, x)'})
        y_ref = np.power(x, x)
    elif expr == 'libdevice.norm4d':
        kernel = patch_kernel(kernel, {'GENERATE_TEST_HERE': 'tl.libdevice.norm4d(x, x, x, x)'})
        y_ref = np.sqrt(4 * np.power(x, 2))

    x_tri = to_triton(x)
    # triton result
    y_tri = to_triton(numpy_random((shape[0],), dtype_str=dtype_str, rs=rs), device='cuda')
    kernel[(1,)](x_tri, y_tri, BLOCK=shape[0], extern_libs={'libdevice': lib_path})
    # compare
    if expr == 'libdevice.ffs':
        np.testing.assert_equal(y_ref, to_numpy(y_tri))
    else:
        np.testing.assert_allclose(y_ref, to_numpy(y_tri), rtol=0.01)


@pytest.mark.parametrize("dtype_str, expr, lib_path",
                         [('float32', 'libdevice.pow', '')])
def test_libdevice_scalar(dtype_str, expr, lib_path):

    @triton.jit
    def kernel(X, Y, BLOCK: tl.constexpr):
        x = X
        y = GENERATE_TEST_HERE
        tl.store(Y + tl.arange(0, BLOCK), y)

    shape = (128, )
    rs = RandomState(17)
    # limit the range of integers so that the sum does not overflow
    x = numpy_random((1,), dtype_str=dtype_str, rs=rs)
    y_ref = np.zeros(shape, dtype=x.dtype)

    # numpy does not allow negative factors in power, so we use abs()
    x = np.abs(x)
    kernel = patch_kernel(kernel, {'GENERATE_TEST_HERE': 'tl.libdevice.pow(x, x)'})
    y_ref[:] = np.power(x, x)

    # triton result
    x_tri = to_triton(x)[0].item()
    y_tri = to_triton(numpy_random((shape[0],), dtype_str=dtype_str, rs=rs), device='cuda')
    kernel[(1,)](x_tri, y_tri, BLOCK=shape[0], extern_libs={'libdevice': lib_path})
    # compare
    np.testing.assert_allclose(y_ref, to_numpy(y_tri), rtol=0.01)

# -----------------------
# test layout conversions
# -----------------------
# TODO: backend hsould be tested separately


class MmaLayout:
    def __init__(self, version, warps_per_cta):
        self.version = version
        self.warps_per_cta = str(warps_per_cta)

    def __str__(self):
        return f"#triton_gpu.mma<{{versionMajor={self.version[0]}, versionMinor={self.version[1]}, warpsPerCTA={self.warps_per_cta}}}>"


class BlockedLayout:
    def __init__(self, size_per_thread, threads_per_warp, warps_per_cta, order):
        self.sz_per_thread = str(size_per_thread)
        self.threads_per_warp = str(threads_per_warp)
        self.warps_per_cta = str(warps_per_cta)
        self.order = str(order)

    def __str__(self):
        return f"#triton_gpu.blocked<{{sizePerThread={self.sz_per_thread}, threadsPerWarp={self.threads_per_warp}, warpsPerCTA={self.warps_per_cta}, order={self.order}}}>"


layouts = [
    # MmaLayout(version=1, warps_per_cta=[1, 4]),
    MmaLayout(version=(2, 0), warps_per_cta=[1, 4]),
    # MmaLayout(version=1, warps_per_cta=[4, 1]),
    MmaLayout(version=(2, 0), warps_per_cta=[4, 1]),
    BlockedLayout([1, 8], [2, 16], [4, 1], [1, 0]),
    BlockedLayout([1, 4], [4, 8], [2, 2], [1, 0]),
    BlockedLayout([1, 1], [1, 32], [2, 2], [1, 0]),
    BlockedLayout([8, 1], [16, 2], [1, 4], [0, 1]),
    BlockedLayout([4, 1], [8, 4], [2, 2], [0, 1]),
    BlockedLayout([1, 1], [32, 1], [2, 2], [0, 1]),
    BlockedLayout([4, 4], [1, 32], [4, 1], [1, 0])
]


@pytest.mark.parametrize("shape", [(128, 128)])
@pytest.mark.parametrize("dtype", ['float16'])
@pytest.mark.parametrize("src_layout", layouts)
@pytest.mark.parametrize("dst_layout", layouts)
def test_convert2d(dtype, shape, src_layout, dst_layout, device='cuda'):
    if str(src_layout) == str(dst_layout):
        pytest.skip()
    if 'mma' in str(src_layout) and 'mma' in str(dst_layout):
        pytest.skip()

    ir = f"""
#src = {src_layout}
#dst = {dst_layout}
""" + """
module attributes {"triton_gpu.num-warps" = 4 : i32} {
  func public @kernel_0d1d(%arg0: !tt.ptr<f16> {tt.divisibility = 16 : i32}, %arg1: !tt.ptr<f16> {tt.divisibility = 16 : i32}) {
    %cst = arith.constant dense<128> : tensor<128x1xi32, #src>
    %0 = tt.make_range {end = 128 : i32, start = 0 : i32} : tensor<128xi32, #triton_gpu.slice<{dim = 1, parent = #src}>>
    %1 = tt.make_range {end = 128 : i32, start = 0 : i32} : tensor<128xi32, #triton_gpu.slice<{dim = 0, parent = #src}>>
    %2 = tt.splat %arg0 : (!tt.ptr<f16>) -> tensor<128x128x!tt.ptr<f16>, #src>
    %4 = tt.expand_dims %0 {axis = 1 : i32} : (tensor<128xi32, #triton_gpu.slice<{dim = 1, parent = #src}>>) -> tensor<128x1xi32, #src>
    %5 = arith.muli %4, %cst : tensor<128x1xi32, #src>
    %6 = tt.expand_dims %1 {axis = 0 : i32} : (tensor<128xi32, #triton_gpu.slice<{dim = 0, parent = #src}>>) -> tensor<1x128xi32, #src>
    %7 = tt.broadcast %6 : (tensor<1x128xi32, #src>) -> tensor<128x128xi32, #src>
    %8 = tt.broadcast %5 : (tensor<128x1xi32, #src>) -> tensor<128x128xi32, #src>
    %9 = arith.addi %8, %7 : tensor<128x128xi32, #src>
    %10 = tt.addptr %2, %9 : tensor<128x128x!tt.ptr<f16>, #src>, tensor<128x128xi32, #src>
    %11 = tt.load %10 {cache = 1 : i32, evict = 1 : i32, isVolatile = false} : tensor<128x128xf16, #src>
    %3 = tt.splat %arg1 : (!tt.ptr<f16>) -> tensor<128x128x!tt.ptr<f16>, #dst>
    %12 = triton_gpu.convert_layout %9 : (tensor<128x128xi32, #src>) -> tensor<128x128xi32, #dst>
    %13 = triton_gpu.convert_layout %11 : (tensor<128x128xf16, #src>) -> tensor<128x128xf16, #dst>
    %14 = tt.addptr %3, %12 : tensor<128x128x!tt.ptr<f16>, #dst>, tensor<128x128xi32, #dst>
    tt.store %14, %13 : tensor<128x128xf16, #dst>
    return
  }
}
"""

    x = to_triton(numpy_random(shape, dtype_str=dtype))
    z = torch.empty_like(x)

    # write the IR to a temporary file using mkstemp
    import tempfile
    with tempfile.NamedTemporaryFile(mode='w', suffix='.ttgir') as f:
        f.write(ir)
        f.flush()
        kernel = triton.compile(f.name)
    kernel[(1, 1, 1)](x.data_ptr(), z.data_ptr())

    assert torch.equal(z, x)<|MERGE_RESOLUTION|>--- conflicted
+++ resolved
@@ -896,11 +896,7 @@
 
 @pytest.mark.parametrize("op, dtype_str, shape",
                          [(op, dtype, shape)
-<<<<<<< HEAD
-                          for op in ['min', 'max', 'sum']
-=======
                           for op in ['min', 'max', 'sum', 'argmin', 'argmax']
->>>>>>> 86003c83
                           for dtype in dtypes_with_bfloat16
                           for shape in [32, 64, 128, 512]])
 def test_reduce1d(op, dtype_str, shape, device='cuda'):
@@ -1293,11 +1289,7 @@
     def _kernel(in_ptr, out_ptr, in_size: tl.constexpr, out_size: tl.constexpr):
         in_offsets = tl.arange(0, out_size)
         # Load inputs.
-<<<<<<< HEAD
-        x = tl.load(in_ptr + in_offsets, mask=in_offsets < in_size, other=1)
-=======
         x = GENERATE_TEST_HERE
->>>>>>> 86003c83
         # Store output
         output_offsets = tl.arange(0, out_size)
         tl.store(out_ptr + output_offsets, x)
@@ -1309,10 +1301,6 @@
     reference_out = torch.cat((input, torch.ones((size_diff,), dtype=dtype, device=device)))
     triton.testing.allclose(output, reference_out)
 
-<<<<<<< HEAD
-# 'bfloat16': torch.bfloat16,
-=======
->>>>>>> 86003c83
 # Testing masked loads with an intermate copy to shared memory run.
 
 
