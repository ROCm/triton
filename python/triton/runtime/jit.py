from __future__ import annotations, division

import ast
import functools
import hashlib
import inspect
import os
import subprocess
import textwrap
from collections import defaultdict, namedtuple
from typing import (Callable, Generic, Iterable, List, Optional, TypeVar, Union, cast,
                    overload)

from .._C.libtriton.triton import TMAInfos
from ..common.backend import get_backend, path_to_ptxas
from ..language.core import dtype

TRITON_PATH = os.path.dirname(os.path.dirname(os.path.abspath(__file__)))
TRITON_VERSION = "2.1.0"


def get_cuda_stream(idx=None):
    if idx is None:
        idx = get_current_device()
    try:
        from torch._C import _cuda_getCurrentRawStream
        return _cuda_getCurrentRawStream(idx)
    except ImportError:
        import torch
        return torch.cuda.current_stream(idx).cuda_stream


def get_current_device():
    import torch
    return torch.cuda.current_device()


def set_current_device(idx):
    import torch
    torch.cuda.set_device(idx)


def get_device_capability(idx):
    import torch
    return torch.cuda.get_device_capability(idx)


T = TypeVar('T')

# -----------------------------------------------------------------------------
# Dependencies Finder
# -----------------------------------------------------------------------------


class DependenciesFinder(ast.NodeVisitor):
    """
    This AST visitor is used to find dependencies of a JITFunction. This can
    be used to invalidate a JITFunction's hash when its source code -- or
    that of its dependencies -- changes.
    """

    def __init__(self, globals, src) -> None:
        super().__init__()
        self.ret = hashlib.sha1(src.encode("utf-8")).hexdigest()
        self.globals = globals

    def visit_Name(self, node):
        return self.globals.get(node.id, None)

    def visit_Attribute(self, node):
        lhs = self.visit(node.value)
        while isinstance(lhs, ast.Attribute):
            lhs = self.visit(lhs.value)
        if lhs is None or (getattr(lhs, "__name__", "") == "triton" or getattr(lhs, "__name__", "").endswith(".triton")):
            return None
        return getattr(lhs, node.attr)

    def visit_Call(self, node):
        func = self.visit(node.func)
        if func is None:
            return
        if inspect.isbuiltin(func):
            return
        if func.__module__ and (func.__module__.startswith('triton.') or '.triton.' in func.__module__):
            return
        assert isinstance(func, JITFunction), f"Function \"{func.__name__}\" is being called from a Triton function but is not a Triton function itself. Decorate it with @triton.jit to fix this"
        if func.hash is None:
            tree = ast.parse(func.src)
            finder = DependenciesFinder(func.__globals__, func.src)
            finder.visit(tree)
            func.hash = finder.ret
        noinline = str(getattr(func, 'noinline', False))
        self.ret = (self.ret + func.hash + noinline).encode("utf-8")
        self.ret = hashlib.sha1(self.ret).hexdigest()

# -----------------------------------------------------------------------------
# JITFunction
# -----------------------------------------------------------------------------


@functools.lru_cache()
def version_key():
    import pkgutil
    contents = []
    # frontend
    with open(__file__, "rb") as f:
        contents += [hashlib.sha1(f.read()).hexdigest()]
    # compiler
    compiler_path = os.path.join(TRITON_PATH, 'compiler')
    for lib in pkgutil.iter_modules([compiler_path]):
        with open(lib.module_finder.find_spec(lib.name).origin, "rb") as f:
            contents += [hashlib.sha1(f.read()).hexdigest()]
    # backend
    libtriton_hash = hashlib.sha1()
    with open(os.path.join(TRITON_PATH, "_C/libtriton.so"), "rb") as f:
        while True:
            chunk = f.read(1024 ** 2)
            if not chunk:
                break
            libtriton_hash.update(chunk)
    contents.append(libtriton_hash.hexdigest())
    # language
    language_path = os.path.join(TRITON_PATH, 'language')
    for lib in pkgutil.iter_modules([language_path]):
        with open(lib.module_finder.find_spec(lib.name).origin, "rb") as f:
            contents += [hashlib.sha1(f.read()).hexdigest()]
    # ptxas version
    ptxas = path_to_ptxas()[0]
    ptxas_version = hashlib.sha1(subprocess.check_output([ptxas, "--version"])).hexdigest()
    return '-'.join(TRITON_VERSION) + '-' + ptxas_version + '-' + '-'.join(contents)


def _normalize_ty(ty) -> str:
    if isinstance(ty, type):
        return ty.__name__
    elif isinstance(ty, str):
        return ty
    return repr(ty)


class KernelInterface(Generic[T]):
    run: T

    def __getitem__(self, grid) -> T:
        """
        A JIT function is launched with: fn[grid](*args, **kwargs).
        Hence JITFunction.__getitem__ returns a callable proxy that
        memorizes the grid.
        """
        return cast(T, functools.partial(cast(Callable, self.run), grid=grid))


class JITFunction(KernelInterface[T]):

    # Hook for inspecting compiled functions and modules
    cache_hook = None
    divisibility = 16
    # As Hopper TMA load and store primitive requires the tensor stride to be 16-byte aligned.
    # And we only support WGMMA with float16 dtype on Hopper for now.
    # So whether the LoadOp and StoreOp will lowering into TMA copy depend on whether the tensor stride is divisible by 8.
    # TODO: Make it more reasonable to handle multiple dtypes.
    divisibility_8 = 8

    @staticmethod
    def _key_of(arg):
        if hasattr(arg, "dtype"):
            return arg.dtype
        elif isinstance(arg, bool):
            return "i1"
        elif isinstance(arg, int):
            if -2**31 <= arg and arg <= 2**31 - 1:
                return "i32"
            elif 2**63 <= arg and arg <= 2**64 - 1:
                return "u64"
            else:
                return "i64"
        elif isinstance(arg, float):
            return 'fp32'
        elif arg is None:
            return None
        else:
            raise TypeError(f'Unsupported type {type(arg)} for {arg}')

    @staticmethod
    def _device_of(arg):
        if hasattr(arg, "device"):
            if hasattr(arg.device, 'type'):
                return arg.device.type

        return ''

    @staticmethod
    def _pinned_memory_of(arg):
        if hasattr(arg, "is_pinned"):
            if isinstance(arg.is_pinned, Callable):
                return arg.is_pinned()

        return False

    @staticmethod
    def _spec_of(arg):
        if hasattr(arg, "data_ptr"):
            return (arg.data_ptr() % JITFunction.divisibility == 0)
        elif isinstance(arg, int):
            return (arg % 16 == 0, arg == 1)
        return (arg is None, )

    def _get_config(self, *args):
        def is_divisible_by_16(x):
            if hasattr(x, "data_ptr"):
                return x.data_ptr() % JITFunction.divisibility == 0
            elif isinstance(x, int):
                return x % JITFunction.divisibility == 0
            if x is None:
                return True
            return False

        def is_divisible_by_8(x):
            if isinstance(x, int):
                return x % JITFunction.divisibility_8 == 0
            if x is None:
                return True
            return False
        divisible_by_16 = {i for i, arg in enumerate(
            args) if is_divisible_by_16(arg) and i not in self.do_not_specialize}
        divisible_by_8 = {i for i, arg in enumerate(
            args) if is_divisible_by_8(arg) and i not in self.do_not_specialize}
        equal_to_1 = {
            i for i, arg in enumerate(args) if isinstance(
                arg, int) and not isinstance(
                arg, bool) and arg == 1 and i not in self.do_not_specialize}
        # folded equal_to_1 and None
        # TODO: method to collect all folded args
        none_args = {i for i, arg in enumerate(args) if arg is None and i not in self.do_not_specialize}
        ids_of_folded_args = equal_to_1 | none_args
        return namedtuple("instance_descriptor", ["divisible_by_16", "equal_to_1", "ids_of_folded_args", "divisible_by_8"])(
            tuple(divisible_by_16), tuple(equal_to_1), tuple(ids_of_folded_args), tuple(divisible_by_8))
        # return _triton.code_gen.instance_descriptor(divisible_by_16,
        # equal_to_1)

    @staticmethod
    def _type_of(key):
        # None are nullptr -- implicitly converted to *i8
        if key is None:
            return '*i8'
        dtype_str = str(key).split(".")[-1]
        tys = {
            "bool": "i1",
            "float8e4nv": "fp8e4nv",
<<<<<<< HEAD
            "float8e4b8": "fp8e4b8",
            "float8e5": "fp8e5",
            "float8e5b16": "fp8e5b16",
=======
            "float8_e4m3fn": "fp8e4nv",
            "float8e4b8": "fp8e4b8",
            "float8_e4m3fnuz": "fp8e4b8",
            "float8e5": "fp8e5",
            "float8_e5m2": "fp8e5",
            "float8e5b16": "fp8e5b16",
            "float8_e5m2fnuz": "fp8e5b16",
>>>>>>> 220be40b
            "float8e4b15": "fp8e4b15",
            "float8e4b15x4": "fp8e4b15x4",
            "float16": "fp16",
            "bfloat16": "bf16",
            "float32": "fp32",
            "float64": "fp64",
            "int8": "i8",
            "int16": "i16",
            "int32": "i32",
            "int64": "i64",
            "uint8": "u8",
            "uint16": "u16",
            "uint32": "u32",
            "uint64": "u64",
        }
        # reinterpret can create triton type
        for v in list(tys.values()):
            tys[v] = v
        return key if isinstance(key, str) else f"*{tys[dtype_str]}"

    def _make_signature(self, sig_key):
        signature = ",".join([self._type_of(k) for i, k in enumerate(sig_key)])
        return signature

    def _make_constants(self, constexpr_key):
        constants = dict(zip(self.constexprs, constexpr_key))
        return constants

    def _call_hook(self, key, signature, device, constants, num_warps, num_ctas, num_stages, waves_per_eu, matrix_instr_nonkdim, enable_warp_specialization, extern_libs, configs):
        if JITFunction.cache_hook is None:
            return False
        name = self.fn.__name__
        module = self.fn.__module__
        arg_reprs = ', '.join([f'{name}: {ty}' for name, ty in zip(self.arg_names, key[1])])
        repr = f"{name}[num_warps={num_warps}, num_ctas={num_ctas}, num_stages={num_stages}, waves_per_eu={waves_per_eu}, matrix_instr_nonkdim={matrix_instr_nonkdim}, enable_warp_specialization={enable_warp_specialization}]({arg_reprs})"
        key = str(key)

        class LegacyCompiler:
            def __init__(self, module, name):
                self.module = module
                self.name = name
                pass

        kwargs = dict(signature=signature, device=device, constants=constants,
                      num_warps=num_warps, num_ctas=num_ctas, num_stages=num_stages, waves_per_eu=waves_per_eu, enable_warp_specialization=enable_warp_specialization, extern_libs=extern_libs,
                      configs=configs)

        return JITFunction.cache_hook(key=key, repr=repr, fn=LegacyCompiler(module, name), compile={
                                      "key": key, **kwargs}, is_manual_warmup=False, already_compiled=False)

    def _get_arg_specialization_key(self, arg) -> str:
        arg_annotation = self.__annotations__.get(arg, '')
        if arg_annotation == '':
            return f'({arg}.data_ptr() % {JITFunction.divisibility} == 0) if hasattr({arg}, "data_ptr") \
                        else ({arg} % {JITFunction.divisibility} == 0, {arg} % {JITFunction.divisibility_8} == 0, {arg} == 1) if isinstance({arg}, int) \
                        else (False,)'
        elif 'Tensor' in arg_annotation:
            return f'({arg}.data_ptr() % {JITFunction.divisibility} == 0)'
        elif arg_annotation == 'int':
            return f'({arg} % {JITFunction.divisibility} == 0, {arg} % {JITFunction.divisibility_8} == 0, {arg} == 1)'
        else:
            return '(False,)'

    def _get_arg_sig_key(self, arg) -> str:
        arg_annotation = self.__annotations__.get(arg, '')
        if 'Tensor' in arg_annotation:
            return f'{arg}.dtype'
        elif arg_annotation == 'bool':
            return "i1"
        elif arg_annotation == 'float':
            return 'fp32'
        else:
            return f'_key_of({arg})'

    def _conclude_device_type(self, device_types: List[str], pinned_memory_flags: List[bool]) -> str:
        device_types = [device_type for device_type in device_types if device_type != '']
        # Return cuda if one of the input tensors is cuda
        if 'cuda' in device_types:
            import torch
            return 'hip' if torch.version.hip else 'cuda'

        is_cpu = all(device_type == 'cpu' for device_type in device_types)
        is_pinned_memory = any(pinned_memory_flag for pinned_memory_flag in pinned_memory_flags)
        # Return cuda if all the input tensors are cpu while the memory is pinned
        if is_cpu and is_pinned_memory:
            return 'cuda'

        return device_types[0] if len(device_types) > 0 else 'cuda'

    def _make_launcher(self):
        regular_args = [f'{arg}' for i, arg in enumerate(
            self.arg_names) if i not in self.constexprs]
        constexpr_args = [
            f'{arg}' for i, arg in enumerate(
                self.arg_names) if i in self.constexprs]
        args = ', '.join(regular_args)
        # cache key for regular argument type
        sig_keys = ', '.join([self._get_arg_sig_key(arg) for arg in regular_args])
        device_types = '[' + ', '.join([f'_device_of({arg})' for arg in regular_args]) + ']'
        pinned_memory_flags = '[' + ', '.join([f'_pinned_memory_of({arg})' for arg in regular_args]) + ']'
        # cache key for constexpr argument values
        constexpr_keys = ', '.join(constexpr_args)
        # cache key for argument specialization
        specializations = []
        for i, arg in enumerate(regular_args):
            if i in self.do_not_specialize:
                continue
            specializations += [self._get_arg_specialization_key(arg)]

        spec_keys = ', '.join(specializations)
        grid_args = ','.join([f'"{arg}": {arg}' for arg in self.arg_names])
        args_signature = ', '.join(name if dflt == inspect._empty else f'{name} = triton.language.dtype(\'{dflt}\')' if dtype.is_dtype(f'{dflt}') else f'{name} = {dflt}' for name, dflt in zip(self.arg_names, self.arg_defaults))
        args_signature = args_signature + ', ' if len(args_signature) > 0 else ''

        src = f"""
import triton
def {self.fn.__name__}({args_signature}grid=None, num_warps=None, num_ctas=1, num_stages=None, waves_per_eu=0, matrix_instr_nonkdim=0, enable_warp_specialization=False, extern_libs=None, stream=None, warmup=False, device=None, device_type=None):
    from ..compiler import compile, CompiledKernel, get_arch_default_num_warps, get_arch_default_num_stages
    sig_key = {f'{sig_keys},' if len(sig_keys) > 0 else ()}
    constexpr_key = {f'{constexpr_keys},' if len(constexpr_keys) > 0 else ()}
    spec_key = {f'{spec_keys},' if len(spec_keys) > 0 else ()}
    assert num_ctas > 0
    assert grid is not None
    if callable(grid):
        grid = grid({{{grid_args}}})
    grid_size = len(grid)
    grid_0 = grid[0]
    grid_1 = grid[1] if grid_size > 1 else 1
    grid_2 = grid[2] if grid_size > 2 else 1

    if device_type is None:
        device_types = [_device_type for _device_type in {device_types} if _device_type != '']
        device_type = self._conclude_device_type(device_types, {pinned_memory_flags})

    device_backend = None
    if device_type not in ['cuda', 'hip']:
        device_backend = get_backend(device_type)
        if device_backend is None:
            raise ValueError('Cannot find backend for ' + device_type)

    if device is None:
        if device_type in ['cuda', 'hip']:
            device = get_current_device()
            set_current_device(device)
        else:
            device = device_backend.get_current_device()
            device_backend.set_current_device(device)
    if stream is None and not warmup:
        if device_type in ['cuda', 'hip']:
            stream = get_cuda_stream(device)
        else:
            stream = device_backend.get_stream()

    if num_warps is None:
        num_warps = get_arch_default_num_warps(device_type)
    if num_stages is None:
        num_stages = get_arch_default_num_stages(device_type)

    key = (version_key, sig_key, constexpr_key, spec_key, num_warps, num_ctas, num_stages, waves_per_eu, matrix_instr_nonkdim, enable_warp_specialization, self.debug)
    if not extern_libs is None:
      key = (key, tuple(extern_libs.items()))

    bin = cache[device].get(key, None)
    if bin is not None:
      # build dict of constant values
      args = [{args}]
      # Create tensormaps and append to args
      args = bin.assemble_tensormap_to_arg(args)
      if not warmup:
          bin.c_wrapper(grid_0, grid_1, grid_2, bin.num_warps, bin.num_ctas, bin.clusterDims[0], bin.clusterDims[1], bin.clusterDims[2], bin.shared, stream, bin.cu_function, CompiledKernel.launch_enter_hook, CompiledKernel.launch_exit_hook, bin, *args)
      return bin
    # kernel not cached -- compile
    else:
      # build dict of constant values
      args = [{args}]
      all_args = {', '.join([f'{arg}' for arg in self.arg_names]) + ', ' if len(self.arg_names) > 0 else ()}
      configs = self._get_config(*all_args),
      constants = self._make_constants(constexpr_key)
      constants.update({{i: None for i, arg in enumerate(all_args) if arg is None}})
      constants.update({{i: 1 for i in configs[0].equal_to_1}})
      # build kernel signature -- doesn't include specialized arguments
      signature = {{ i: self._type_of(_key_of(arg)) for i, arg in enumerate(all_args) if i not in self.constexprs }}
      # build stub signature -- includes arguments that are specialized
      for i, arg in constants.items():
        if callable(arg):
          raise TypeError(f"Callable constexpr at index {{i}} is not supported")
      if not self._call_hook(key, signature, device, constants, num_warps, num_ctas, num_stages, waves_per_eu, matrix_instr_nonkdim, enable_warp_specialization, extern_libs, configs):
        bin = compile(self, signature=signature, device=device, constants=constants, num_warps=num_warps, num_ctas=num_ctas, num_stages=num_stages, waves_per_eu=waves_per_eu, matrix_instr_nonkdim=matrix_instr_nonkdim, enable_warp_specialization=enable_warp_specialization, extern_libs=extern_libs, configs=configs, debug=self.debug, device_type=device_type)
        # Create tensormaps and append to args
        args = bin.assemble_tensormap_to_arg(args)
        if not warmup:
            bin.c_wrapper(grid_0, grid_1, grid_2, bin.num_warps, bin.num_ctas, bin.clusterDims[0], bin.clusterDims[1], bin.clusterDims[2], bin.shared, stream, bin.cu_function, CompiledKernel.launch_enter_hook, CompiledKernel.launch_exit_hook, bin, *args)
        self.cache[device][key] = bin
        return bin
      return None
"""
        scope = {"version_key": version_key(),
                 "get_cuda_stream": get_cuda_stream,
                 "self": self,
                 "_spec_of": self._spec_of,
                 "_key_of": self._key_of,
                 "_device_of": self._device_of,
                 "_pinned_memory_of": self._pinned_memory_of,
                 "cache": self.cache,
                 "__spec__": __spec__,
                 "get_backend": get_backend,
                 "get_current_device": get_current_device,
                 "set_current_device": set_current_device}
        exec(src, scope)
        return scope[self.fn.__name__]

    def __init__(self, fn, version=None, do_not_specialize=None, debug=None, noinline=None):
        self.fn = fn
        self.module = fn.__module__
        self.version = version
        # function signature information
        signature = inspect.signature(fn)
        self.arg_names = [v.name for v in signature.parameters.values()]
        self.arg_defaults = [v.default for v in signature.parameters.values()]
        self.has_defaults = any(v != inspect._empty for v in self.arg_defaults)
        # function source code (without decorators)
        self.src = textwrap.dedent(inspect.getsource(fn))
        self.src = self.src[self.src.find("def"):]
        # cache of just-in-time compiled kernels
        self.cache = defaultdict(dict)
        self.hash = None
        # JITFunction can be instantiated as kernel
        # when called with a grid using __getitem__
        self.kernel_decorators = []
        self.kernel = None
        self.debug = True if os.environ.get("TRITON_DEBUG", "0") == "1" else debug
        self.noinline = noinline
        # annotations
        self.__annotations__ = {name: _normalize_ty(ty) for name, ty in fn.__annotations__.items()}
        # index of constexprs
        self.constexprs = [self.arg_names.index(name) for name, ty in self.__annotations__.items() if 'constexpr' in ty]
        # specialization hints
        regular_args = [arg for i, arg in enumerate(self.arg_names) if i not in self.constexprs]
        self.do_not_specialize = [] if do_not_specialize is None else do_not_specialize
        self.do_not_specialize = {regular_args.index(arg) if isinstance(arg, str) else arg for arg in self.do_not_specialize}
        # tma info
        self.tensormaps_info = TMAInfos()
        # launcher
        self.run = self._make_launcher()
        # re-use docs of wrapped function
        self.__doc__ = fn.__doc__
        self.__name__ = fn.__name__
        self.__globals__ = fn.__globals__
        self.__module__ = fn.__module__

    @property
    def cache_key(self):
        # TODO : hash should be attribute of `self`
        if self.hash is None:
            dependencies_finder = DependenciesFinder(globals=self.__globals__, src=self.src)
            dependencies_finder.visit(self.parse())
            self.hash = dependencies_finder.ret + version_key()
        return self.hash

    def warmup(self, *args, **kwargs):
        return self.run(*map(MockTensor.wrap_dtype, args), **kwargs, warmup=True)

    # we do not parse `src` in the constructor because
    # the user might want to monkey-patch self.src dynamically.
    # Our unit tests do this, for example.
    def parse(self):
        tree = ast.parse(self.src)
        assert isinstance(tree, ast.Module)
        assert len(tree.body) == 1
        assert isinstance(tree.body[0], ast.FunctionDef)
        return tree

    def __call__(self, *args, **kwargs):
        raise RuntimeError("Cannot call @triton.jit'd outside of the scope of a kernel")

    def __setattr__(self, name, value):
        # - when kernel decorators change, cached kernel
        #   needs to be cleared
        if name == 'kernel_decorators':
            self.kernel = None
        super(JITFunction, self).__setattr__(name, value)
        # - when `.src` attribute is set, cache path needs
        #   to be reinitialized
        if name == 'src':
            self.hash = None

    def __repr__(self):
        return f"JITFunction({self.module}:{self.fn.__name__})"


# -----------------------------------------------------------------------------
# `jit` decorator
# -----------------------------------------------------------------------------


@overload
def jit(fn: T) -> JITFunction[T]:
    ...


@overload
def jit(
    *,
    version=None,
    do_not_specialize: Optional[Iterable[int]] = None,
    debug: Optional[bool] = None,
    noinline: Optional[bool] = None,
) -> Callable[[T], JITFunction[T]]:
    ...


def jit(
    fn: Optional[T] = None,
    *,
    version=None,
    do_not_specialize: Optional[Iterable[int]] = None,
    debug: Optional[bool] = None,
    noinline: Optional[bool] = None,
    interpret: Optional[bool] = None,
) -> Union[JITFunction[T], Callable[[T], JITFunction[T]]]:
    """
    Decorator for JIT-compiling a function using the Triton compiler.

    :note: When a jit'd function is called, arguments are
        implicitly converted to pointers if they have a :code:`.data_ptr()` method
        and a `.dtype` attribute.

    :note: This function will be compiled and run on the GPU. It will only have access to:

           * python primitives,
           * builtins within the triton package,
           * arguments to this function,
           * other jit'd functions

    :param fn: the function to be jit-compiled
    :type fn: Callable
    """

    def decorator(fn: T) -> JITFunction[T]:
        assert callable(fn)
        if interpret:
            from ..interpreter.interpreter import GridSelector
            return GridSelector(fn)
        else:
            return JITFunction(
                fn,
                version=version,
                do_not_specialize=do_not_specialize,
                debug=debug,
                noinline=noinline,
            )
    if fn is not None:
        return decorator(fn)

    else:
        return decorator

# -----------------------------------------------------------------------------
# Utilities for mocking tensors
# -----------------------------------------------------------------------------


class MockTensor:
    """
    Can be used in place of real tensors when calling:
        kernel.warmup(MockTensor(torch.float32), ...)
    """
    @staticmethod
    def wrap_dtype(arg):
        if arg.__class__.__name__ == "dtype" and\
           arg.__module__ == "torch":
            return MockTensor(arg)
        return arg

    def __init__(self, dtype):
        self.dtype = dtype

    @staticmethod
    def data_ptr():
        return 0  # optimistically assumes multiple of 16


class TensorWrapper:
    def __init__(self, base, dtype):
        self.dtype = dtype
        self.base = base
        self.is_cuda = base.is_cuda
        self.device = base.device
        self.shape = self.base.shape

    def data_ptr(self):
        return self.base.data_ptr()

    def stride(self, i):
        return self.base.stride(i)

    def __str__(self) -> str:
        return f'TensorWrapper[{self.dtype}]({self.base})'

    def element_size(self):
        return self.base.element_size()


def reinterpret(tensor, dtype):
    if isinstance(tensor, TensorWrapper):
        if dtype == tensor.base.dtype:
            # Reinterpreting to the original interpretation; return the base.
            return tensor.base
        else:
            # Reinterpreting a wrapped tensor to a different type.
            return TensorWrapper(tensor.base, dtype)
    elif hasattr(tensor, "data_ptr"):
        # A new wrapper is needed around an unwrapped tensor.
        return TensorWrapper(tensor, dtype)
    else:
        raise TypeError(f'Cannot reinterpret a {type(tensor)}.')<|MERGE_RESOLUTION|>--- conflicted
+++ resolved
@@ -247,11 +247,6 @@
         tys = {
             "bool": "i1",
             "float8e4nv": "fp8e4nv",
-<<<<<<< HEAD
-            "float8e4b8": "fp8e4b8",
-            "float8e5": "fp8e5",
-            "float8e5b16": "fp8e5b16",
-=======
             "float8_e4m3fn": "fp8e4nv",
             "float8e4b8": "fp8e4b8",
             "float8_e4m3fnuz": "fp8e4b8",
@@ -259,7 +254,6 @@
             "float8_e5m2": "fp8e5",
             "float8e5b16": "fp8e5b16",
             "float8_e5m2fnuz": "fp8e5b16",
->>>>>>> 220be40b
             "float8e4b15": "fp8e4b15",
             "float8e4b15x4": "fp8e4b15x4",
             "float16": "fp16",
