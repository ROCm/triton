#define __HIP_PLATFORM_AMD__
#include <hip/hip_runtime.h>
#define PY_SSIZE_T_CLEAN
#include <Python.h>
#include <stdio.h>
#include <stdlib.h>

<<<<<<< HEAD
static bool gpuAssert(hipError_t code, const char *file, int line) {
    if (code == HIP_SUCCESS)
        return true;

    const char *prefix = "Triton Error [HIP]: ";
    const char *str = hipGetErrorString(code);
    char err[1024] = {0};
    snprintf(err, 1024, "%s Code: %d, Messsage: %s", prefix, code, str);
    PyGILState_STATE gil_state;
    gil_state = PyGILState_Ensure();
    PyErr_SetString(PyExc_RuntimeError, err);
    PyGILState_Release(gil_state);
    return false;
=======
static inline void gpuAssert(hipError_t code, const char *file, int line) {
  {
    if (code != HIP_SUCCESS) {
      {
        const char *prefix = "Triton Error [HIP]: ";
        const char *str = hipGetErrorString(code);
        char err[1024] = {0};
        snprintf(err, 1024, "%s Code: %d, Message: %s", prefix, code, str);
        PyGILState_STATE gil_state;
        gil_state = PyGILState_Ensure();
        PyErr_SetString(PyExc_RuntimeError, err);
        PyGILState_Release(gil_state);
      }
    }
  }
>>>>>>> e97b3ac5
}

#define HIP_CHECK(ans)                                                         \
  {                                                                            \
    gpuAssert((ans), __FILE__, __LINE__);                                      \
    if (PyErr_Occurred())                                                      \
      return NULL;                                                             \
  }

#define HIP_CHECK_AND_RETURN_NULL(ans)                                         \
  do {                                                                         \
    if (!gpuAssert((ans), __FILE__, __LINE__))                                 \
      return NULL;                                                             \
  } while (0)

#define HIP_CHECK_AND_RETURN_NULL_ALLOW_THREADS(ans)                           \
  do {                                                                         \
    if (!gpuAssert((ans), __FILE__, __LINE__)) {                               \
      PyEval_RestoreThread(_save);                                             \
      return NULL;                                                             \
    }                                                                          \
  } while (0)

static PyObject *getDeviceProperties(PyObject *self, PyObject *args) {
  int device_id;
  if (!PyArg_ParseTuple(args, "i", &device_id))
    return NULL;

  hipDeviceProp_t props;
  HIP_CHECK_AND_RETURN_NULL(hipGetDeviceProperties(&props, device_id));

  // create a struct to hold device properties
  return Py_BuildValue("{s:i, s:i, s:i, s:i, s:i, s:s}", "max_shared_mem",
                       props.sharedMemPerBlock, "multiprocessor_count",
                       props.multiProcessorCount, "sm_clock_rate",
                       props.clockRate, "mem_clock_rate", props.memoryClockRate,
                       "mem_bus_width", props.memoryBusWidth, "arch",
                       props.gcnArchName);
}

static PyObject *loadBinary(PyObject *self, PyObject *args) {
  const char *name;
  const char *data;
  Py_ssize_t data_size;
  int shared;
  int device;
  if (!PyArg_ParseTuple(args, "ss#ii", &name, &data, &data_size, &shared,
                        &device)) {
    return NULL;
  }

  // set HIP options
  hipJitOption opt[] = {hipJitOptionErrorLogBufferSizeBytes,
                        hipJitOptionErrorLogBuffer,
                        hipJitOptionInfoLogBufferSizeBytes,
                        hipJitOptionInfoLogBuffer, hipJitOptionLogVerbose};
  const unsigned int errbufsize = 8192;
  const unsigned int logbufsize = 8192;
  char _err[errbufsize];
  char _log[logbufsize];
  void *optval[] = {(void *)(uintptr_t)errbufsize, (void *)_err,
                    (void *)(uintptr_t)logbufsize, (void *)_log, (void *)1};

  // launch HIP Binary
  hipModule_t mod;
  hipFunction_t fun;
  Py_BEGIN_ALLOW_THREADS;
  HIP_CHECK_AND_RETURN_NULL_ALLOW_THREADS(hipModuleLoadDataEx(&mod, hsaco, 5, opt, optval));
  HIP_CHECK_AND_RETURN_NULL_ALLOW_THREADS(hipModuleGetFunction(&fun, mod, name));
  Py_END_ALLOW_THREADS;
  free(hsaco);

  // get allocated registers and spilled registers from the function
  int n_regs = 0;
  int n_spills = 0;
  if (PyErr_Occurred()) {
    return NULL;
  }
  return Py_BuildValue("(KKii)", (uint64_t)mod, (uint64_t)fun, n_regs,
                       n_spills);
}

static PyMethodDef ModuleMethods[] = {
    {"load_binary", loadBinary, METH_VARARGS,
     "Load provided hsaco into HIP driver"},
    {"get_device_properties", getDeviceProperties, METH_VARARGS,
     "Get the properties for a given device"},
    {NULL, NULL, 0, NULL} // sentinel
};

static struct PyModuleDef ModuleDef = {PyModuleDef_HEAD_INIT, "hip_utils",
                                       NULL, // documentation
                                       -1,   // size
                                       ModuleMethods};

PyMODINIT_FUNC PyInit_hip_utils(void) {
  PyObject *m = PyModule_Create(&ModuleDef);
  if (m == NULL) {
    return NULL;
  }
  PyModule_AddFunctions(m, ModuleMethods);
  return m;
}<|MERGE_RESOLUTION|>--- conflicted
+++ resolved
@@ -5,21 +5,6 @@
 #include <stdio.h>
 #include <stdlib.h>
 
-<<<<<<< HEAD
-static bool gpuAssert(hipError_t code, const char *file, int line) {
-    if (code == HIP_SUCCESS)
-        return true;
-
-    const char *prefix = "Triton Error [HIP]: ";
-    const char *str = hipGetErrorString(code);
-    char err[1024] = {0};
-    snprintf(err, 1024, "%s Code: %d, Messsage: %s", prefix, code, str);
-    PyGILState_STATE gil_state;
-    gil_state = PyGILState_Ensure();
-    PyErr_SetString(PyExc_RuntimeError, err);
-    PyGILState_Release(gil_state);
-    return false;
-=======
 static inline void gpuAssert(hipError_t code, const char *file, int line) {
   {
     if (code != HIP_SUCCESS) {
@@ -35,7 +20,6 @@
       }
     }
   }
->>>>>>> e97b3ac5
 }
 
 #define HIP_CHECK(ans)                                                         \
