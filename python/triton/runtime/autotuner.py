--- conflicted
+++ resolved
@@ -90,14 +90,8 @@
             self.early_config_prune = prune_configs_by.get("early_config_prune", self.early_config_prune)
 
         self.fn = fn
-<<<<<<< HEAD
-        self.warmup = warmup
-        self.rep = rep
-        self.verbose = verbose
-=======
         self.num_warmups = warmup
         self.num_reps = rep
->>>>>>> 969c5bb1
 
     def _bench(self, *args, config, **meta):
         # check for conflicts, i.e. meta-parameters both provided
