--- conflicted
+++ resolved
@@ -403,8 +403,6 @@
     def __neg__(self):
         return constexpr(-self.value)
 
-<<<<<<< HEAD
-=======
     def __and__(self, other):
         return constexpr(self.value & other.value)
 
@@ -417,7 +415,6 @@
     def logical_or(self, other):
         return constexpr(self.value or other.value)
 
->>>>>>> 86003c83
     def __pos__(self):
         return constexpr(+self.value)
 
@@ -713,7 +710,6 @@
     return semantic.zeros(shape, dtype, _builder)
 
 
-<<<<<<< HEAD
 @builtin
 def ones(shape, dtype, _builder=None):
     """
@@ -734,8 +730,6 @@
     return semantic.ones(shape, dtype, _builder)
 
 
-=======
->>>>>>> 86003c83
 # -----------------------
 # Shape Manipulation
 # -----------------------
