from __future__ import annotations

import ast
import contextlib
import functools
import hashlib
import io
import json
import os
import re
import shutil
import subprocess
import sys
import sysconfig
import tempfile
import warnings
from collections import namedtuple
from pathlib import Path
from sysconfig import get_paths
from typing import Any, Callable, Dict, Tuple, Union

import setuptools
import torch
from filelock import FileLock

import triton
import triton._C.libtriton.triton as _triton
from . import impl
from .tools.disasm import extract

def static_vars(**kwargs):
    def decorate(func):
        for k in kwargs:
            setattr(func, k, kwargs[k])
        return func
    return decorate

def str_to_ty(name):
    if name[0] == "*":
        ty = str_to_ty(name[1:])
        return triton.language.pointer_type(ty)
    tys = {
        "fp8": triton.language.float8,
        "fp16": triton.language.float16,
        "bf16": triton.language.bfloat16,
        "fp32": triton.language.float32,
        "fp64": triton.language.float64,
        "i1": triton.language.int1,
        "i8": triton.language.int8,
        "i16": triton.language.int16,
        "i32": triton.language.int32,
        "i64": triton.language.int64,
        "u8": triton.language.uint8,
        "u16": triton.language.uint16,
        "u32": triton.language.uint32,
        "u64": triton.language.uint64,
        "B": triton.language.int1,
    }
    return tys[name]


def mangle_ty(ty):
    if ty.is_ptr():
        return 'P' + mangle_ty(ty.element_ty)
    if ty.is_int():
        return 'i' + str(ty.int_bitwidth)
    if ty.is_fp8():
        return 'fp8'
    if ty.is_fp16():
        return 'fp16'
    if ty.is_bf16():
        return 'bf16'
    if ty.is_fp32():
        return 'fp32'
    if ty.is_fp64():
        return 'fp64'
    if ty.is_block():
        elt = mangle_ty(ty.scalar)
        shape = '_'.join(map(str, ty.shape))
        return f'{elt}S{shape}S'
    if ty.is_void():
        return 'V'
    assert False, "Unsupported type"


def mangle_fn(name, arg_tys, constants):
    # doesn't mangle ret type, which must be a function of arg tys
    mangled_arg_names = '_'.join([mangle_ty(ty) for ty in arg_tys])
    mangled_constants = '_'.join([f'{i}c{repr(constants[i])}' for i in sorted(constants)])
    mangled_constants = mangled_constants.replace('.', '_d_')
    mangled_constants = mangled_constants.replace("'", '_sq_')
    ret = f'{name}__{mangled_arg_names}__{mangled_constants}'
    return ret


class enter_sub_region:
    def __init__(self, generator: CodeGenerator):
        self.generator = generator

    def __enter__(self):
        # record lscope & local_defs in the parent scope
        self.liveins = self.generator.lscope.copy()
        self.prev_defs = self.generator.local_defs.copy()
        self.generator.local_defs = {}
        self.insert_block = self.generator.builder.get_insertion_block()
        return self.liveins, self.insert_block

    def __exit__(self, *args, **kwargs):
        self.generator.builder.set_insertion_point_to_end(self.insert_block)
        self.generator.lscope = self.liveins
        self.generator.local_defs = self.prev_defs

    def __enter__(self):
        # record lscope & local_defs in the parent scope
        self.liveins = self.generator.lscope.copy()
        self.prev_defs = self.generator.local_defs.copy()
        self.generator.local_defs = {}
        self.insert_block = self.generator.builder.get_insertion_block()
        return self.liveins, self.insert_block

class CodeGenerator(ast.NodeVisitor):
    def __init__(self, context, prototype, gscope, attributes, constants, function_name, module=None, is_kernel=False, function_types=dict()):
        self.builder = _triton.ir.builder(context)
        self.module = self.builder.create_module() if module is None else module
        self.function_ret_types = function_types
        self.prototype = prototype
        self.gscope = gscope
        self.lscope = dict()
        self.attributes = attributes
        self.constants = constants
        self.function_name = function_name
        self.is_kernel = is_kernel
        self.last_node = None
        self.builtins = {
            'range': range,
            'min': triton.language.minimum,
            'float': float,
            'int': int,
            'print': print,
            'isinstance': isinstance,
            'getattr': getattr,
        }
        # SSA-construction
        # name => triton.language.tensor
        self.local_defs: Dict[str, triton.language.tensor] = {}
        self.global_uses: Dict[str, triton.language.tensor] = {}

    def get_value(self, name):
        ''' This function:
        1. make sure `name` is defined
        2. if `name` is triton.language.tensor, get stored tensor by calling
           `self._get_tensor()`
        '''
        # search node.id in local scope
        ret = None
        if name in self.lscope:
            ret = self.lscope[name]
            if name not in self.local_defs:
                self.global_uses[name] = ret
        # search node.id in global scope
        elif name in self.gscope:
            ret = self.gscope[name]
        # search node.id in builtins
        elif name in self.builtins:
            ret = self.builtins[name]
        else:
            raise ValueError(f'{name} is not defined')
        return ret

    def set_value(self, name: str,
                  value: Union[triton.language.tensor, triton.language.constexpr]) -> None:
        ''' This function:
          called by visit_Assign() & visit_FuncDef() to store left value (lvalue)
        1. record local defined name (FIXME: should consider control flow)
        2. store tensor in self.lvalue
        '''
        self.lscope[name] = value
        self.local_defs[name] = value

    def is_triton_tensor(self, value):
        return isinstance(value, triton.language.tensor)

    #
    # AST visitor
    #
    def visit_compound_statement(self, stmts):
        for stmt in stmts:
            self.last_ret_type = self.visit(stmt)
            if isinstance(stmt, ast.Return):
                break
        return stmts and isinstance(stmt, ast.Return)

    def visit_Module(self, node):
        ast.NodeVisitor.generic_visit(self, node)

    def visit_List(self, node):
        ctx = self.visit(node.ctx)
        assert ctx is None
        elts = [self.visit(elt) for elt in node.elts]
        return elts

    # By design, only non-kernel functions can return
    def visit_Return(self, node):
        ret_value = self.visit(node.value)
        if ret_value is None:
            self.builder.ret([])
            return None
        if isinstance(ret_value, tuple):
            ret_values = [triton.language.core._to_tensor(v, self.builder) for v in ret_value]
            ret_types = [v.type for v in ret_values]
            self.builder.ret([v.handle for v in ret_values])
            return tuple(ret_types)
        else:
            ret = triton.language.core._to_tensor(ret_value, self.builder)
            self.builder.ret([ret.handle])
            return ret.type

    def visit_FunctionDef(self, node):
        arg_names, kwarg_names = self.visit(node.args)
        # initialize defaults
        for i, default_value in enumerate(node.args.defaults):
            arg_node = node.args.args[-i - 1]
            annotation = arg_node.annotation
            name = arg_node.arg
            st_target = ast.Name(id=name, ctx=ast.Store())
            if annotation is None:
                init_node = ast.Assign(targets=[st_target], value=default_value)
            else:
                init_node = ast.AnnAssign(target=st_target, value=default_value, annotation=annotation)
            self.visit(init_node)
        # initialize function
        visibility = "public" if self.is_kernel else "private"
        fn = self.builder.get_or_insert_function(self.module, self.function_name, self.prototype.to_ir(self.builder), visibility)
        self.module.push_back(fn)
        entry = fn.add_entry_block()
        arg_values = []
        idx = 0
        for i, arg_name in enumerate(arg_names):
            if i in self.constants:
                cst = self.constants[i]
                if not isinstance(cst, triton.language.constexpr):
                    cst = triton.language.constexpr(self.constants[i])
                arg_values.append(cst)
                continue
            else:
                if i in self.attributes:
                    fn.set_arg_attr(idx, "tt.divisibility", self.attributes[i][1])
                arg_values.append(triton.language.tensor(fn.args(idx), self.prototype.param_types[idx]))
                idx += 1

        insert_pt = self.builder.get_insertion_block()
        for arg_name, arg_value in zip(arg_names, arg_values):
            self.set_value(arg_name, arg_value)
        self.builder.set_insertion_point_to_start(entry)
        # visit function body
        has_ret = self.visit_compound_statement(node.body)
        # finalize function
        if not has_ret:
            self.builder.ret([])
        else:
            # update return type
            if isinstance(self.last_ret_type, tuple):
                self.prototype.ret_types = list(self.last_ret_type)
                fn.reset_type(self.prototype.to_ir(self.builder))
            else:
                self.prototype.ret_types = [self.last_ret_type]
                fn.reset_type(self.prototype.to_ir(self.builder))
        if insert_pt:
            self.builder.set_insertion_point_to_end(insert_pt)

    def visit_arguments(self, node):
        arg_names = []
        for arg in node.args:
            arg_names += [self.visit(arg)]
        kwarg_names = self.visit(node.kwarg)
        return arg_names, kwarg_names

    def visit_arg(self, node):
        ast.NodeVisitor.generic_visit(self, node)
        return node.arg

    def visit_AnnAssign(self, node):
        # extract attributes
        annotation = self.visit(node.annotation)
        target = self.visit(node.target)
        value = self.visit(node.value)
        # constexpr
        if annotation == triton.language.constexpr:
            if target in self.lscope:
                raise ValueError(f'{target} is already defined.'
                                 f' constexpr cannot be reassigned.')
            if not isinstance(value, triton.language.constexpr):
                value = triton.language.constexpr(value)
            self.lscope[target] = value
            return self.lscope[target]
        # default: call visit_Assign
        return self.visit_Assign(node)

    def visit_Assign(self, node):
        _names = []
        for target in node.targets:
            _names += [self.visit(target)]
        assert len(_names) == 1
        names = _names[0]
        values = self.visit(node.value)
        if not isinstance(names, tuple):
            names = [names]
        if not isinstance(values, tuple):
            values = [values]
        for name, value in zip(names, values):
            # by default, constexpr are assigned into python variable
            if isinstance(value, triton.language.constexpr):
                value = value.value
            if not isinstance(value, triton.language.tensor):
                value = triton.language.core._to_tensor(value, self.builder)
            self.set_value(name, value)

    def visit_AugAssign(self, node):
        name = node.target.id
        lhs = ast.Name(id=name, ctx=ast.Load())
        rhs = ast.BinOp(lhs, node.op, node.value)
        assign = ast.Assign(targets=[node.target], value=rhs)
        self.visit(assign)
        return self.get_value(name)

    def visit_Name(self, node):
        if type(node.ctx) == ast.Store:
            return node.id
        return self.get_value(node.id)

    def visit_Store(self, node):
        ast.NodeVisitor.generic_visit(self, node)

    def visit_Load(self, node):
        ast.NodeVisitor.generic_visit(self, node)

    def visit_Tuple(self, node):
        args = [self.visit(x) for x in node.elts]
        return tuple(args)

    def visit_BinOp(self, node):
        lhs = self.visit(node.left)
        rhs = self.visit(node.right)
        fn = {
            ast.Add: '__add__',
            ast.Sub: '__sub__',
            ast.Mult: '__mul__',
            ast.Div: '__truediv__',
            ast.FloorDiv: '__floordiv__',
            ast.Mod: '__mod__',
            ast.Pow: '__pow__',
            ast.LShift: '__lshift__',
            ast.RShift: '__rshift__',
            ast.BitAnd: '__and__',
            ast.BitOr: '__or__',
            ast.BitXor: '__xor__',
        }[type(node.op)]
        if self.is_triton_tensor(lhs):
            return getattr(lhs, fn)(rhs, _builder=self.builder)
        elif self.is_triton_tensor(rhs):
            fn = fn[:2] + 'r' + fn[2:]
            return getattr(rhs, fn)(lhs, _builder=self.builder)
        else:
            return getattr(lhs, fn)(rhs)

    def visit_If(self, node):
        cond = self.visit(node.test)
        if isinstance(cond, triton.language.tensor):
            cond = cond.to(triton.language.int1, _builder=self.builder)
            with enter_sub_region(self) as sr:
                liveins, ip_block = sr
                liveins_copy = liveins.copy()
                then_block = self.builder.create_block()
                self.builder.set_insertion_point_to_start(then_block)
                self.visit_compound_statement(node.body)
                then_defs = self.local_defs.copy()

                # when need an else block when:
                # 1. we have an orelse node
                #   or
                # 2. the then block defines new variable
                else_defs = {}
                if then_defs or node.orelse:
                    if node.orelse:
                        self.lscope = liveins
                        self.local_defs = {}
                        else_block = self.builder.create_block()
                        self.builder.set_insertion_point_to_end(else_block)
                        self.visit_compound_statement(node.orelse)
                        else_defs = self.local_defs.copy()
                    else:
                        # collect else_defs
                        for name in then_defs:
                            if name in liveins:
                                assert self.is_triton_tensor(then_defs[name])
                                assert self.is_triton_tensor(liveins[name])
                                else_defs[name] = liveins[name]
                # collect yields
                names = []
                ret_types = []
                for then_name in then_defs:
                    for else_name in else_defs:
                        if then_name == else_name:
                            if then_defs[then_name].type == else_defs[else_name].type:
                                names.append(then_name)
                                ret_types.append(then_defs[then_name].type)

                # defined in else block but not in then block
                # to find in parent scope and yield them
                for else_name in else_defs:
                    if else_name in liveins and else_name not in then_defs:
                        if else_defs[else_name].type == liveins[else_name].type:
                            names.append(else_name)
                            ret_types.append(else_defs[else_name].type)
                            then_defs[else_name] = liveins_copy[else_name]
                self.builder.set_insertion_point_to_end(ip_block)

                if then_defs or node.orelse:  # with else block
                    if_op = self.builder.create_if_op([ty.to_ir(self.builder) for ty in ret_types], cond.handle, True)
                    then_block.merge_block_before(if_op.get_then_block())
                    self.builder.set_insertion_point_to_end(if_op.get_then_block())
                    if len(names) > 0:
                        self.builder.create_yield_op([then_defs[n].handle for n in names])
                    if not node.orelse:
                        else_block = if_op.get_else_block()
                    else:
                        else_block.merge_block_before(if_op.get_else_block())
                    self.builder.set_insertion_point_to_end(if_op.get_else_block())
                    if len(names) > 0:
                        self.builder.create_yield_op([else_defs[n].handle for n in names])
                else:  # no else block
                    if_op = self.builder.create_if_op([ty.to_ir(self.builder) for ty in ret_types], cond.handle, False)
                    then_block.merge_block_before(if_op.get_then_block())

            # update values yielded by IfOp
            for i, name in enumerate(names):
                new_tensor = triton.language.core.tensor(if_op.get_result(i), ret_types[i])
                self.lscope[name] = new_tensor
                self.local_defs[name] = new_tensor

        else:
            if isinstance(cond, triton.language.constexpr):
                cond = cond.value
            if cond:
                self.visit_compound_statement(node.body)
            else:
                self.visit_compound_statement(node.orelse)

    def visit_IfExp(self, node):
        cond = self.visit(node.test)
        if cond.value:
            return self.visit(node.body)
        else:
            return self.visit(node.orelse)

    def visit_Pass(self, node):
        pass

    def visit_Compare(self, node):
        assert len(node.comparators) == 1
        assert len(node.ops) == 1
        lhs = self.visit(node.left)
        rhs = self.visit(node.comparators[0])
        if isinstance(lhs, triton.language.constexpr):
            lhs = lhs.value
        if isinstance(rhs, triton.language.constexpr):
            rhs = rhs.value
        if type(node.ops[0]) == ast.Is:
            return triton.language.constexpr(lhs is rhs)
        if type(node.ops[0]) == ast.IsNot:
            return triton.language.constexpr(lhs is not rhs)
        fn = {
            ast.Eq: '__eq__',
            ast.NotEq: '__ne__',
            ast.Lt: '__lt__',
            ast.LtE: '__le__',
            ast.Gt: '__gt__',
            ast.GtE: '__ge__',
        }[type(node.ops[0])]
        if self.is_triton_tensor(lhs):
            return getattr(lhs, fn)(rhs, _builder=self.builder)
        elif self.is_triton_tensor(rhs):
            fn = fn[:2] + 'r' + fn[2:]
            return getattr(rhs, fn)(lhs, _builder=self.builder)
        else:
            return getattr(lhs, fn)(rhs)

    def visit_UnaryOp(self, node):
        op = self.visit(node.operand)
        if type(node.op) == ast.Not:
            assert isinstance(op, triton.language.constexpr), "`not` only supported for constexpr at the moment"
            return triton.language.constexpr(not op)
        fn = {
            ast.USub: '__neg__',
            ast.UAdd: '__pos__',
            ast.Invert: '__invert__',
        }[type(node.op)]
        if self.is_triton_tensor(op):
            return getattr(op, fn)(_builder=self.builder)
        return getattr(op, fn)()

    def visit_While(self, node):
        with enter_sub_region(self) as sr:
            liveins, insert_block = sr

            # condition (the before region)
            cond_block = self.builder.create_block()
            self.builder.set_insertion_point_to_start(cond_block)
            cond = self.visit(node.test)

            # loop body (the after region)
            loop_block = self.builder.create_block()
            self.builder.set_insertion_point_to_start(loop_block)
            self.visit_compound_statement(node.body)
            loop_defs = self.local_defs

            # collect loop-carried values
            names = []
            ret_types = []
            init_args = []
            yields = []
            for name in loop_defs:
                if name in liveins:
                    # We should not def new constexpr
                    assert self.is_triton_tensor(loop_defs[name])
                    assert self.is_triton_tensor(liveins[name])
                    if loop_defs[name].type == liveins[name].type:
                        # these are loop-carried values
                        names.append(name)
                        ret_types.append(loop_defs[name].type)
                        init_args.append(liveins[name])
                        yields.append(loop_defs[name])

            self.builder.set_insertion_point_to_end(insert_block)
            while_op = self.builder.create_while_op([ty.to_ir(self.builder) for ty in ret_types],
                                                    [arg.handle for arg in init_args])
            # merge the condition region
            before_block = self.builder.create_block_with_parent(while_op.get_before(),
                                                                 [ty.to_ir(self.builder) for ty in ret_types])
            cond_block.merge_block_before(before_block)
            self.builder.set_insertion_point_to_end(before_block)
            # create ConditionOp: e.g., scf.condition(%cond) %arg0, %arg1, ...
            self.builder.create_condition_op(cond.handle, [before_block.arg(i) for i in range(len(init_args))])
            # merge the loop body
            after_block = self.builder.create_block_with_parent(while_op.get_after(),
                                                                [ty.to_ir(self.builder) for ty in ret_types])
            loop_block.merge_block_before(after_block)
            self.builder.set_insertion_point_to_end(after_block)
            self.builder.create_yield_op([y.handle for y in yields])

        # update global uses in while_op
        for i, name in enumerate(names):
            before_block.replace_use_in_block_with(init_args[i].handle, before_block.arg(i))
            after_block.replace_use_in_block_with(init_args[i].handle, after_block.arg(i))

        # WhileOp defines new values, update the symbol table (lscope, local_defs)
        for i, name in enumerate(names):
            new_def = triton.language.core.tensor(while_op.get_result(i), ret_types[i])
            self.lscope[name] = new_def
            self.local_defs[name] = new_def

        for stmt in node.orelse:
            assert False, "Not implemented"
            ast.NodeVisitor.generic_visit(self, stmt)

    def visit_Subscript(self, node):
        assert node.ctx.__class__.__name__ == "Load"
        lhs = self.visit(node.value)
        slices = self.visit(node.slice)
        if self.is_triton_tensor(lhs):
            return lhs.__getitem__(slices, _builder=self.builder)
        return lhs[slices]

    def visit_ExtSlice(self, node):
        return [self.visit(dim) for dim in node.dims]

    def visit_For(self, node):
        iterator = self.visit(node.iter.func)
        if iterator != self.builtins['range']:
            raise RuntimeError('Only `range` iterator currently supported')
        # visit iterator arguments
        # note: only `range` iterator is supported now
        iter_args = [self.visit(arg) for arg in node.iter.args]
        # collect lower bound (lb), upper bound (ub), and step
        lb = iter_args[0] if len(iter_args) > 1 else self.visit(ast.Num(0))
        ub = iter_args[1] if len(iter_args) > 1 else self.visit(node.iter.args[0])
        step = iter_args[2] if len(iter_args) > 2 else self.visit(ast.Num(1))
        # static for loops: all iterator arguments are constexpr
        if isinstance(lb, triton.language.constexpr) and \
           isinstance(ub, triton.language.constexpr) and \
           isinstance(step, triton.language.constexpr):
            sta_range = iterator(lb.value, ub.value, step.value)
            static_unrolling = os.environ.get('TRITON_STATIC_LOOP_UNROLLING', False)
            if static_unrolling and len(sta_range) <= 10:
                for i in sta_range:
                    self.lscope[node.target.id] = triton.language.constexpr(i)
                    self.visit_compound_statement(node.body)
                    for stmt in node.orelse:
                        ast.NodeVisitor.generic_visit(self, stmt)
                return
        # handle negative constant step (not supported by scf.for in MLIR)
        negative_step = False
        if isinstance(step, triton.language.constexpr) and step.value < 0:
            step = triton.language.constexpr(-step.value)
            negative_step = True
            lb, ub = ub, lb
        # lb/ub/step might be constexpr, we need to cast them to tensor
        lb = triton.language.core._to_tensor(lb, self.builder).handle
        ub = triton.language.core._to_tensor(ub, self.builder).handle
        step = triton.language.core._to_tensor(step, self.builder).handle
        # ForOp can only accept IndexType as lb/ub/step. Cast integer to Index
        lb = self.builder.create_to_index(lb)
        ub = self.builder.create_to_index(ub)
        step = self.builder.create_to_index(step)
        # Create placeholder for the loop induction variable
        iv = self.builder.create_undef(self.builder.get_int32_ty())
        self.set_value(node.target.id, triton.language.core.tensor(iv, triton.language.core.int32))

        with enter_sub_region(self) as sr:
            liveins, insert_block = sr

            # create loop body block
            block = self.builder.create_block()
            self.builder.set_insertion_point_to_start(block)

            # visit loop body
            self.visit_compound_statement(node.body)

            # If a variable (name) is defined in both its parent & itself, then it's
            # a loop-carried variable. (They must be of the same type)
            init_args = []
            yields = []
            names = []
            for name in self.local_defs:
                if name in liveins:
                    assert self.is_triton_tensor(self.local_defs[name]), f'{name} is not tensor'
                    assert self.is_triton_tensor(liveins[name])
                    if self.local_defs[name].type != liveins[name].type:
                        local_value = self.local_defs[name]
                        self.local_defs[name] = local_value.to(liveins[name].dtype, _builder=self.builder)
                    names.append(name)
                    init_args.append(triton.language.core._to_tensor(liveins[name], self.builder))
                    yields.append(triton.language.core._to_tensor(self.local_defs[name], self.builder))

            # create ForOp
            self.builder.set_insertion_point_to_end(insert_block)
            for_op = self.builder.create_for_op(lb, ub, step, [arg.handle for arg in init_args])
            block.merge_block_before(for_op.get_body(0))

            # update induction variable with actual value, and replace all uses
            self.builder.set_insertion_point_to_start(for_op.get_body(0))
            iv = self.builder.create_index_to_si(for_op.get_induction_var())
            if negative_step:
                ub_si = self.builder.create_index_to_si(ub)
                iv = self.builder.create_sub(ub_si, iv)
            self.lscope[node.target.id].handle.replace_all_uses_with(iv)
            self.set_value(node.target.id, triton.language.core.tensor(iv, triton.language.core.int32))

            # create YieldOp
            self.builder.set_insertion_point_to_end(for_op.get_body(0))
            if len(yields) > 0:
                self.builder.create_yield_op([y.handle for y in yields])
            for_op_region = for_op.get_body(0).get_parent()
            assert for_op_region.size() == 1, "We use SCF, so the loop body should only have one block"
            # replace global uses with block arguments
            for i, name in enumerate(names):
                # arg0 is the induction variable
                for_op.get_body(0).replace_use_in_block_with(init_args[i].handle, for_op.get_body(0).arg(i + 1))

        # update lscope & local_defs (ForOp defines new values)
        for i, name in enumerate(names):
            self.set_value(name, triton.language.core.tensor(for_op.get_result(i), yields[i].type))

        for stmt in node.orelse:
            assert False, "Don't know what to do with else after for"
            ast.NodeVisitor.generic_visit(self, stmt)

    def visit_Slice(self, node):
        lower = self.visit(node.lower)
        upper = self.visit(node.upper)
        step = self.visit(node.step)
        return slice(lower, upper, step)

    def visit_Index(self, node):
        return self.visit(node.value)

    def visit_keyword(self, node):
        return {node.arg: self.visit(node.value)}

    def visit_Call(self, node):
        fn = self.visit(node.func)
        if isinstance(fn, triton.language.constexpr):
            fn = fn.value
        kws = dict()
        for keyword in node.keywords:
            kws.update(self.visit(keyword))
        args = [self.visit(arg) for arg in node.args]
        if isinstance(fn, triton.runtime.JITFunction):
            from inspect import getcallargs
            args = getcallargs(fn.fn, *args, **kws)
            args = [args[name] for name in fn.arg_names]
            args = [arg if isinstance(arg, triton.language.tensor)
                    else triton.language.constexpr(arg) for arg in args]
            # generate function def
            attributes = dict()
            constexprs = [i for i, arg in enumerate(args) if isinstance(arg, triton.language.constexpr)]
            constants = {i: args[i] for i in constexprs}
            # generate call
            args = [None if i in constexprs else arg for i, arg in enumerate(args)]
            arg_vals = [arg.handle for arg in args if arg is not None]
            arg_types = [arg.type for arg in args if arg is not None]
            fn_name = mangle_fn(fn.__name__, arg_types, constants)
            # generate function def if necessary
            if not self.module.has_function(fn_name):
                prototype = triton.language.function_type([], arg_types)
                gscope = sys.modules[fn.fn.__module__].__dict__
                generator = CodeGenerator(self.builder.context, prototype, gscope, attributes, constants, module=self.module, function_name=fn_name, function_types=self.function_ret_types)
                generator.visit(fn.parse())
                callee_ret_type = generator.last_ret_type
                self.function_ret_types[fn_name] = callee_ret_type
            else:
                callee_ret_type = self.function_ret_types[fn_name]
            symbol = self.module.get_function(fn_name)
            call_op = self.builder.call(symbol, arg_vals)
            if call_op.get_num_results() == 0 or callee_ret_type is None:
                return None
            elif call_op.get_num_results() == 1:
                return triton.language.tensor(call_op.get_result(0), callee_ret_type)
            else:
                # should return a tuple of tl.tensor
                results = []
                for i in range(call_op.get_num_results()):
                    results.append(triton.language.tensor(call_op.get_result(i), callee_ret_type[i]))
                return tuple(results)
        if (hasattr(fn, '__self__') and self.is_triton_tensor(fn.__self__)) \
                or impl.is_builtin(fn):
            return fn(*args, _builder=self.builder, **kws)
        if fn in self.builtins.values():
            args = [arg.value if isinstance(arg, triton.language.constexpr) else arg
                    for arg in args]
        return fn(*args, **kws)

    def visit_Constant(self, node):
        return triton.language.constexpr(node.value)

    def visit_BoolOp(self, node: ast.BoolOp):
        assert len(node.values) == 2
        lhs = self.visit(node.values[0])
        rhs = self.visit(node.values[1])

        fn = {
            ast.And: 'logical_and',
            ast.Or: 'logical_or',
        }[type(node.op)]

        if self.is_triton_tensor(lhs):
            return getattr(lhs, fn)(rhs, _builder=self.builder)
        elif self.is_triton_tensor(rhs):
            fn = fn[:2] + 'r' + fn[2:]
            return getattr(rhs, fn)(lhs, _builder=self.builder)
        else:
            return getattr(lhs, fn)(rhs)

    if sys.version_info < (3, 8):
        def visit_NameConstant(self, node):
            return triton.language.constexpr(node.value)

        def visit_Num(self, node):
            return triton.language.constexpr(node.n)

        def visit_Str(self, node):
            return triton.language.constexpr(ast.literal_eval(node))

    def visit_Attribute(self, node):
        lhs = self.visit(node.value)
        if isinstance(lhs, triton.language.tensor):
            if node.attr == "T":
                return triton.language.semantic.trans(lhs, builder=self.builder)
        return getattr(lhs, node.attr)

    def visit_Expr(self, node):
        ast.NodeVisitor.generic_visit(self, node)

    def visit_NoneType(self, node):
        return None

    def visit(self, node):
        if node is not None:
            self.last_node = node
        with warnings.catch_warnings():
            # The ast library added visit_Constant and deprecated some other
            # methods but we can't move to that without breaking Python 3.6 and 3.7.
            warnings.simplefilter("ignore", DeprecationWarning)  # python 3.9
            warnings.simplefilter("ignore", PendingDeprecationWarning)  # python 3.8
            return super().visit(node)

    def generic_visit(self, node):
        typename = type(node).__name__
        raise NotImplementedError("Unsupported node: {}".format(typename))


class CompilationError(Exception):
    def __init__(self, src, node):
        self.message = f'at {node.lineno}:{node.col_offset}:\n'
        self.message += '\n'.join(src.split('\n')[:node.lineno])
        self.message += '\n' + ' ' * node.col_offset + '^'
        self.src = src
        self.node = node
        super().__init__(self.message)

    def __reduce__(self):
        # this is necessary to make CompilationError picklable
        return (type(self), (self.src, self.node))


class OutOfResources(Exception):
    def __init__(self, required, limit, name):
        self.message = f'out of resource: {name}, '\
                       f'Required: {required}, '\
                       f'Hardware limit: {limit}'
        self.message += '. Reducing block sizes or `num_stages` may help.'
        self.required = required
        self.limit = limit
        self.name = name
        super().__init__(self.message)

    def __reduce__(self):
        # this is necessary to make CompilationError picklable
        return (type(self), (self.required, self.limit, self.name))


def kernel_suffix(signature, specialization):
    # suffix format:
    # <argid><'c' if equal to 1><'d' if divisible by 16>
    suffix = ''
    for i, _ in enumerate(signature):
        suffix += str(i)
        if i in specialization.equal_to_1:
            suffix += 'c'
        if i in specialization.divisible_by_16:
            suffix += 'd'
    return suffix

# ------------------------------------------------------------------------------
# ------------------------------------------------------------------------------


def build_triton_ir(fn, signature, specialization, constants):
    # canonicalize signature
    if isinstance(signature, str):
        signature = {k: v.strip() for k, v in enumerate(signature.split(","))}
    context = _triton.ir.context()
    context.load_triton()
    # create kernel prototype
    cst_key = lambda i: fn.arg_names.index(i) if isinstance(i, str) else i
    constants = {cst_key(key): value for key, value in constants.items()}
    # visit kernel AST
    gscope = fn.__globals__.copy()
    function_name = '_'.join([fn.__name__, kernel_suffix(signature.values(), specialization)])
    tys = list(signature.values())
    new_constants = {k: True if k in tys and tys[k] == "i1" else 1 for k in specialization.equal_to_1}
    new_attrs = {k: ("multiple_of", 16) for k in specialization.divisible_by_16}
    all_constants = constants.copy()
    all_constants.update(new_constants)
    arg_types = [str_to_ty(v) for k, v in signature.items() if k not in constants]

    prototype = triton.language.function_type([], arg_types)
    generator = CodeGenerator(context, prototype, gscope=gscope, constants=all_constants, function_name=function_name, attributes=new_attrs, is_kernel=True)
    try:
        generator.visit(fn.parse())
    except Exception as e:
        node = generator.last_node
        if node is None or isinstance(e, (NotImplementedError, CompilationError)):
            raise e
        raise CompilationError(fn.src, node) from e
    ret = generator.module
    # module takes ownership of the context
    ret.context = context
    return ret, generator


def optimize_triton_ir(mod):
    pm = _triton.ir.pass_manager(mod.context)
    pm.enable_debug()
    pm.add_inliner_pass()
    pm.add_triton_combine_pass()
    pm.add_canonicalizer_pass()
    pm.add_cse_pass()
    pm.add_licm_pass()
    pm.run(mod)
    return mod


def ast_to_ttir(fn, signature, specialization, constants):
    mod, _ = build_triton_ir(fn, signature, specialization, constants)
    return optimize_triton_ir(mod)


def ttir_to_ttgir(mod, num_warps, num_stages, compute_capability):
    pm = _triton.ir.pass_manager(mod.context)
    pm.add_convert_triton_to_tritongpu_pass(num_warps)
    pm.enable_debug()
    pm.add_coalesce_pass()
    # The combine pass converts blocked layout to mma layout
    # for dot ops so that pipeline can get shared memory swizzled correctly.
    pm.add_tritongpu_combine_pass(compute_capability)
    pm.add_tritongpu_pipeline_pass(num_stages)
    # Prefetch must be done after pipeline pass because pipeline pass
    # extracts slices from the original tensor.
    pm.add_tritongpu_prefetch_pass()
    pm.add_canonicalizer_pass()
    pm.add_cse_pass()
    pm.add_tritongpu_combine_pass(compute_capability)
    pm.add_licm_pass()
    pm.add_tritongpu_combine_pass(compute_capability)
    pm.add_cse_pass()
    pm.add_tritongpu_decompose_conversions_pass()
    if compute_capability // 10 == 7:
        # The update_mma_for_volta pass helps to compute some information for MMA encoding specifically for MMAv1
        # NOTE this pass should be placed after all the passes those modifies mma layout
        pm.add_tritongpu_update_mma_for_volta_pass()
    pm.add_cse_pass()
    pm.add_symbol_dce_pass()
    pm.add_tritongpu_reorder_instructions_pass()
    pm.run(mod)
    return mod


def add_external_libs(mod, libs):
    for name, path in libs.items():
        if len(name) == 0 or len(path) == 0:
            return
    _triton.add_external_libs(mod, list(libs.keys()), list(libs.values()))


def ttgir_to_llir(mod, extern_libs, compute_capability):
    if extern_libs:
        add_external_libs(mod, extern_libs)
    return _triton.translate_triton_gpu_to_llvmir(mod, compute_capability)


def llir_to_ptx(mod: Any, compute_capability: int, ptx_version: int = None) -> Tuple[str, int]:
    '''
    Translate TritonGPU module to PTX code.
    :param mod: a TritonGPU dialect module
    :return:
        - PTX code
        - shared memory allocation size
    '''
    if ptx_version is None:
        _, cuda_version = path_to_ptxas()
        ptx_version = ptx_get_version(cuda_version)
    return _triton.translate_llvmir_to_ptx(mod, compute_capability, ptx_version)


def ptx_to_cubin(ptx: str, compute_capability: int):
    '''
    Compile TritonGPU module to cubin.
    :param ptx: ptx code
    :param compute_capability: compute capability
    :return: str
    '''
    ptxas, _ = path_to_ptxas()
    return _triton.compile_ptx_to_cubin(ptx, ptxas, compute_capability)


def ptx_get_kernel_name(ptx: str) -> str:
    '''
    Get kernel name from PTX code.
    This Kernel name is required when launching the kernel.
    '''
    # There is a name mangling in PTX codegen, so the original kernel names in Triton IR are not available in PTX/cubin.
    assert ptx
    for line in ptx.split('\n'):
        line = line.strip()
        if line.startswith('// .globl'):
            return line.split()[-1]

def amdgcn_get_kernel_name(amdgcn: str) -> str:
    '''
    Get kernel name from AMDGCN code.
    This Kernel name is required when launching the kernel.
    '''
    assert amdgcn
    for line in amdgcn.split('\n'):
        line = line.strip()
        if line.startswith('.globl'):
            return line.split()[-1].strip()


def llir_to_amdgcn_and_hsaco(mod: Any, gfx_arch: str) -> Tuple[str, str]:
    '''
    Translate TritonGPU module to HSACO code.
    :param mod: a TritonGPU dialect module
    :return:
        - AMDGCN code
        - Path to HSACO object
    '''
    return _triton.translate_llvmir_to_hsaco(mod, gfx_arch)


@functools.lru_cache
def ptx_get_version(cuda_version) -> int:
    '''
    Get the highest PTX version supported by the current CUDA driver.
    '''
    assert isinstance(cuda_version, str)
    major, minor = map(int, cuda_version.split('.'))
    if major == 12:
        return 80 + minor
    if major == 11:
        return 70 + minor
    if major == 10:
        return 63 + minor
    raise RuntimeError("Triton only support CUDA 10.0 or higher")


def path_to_ptxas():
    prefixes = [
        os.environ.get("TRITON_PTXAS_PATH", ""),
        "",
        "/usr",
        os.environ.get('CUDA_PATH', default_cuda_dir())
    ]
    if not os.getenv("TRITON_IGNORE_BUNDLED_PTXAS"):
        prefixes.insert(0, os.path.dirname(__file__))

    for prefix in prefixes:
        ptxas = os.path.join(prefix, "bin", "ptxas")
        if os.path.exists(ptxas):
            result = subprocess.check_output([ptxas, "--version"], stderr=subprocess.STDOUT)
            if result is not None:
                version = re.search(r".*release (\d+\.\d+).*", result.decode("utf-8"), flags=re.MULTILINE)
                if version is not None:
                    return ptxas, version.group(1)
    raise RuntimeError("Cannot find ptxas")


instance_descriptor = namedtuple("instance_descriptor", ["divisible_by_16", "equal_to_1"], defaults=[set(), set()])


# ------------------------------------------------------------------------------
# compiler
# ------------------------------------------------------------------------------


def ty_to_cpp(ty):
    if ty[0] == '*':
        return "hipDeviceptr_t" if torch.version.hip is not None else "CUdeviceptr"
    return {
        "i1": "int32_t",
        "i8": "int8_t",
        "i16": "int16_t",
        "i32": "int32_t",
        "i64": "int64_t",
        "u32": "uint32_t",
        "u64": "uint64_t",
        "fp16": "float",
        "bf16": "float",
        "fp32": "float",
        "f32": "float",
        "fp64": "double",
    }[ty]


def generate_name_initializer(signature):
    src = "int i = 0;\n"
    tys = signature.split(',')
    for i, ty in enumerate(tys):
        src


def binary_name_to_header_name(name):
    if len(name) > 128:
        # avoid filename too long errors (filename limit is 255)
        name = "kernel_" + hashlib.sha256(name.encode("utf-8")).hexdigest()
    return f"{name}.h"


def generate_launcher(constants, signature):
    arg_decls = ', '.join(f"{ty_to_cpp(ty)} arg{i}" for i, ty in signature.items())

    def _extracted_type(ty):
        if ty[0] == '*':
            return "PyObject*"
        return {
            'i1': 'int32_t',
            'i32': 'int32_t',
            'i64': 'int64_t',
            'u32': 'uint32_t',
            'u64': 'uint64_t',
            'fp16': 'float',
            'bf16': 'float',
            'fp32': 'float',
            'f32': 'float',
            'fp64': 'double',
        }[ty]

    def format_of(ty):
        return {
            "PyObject*": "O",
            "float": "f",
            "double": "d",
            "long": "l",
            "uint32_t": "I",
            "int32_t": "i",
            "uint64_t": "K",
            "int64_t": "L",
        }[ty]

    format = "iiiiiKKOOO" + ''.join([format_of(_extracted_type(ty)) for ty in signature.values()])

    # generate glue code
    if torch.version.hip is not None:
        src = f"""
    #define __HIP_PLATFORM_AMD__
    #include <hip/hip_runtime.h>
    #include <Python.h>

    static inline void gpuAssert(hipError_t code, const char *file, int line)
    {{
    if (code != HIP_SUCCESS)
    {{
        const char* prefix = "Triton Error [HIP]: ";
        const char* str = hipGetErrorString(code);
        char err[1024] = {{0}};
        strcat(err, prefix);
        strcat(err, str);
        PyErr_SetString(PyExc_RuntimeError, err);
    }}
    }}

    #define HIP_CHECK(ans) {{ gpuAssert((ans), __FILE__, __LINE__); }}

    void _launch(int gridX, int gridY, int gridZ, int num_warps, int shared_memory, hipStream_t stream, hipFunction_t function, {arg_decls}) {{
    void *params[] = {{ {', '.join(f"&arg{i}" for i in signature.keys() if i not in constants)} }};
    if(gridX*gridY*gridZ > 0){{
        HIP_CHECK(hipModuleLaunchKernel(function, gridX, gridY, gridZ, 32*num_warps, 1, 1, shared_memory, stream, params, 0));
    }}
    }}

    static inline hipDeviceptr_t getPointer(PyObject *obj, int idx) {{
    if (PyLong_Check(obj)) {{
        return (hipDeviceptr_t)PyLong_AsUnsignedLongLong(obj);
    }}
    if (obj == Py_None) {{
        return (hipDeviceptr_t)0;
    }}
    PyObject *ptr = PyObject_GetAttrString(obj, "data_ptr");
    if(ptr){{
        PyObject *empty_tuple = PyTuple_New(0);
        PyObject *ret = PyObject_Call(ptr, empty_tuple, NULL);
        Py_DECREF(empty_tuple);
        Py_DECREF(ptr);
        if (!PyLong_Check(ret)) {{
        PyErr_SetString(PyExc_TypeError, "data_ptr method of Pointer object must return 64-bit int");
        }}
        return (hipDeviceptr_t)PyLong_AsUnsignedLongLong(ret);
    }}
    PyErr_SetString(PyExc_TypeError, "Pointer argument must be either uint64 or have data_ptr method");
    return (hipDeviceptr_t)0;
    }}

    static PyObject* launch(PyObject* self, PyObject* args) {{
    int gridX, gridY, gridZ;
    uint64_t _stream;
    uint64_t _function;
    int num_warps;
    int shared_memory;
    PyObject *launch_enter_hook = NULL;
    PyObject *launch_exit_hook = NULL;
    PyObject *compiled_kernel = NULL;
    PyObject *hook_ret = NULL;
    {' '.join([f"{_extracted_type(ty)} _arg{i}; " for i, ty in signature.items()])}
    if(!PyArg_ParseTuple(args, \"{format}\", &gridX, &gridY, &gridZ, &num_warps, &shared_memory, &_stream, &_function, &launch_enter_hook, &launch_exit_hook, &compiled_kernel, {', '.join(f"&_arg{i}" for i, ty in signature.items())})) {{
        return NULL;
    }}

    if (launch_enter_hook != Py_None) {{
        PyObject *new_args = PyTuple_Pack(1, compiled_kernel);
        hook_ret = PyObject_CallObject(launch_enter_hook, new_args);
        Py_DECREF(new_args);
    }}

    _launch(gridX, gridY, gridZ, num_warps, shared_memory, (hipStream_t)_stream, (hipFunction_t)_function, {', '.join(f"getPointer(_arg{i},{i})" if ty[0]=="*" else f"_arg{i}"for i, ty in signature.items())});

    if (launch_exit_hook != Py_None) {{
        PyObject *new_args = NULL;
        if (hook_ret) {{
            new_args = PyTuple_Pack(2, compiled_kernel, hook_ret);
        }} else {{
            new_args = PyTuple_Pack(1, compiled_kernel);
        }}
        hook_ret = PyObject_CallObject(launch_exit_hook, new_args);
        Py_DECREF(new_args);
    }}

    if (hook_ret) {{
        Py_DECREF(hook_ret);
    }}
    if(PyErr_Occurred()) {{
        return NULL;
    }}
    // return None
    Py_INCREF(Py_None);
    return Py_None;
    }}

    static PyMethodDef ModuleMethods[] = {{
    {{"launch", launch, METH_VARARGS, "Entry point for all kernels with this signature"}},
    {{NULL, NULL, 0, NULL}} // sentinel
    }};

    static struct PyModuleDef ModuleDef = {{
    PyModuleDef_HEAD_INIT,
    \"launcher\",
    NULL, //documentation
    -1, //size
    ModuleMethods
    }};

    PyMODINIT_FUNC PyInit_launcher(void) {{
    PyObject *m = PyModule_Create(&ModuleDef);
    if(m == NULL) {{
        return NULL;
    }}
    PyModule_AddFunctions(m, ModuleMethods);
    return m;
    }}
    """
    else:
        src = f"""
    #include \"cuda.h\"
    #include <stdbool.h>
    #include <Python.h>

    static inline void gpuAssert(CUresult code, const char *file, int line)
    {{
       if (code != CUDA_SUCCESS)
       {{
          const char* prefix = "Triton Error [CUDA]: ";
          const char* str;
          cuGetErrorString(code, &str);
          char err[1024] = {{0}};
          strcat(err, prefix);
          strcat(err, str);
          PyErr_SetString(PyExc_RuntimeError, err);
       }}
    }}

    #define CUDA_CHECK(ans) {{ gpuAssert((ans), __FILE__, __LINE__); }}

    void _launch(int gridX, int gridY, int gridZ, int num_warps, int shared_memory, CUstream stream, CUfunction function, {arg_decls}) {{
      void *params[] = {{ {', '.join(f"&arg{i}" for i in signature.keys() if i not in constants)} }};
      if(gridX*gridY*gridZ > 0){{
        CUDA_CHECK(cuLaunchKernel(function, gridX, gridY, gridZ, 32*num_warps, 1, 1, shared_memory, stream, params, 0));
      }}
    }}

    typedef struct _DevicePtrInfo {{
        CUdeviceptr dev_ptr;
        bool valid;
    }} DevicePtrInfo;

    static inline DevicePtrInfo getPointer(PyObject *obj, int idx) {{
      DevicePtrInfo ptr_info;
      ptr_info.dev_ptr = 0;
      ptr_info.valid = true;
      if (PyLong_Check(obj)) {{
        ptr_info.dev_ptr = PyLong_AsUnsignedLongLong(obj);
        return ptr_info;
      }}
      if (obj == Py_None) {{
        // valid nullptr
        return ptr_info;
      }}
      PyObject *ptr = PyObject_GetAttrString(obj, "data_ptr");
      if(ptr){{
        PyObject *empty_tuple = PyTuple_New(0);
        PyObject *ret = PyObject_Call(ptr, empty_tuple, NULL);
        Py_DECREF(empty_tuple);
        Py_DECREF(ptr);
        if (!PyLong_Check(ret)) {{
          PyErr_SetString(PyExc_TypeError, "data_ptr method of Pointer object must return 64-bit int");
          ptr_info.valid = false;
          return ptr_info;
        }}
        ptr_info.dev_ptr = PyLong_AsUnsignedLongLong(ret);
        unsigned attr;
        CUresult status =
            cuPointerGetAttribute(&attr, CU_POINTER_ATTRIBUTE_MEMORY_TYPE, ptr_info.dev_ptr);
        if (!(attr == CU_MEMORYTYPE_DEVICE || attr == CU_MEMORYTYPE_UNIFIED) ||
            !(status == CUDA_SUCCESS)) {{
            PyErr_Format(PyExc_ValueError,
                         "Pointer argument (at %d) cannot be accessed from Triton (cpu tensor?)", idx);
            ptr_info.valid = false;
        }}
        return ptr_info;
      }}
      PyErr_SetString(PyExc_TypeError, "Pointer argument must be either uint64 or have data_ptr method");
      return ptr_info;
    }}

    static PyObject* launch(PyObject* self, PyObject* args) {{
      int gridX, gridY, gridZ;
      uint64_t _stream;
      uint64_t _function;
      int num_warps;
      int shared_memory;
      PyObject *launch_enter_hook = NULL;
      PyObject *launch_exit_hook = NULL;
      PyObject *compiled_kernel = NULL;
      PyObject *hook_ret = NULL;
      {' '.join([f"{_extracted_type(ty)} _arg{i}; " for i, ty in signature.items()])}
      if(!PyArg_ParseTuple(args, \"{format}\", &gridX, &gridY, &gridZ, &num_warps, &shared_memory, &_stream, &_function, &launch_enter_hook, &launch_exit_hook, &compiled_kernel, {', '.join(f"&_arg{i}" for i, ty in signature.items())})) {{
        return NULL;
      }}

      if (launch_enter_hook != Py_None) {{
        PyObject *new_args = PyTuple_Pack(1, compiled_kernel);
        hook_ret = PyObject_CallObject(launch_enter_hook, new_args);
        Py_DECREF(new_args);
      }}


      // raise exception asap
      {"; ".join([f"DevicePtrInfo ptr_info{i} = getPointer(_arg{i}, {i}); if (!ptr_info{i}.valid) return NULL;" if ty[0] == "*" else "" for i, ty in signature.items()])};
      _launch(gridX, gridY, gridZ, num_warps, shared_memory, (CUstream)_stream, (CUfunction)_function, {', '.join(f"ptr_info{i}.dev_ptr" if ty[0]=="*" else f"_arg{i}"for i, ty in signature.items())});

      if (launch_exit_hook != Py_None) {{
        PyObject *new_args = NULL;
        if (hook_ret) {{
            new_args = PyTuple_Pack(2, compiled_kernel, hook_ret);
        }} else {{
            new_args = PyTuple_Pack(1, compiled_kernel);
        }}
        hook_ret = PyObject_CallObject(launch_exit_hook, new_args);
        Py_DECREF(new_args);
      }}

      if (hook_ret) {{
          Py_DECREF(hook_ret);
      }}
      if(PyErr_Occurred()) {{
          return NULL;
      }}
      // return None
      Py_INCREF(Py_None);
      return Py_None;
    }}

    static PyMethodDef ModuleMethods[] = {{
      {{"launch", launch, METH_VARARGS, "Entry point for all kernels with this signature"}},
      {{NULL, NULL, 0, NULL}} // sentinel
    }};

    static struct PyModuleDef ModuleDef = {{
      PyModuleDef_HEAD_INIT,
      \"launcher\",
      NULL, //documentation
      -1, //size
      ModuleMethods
    }};

    PyMODINIT_FUNC PyInit_launcher(void) {{
      PyObject *m = PyModule_Create(&ModuleDef);
      if(m == NULL) {{
          return NULL;
      }}
      PyModule_AddFunctions(m, ModuleMethods);
      return m;
    }}
      """
    return src


def default_cache_dir():
    return os.path.join(os.environ["HOME"], ".triton", "cache")


def default_cuda_dir():
    default_dir = "/usr/local/cuda"
    return os.getenv("CUDA_HOME", default=default_dir)


class CacheManager:

    def __init__(self, key):
        self.key = key
        self.lock_path = None
        # create cache directory if it doesn't exist
        self.cache_dir = os.environ.get('TRITON_CACHE_DIR', default_cache_dir())
        if self.cache_dir:
            self.cache_dir = os.path.join(self.cache_dir, self.key)
            self.lock_path = os.path.join(self.cache_dir, "lock")
            os.makedirs(self.cache_dir, exist_ok=True)

    def _make_path(self, filename):
        return os.path.join(self.cache_dir, filename)

    def has_file(self, filename):
        if not self.cache_dir:
            return False
        return os.path.exists(self._make_path(filename))

    def put(self, data, filename, binary=True):
        if not self.cache_dir:
            return
        binary = isinstance(data, bytes)
        if not binary:
            data = str(data)
        assert self.lock_path is not None
        filepath = self._make_path(filename)
        with FileLock(self.lock_path):
            # use tempfile to be robust against program interruptions
            mode = "wb" if binary else "w"
            with open(filepath + ".tmp", mode) as f:
                f.write(data)
            os.rename(filepath + ".tmp", filepath)


# Utilities for generating and compiling C wrappers


@functools.lru_cache()
def libcuda_dirs():
    locs = subprocess.check_output(["whereis", "libcuda.so"]).decode().strip().split()[1:]
    return [os.path.dirname(loc) for loc in locs]


@contextlib.contextmanager
def quiet():
    old_stdout, old_stderr = sys.stdout, sys.stderr
    sys.stdout, sys.stderr = io.StringIO(), io.StringIO()
    try:
        yield
    finally:
        sys.stdout, sys.stderr = old_stdout, old_stderr

@functools.lru_cache()
def libhip_dir():
    return "/opt/rocm/lib"

@functools.lru_cache()
def hip_home_dirs():
    default_dir = "/opt/rocm"
    return os.getenv("ROCM_HOME", default=default_dir)

@functools.lru_cache()
def rocm_path_dir():
    return os.getenv("ROCM_PATH", default="/opt/rocm")

def _build(name, src, srcdir):
<<<<<<< HEAD
    if torch.version.hip is not None:
        hip_lib_dir = libhip_dir()
        hip_include_dir = os.path.join(hip_home_dirs(), "include")
    else:
        cuda_lib_dirs = libcuda_dirs()
        cuda_path = os.environ.get('CUDA_PATH', default_cuda_dir())
        cu_include_dir = os.path.join(cuda_path, "include")

=======
    cuda_lib_dirs = libcuda_dirs()
    cuda_path = os.environ.get('CUDA_PATH', default_cuda_dir())
    cu_include_dir = os.path.join(cuda_path, "include")
    triton_include_dir = os.path.join(os.path.dirname(__file__), "include")
    cuda_header = os.path.join(cu_include_dir, "cuda.h")
    triton_cuda_header = os.path.join(triton_include_dir, "cuda.h")
    if not os.path.exists(cuda_header) and os.path.exists(triton_cuda_header):
        cu_include_dir = triton_include_dir
>>>>>>> e5dbe35c
    suffix = sysconfig.get_config_var('EXT_SUFFIX')
    so = os.path.join(srcdir, '{name}{suffix}'.format(name=name, suffix=suffix))
    # try to avoid setuptools if possible
    cc = os.environ.get("CC")
    if cc is None:
        # TODO: support more things here.
        clang = shutil.which("clang")
        gcc = shutil.which("gcc")
        cc = gcc if gcc is not None else clang
        if cc is None:
            raise RuntimeError("Failed to find C compiler. Please specify via CC environment variable.")
    py_include_dir = get_paths()["include"]
    if torch.version.hip is not None:
        ret = subprocess.check_call([cc, src, f"-I{hip_include_dir}", f"-I{py_include_dir}", f"-I{srcdir}", "-shared", "-fPIC", f"-L{hip_lib_dir}", "-lamdhip64", "-o", so])
    else:
        cc_cmd = [cc, src, "-O3", f"-I{cu_include_dir}", f"-I{py_include_dir}", f"-I{srcdir}", "-shared", "-fPIC", "-lcuda", "-o", so]
        cc_cmd += [f"-L{dir}" for dir in cuda_lib_dirs]
        ret = subprocess.check_call(cc_cmd)

    if ret == 0:
        return so
    # fallback on setuptools
    extra_compile_args = []
    library_dirs = cuda_lib_dirs
    include_dirs = [srcdir, cu_include_dir]
    libraries = ['cuda']
    # extra arguments
    extra_link_args = []
    # create extension module
    ext = setuptools.Extension(
        name=name,
        language='c',
        sources=[src],
        include_dirs=include_dirs,
        extra_compile_args=extra_compile_args + ['-O3'],
        extra_link_args=extra_link_args,
        library_dirs=library_dirs,
        libraries=libraries,
    )
    # build extension module
    args = ['build_ext']
    args.append('--build-temp=' + srcdir)
    args.append('--build-lib=' + srcdir)
    args.append('-q')
    args = dict(
        name=name,
        ext_modules=[ext],
        script_args=args,
    )
    with quiet():
        setuptools.setup(**args)
    return so


def make_so_cache_key(version_hash, signature, constants):
    # Get unique key for the compiled code
    signature = {k: 'ptr' if v[0] == '*' else v for k, v in signature.items()}
    key = f"{version_hash}-{''.join(signature.values())}{constants}"
    key = hashlib.md5(key.encode("utf-8")).hexdigest()
    return key


def make_fn_cache_key(fn_hash, signature, configs, constants, num_warps, num_stages):
    # Get unique key for the compiled code
    get_conf_key = lambda conf: (sorted(conf.divisible_by_16), sorted(conf.equal_to_1))
    configs_key = [get_conf_key(conf) for conf in configs]
    key = f"{fn_hash}-{''.join(signature.values())}-{configs_key}-{constants}-{num_warps}-{num_stages}"
    key = hashlib.md5(key.encode("utf-8")).hexdigest()
    return key


def read_or_execute(cache_manager, force_compile, file_name, metadata,
                    run_if_found: Callable[[str], bytes] = None,
                    run_if_not_found: Callable = None):
    suffix = file_name.split(".")[1]
    if not force_compile and cache_manager.has_file(file_name):
        module = run_if_found(cache_manager._make_path(file_name))
        data = module if isinstance(module, bytes) else str(module).encode("utf-8")
        md5 = hashlib.md5(data).hexdigest()
        has_changed = metadata and md5 != metadata["md5"][suffix]
        return module, md5, has_changed, True
    module = run_if_not_found()
    data = module if isinstance(module, bytes) else str(module).encode("utf-8")
    md5 = hashlib.md5(data).hexdigest()
    cache_manager.put(data, file_name, True if isinstance(data, bytes) else data)
    return module, md5, True, False

#

def _get_amdgpu_arch():
    try:
        rocminfo = subprocess.check_output(rocm_path_dir() + '/bin/rocminfo').decode()
        gfx_arch = re.search('Name:\\s+.*(gfx\\w+)', rocminfo)
        return gfx_arch.group(1).strip()
    except:
        return None

def make_stub(name, signature, constants):
    # name of files that are cached
    so_cache_key = make_so_cache_key(triton.runtime.jit.version_key(), signature, constants)
    so_cache_manager = CacheManager(so_cache_key)
    so_name = f"{name}.so"
    # retrieve stub from cache if it exists
    if not so_cache_manager.has_file(so_name):
        with tempfile.TemporaryDirectory() as tmpdir:
            src = generate_launcher(constants, signature)
            src_path = os.path.join(tmpdir, "main.c")
            with open(src_path, "w") as f:
                f.write(src)
            so = _build(name, src_path, tmpdir)
            with open(so, "rb") as f:
                so_cache_manager.put(f.read(), so_name, binary=True)
    return so_cache_manager._make_path(so_name)


def convert_type_repr(x):
    match = re.search(r'!tt\.ptr<(.*)>', x)
    if match is not None:
        return '*' + convert_type_repr(match.group(1))
    return x


def make_hash(fn, **kwargs):
    if isinstance(fn, triton.runtime.JITFunction):
        configs = kwargs["configs"]
        signature = kwargs["signature"]
        constants = kwargs.get("constants", dict())
        num_warps = kwargs.get("num_warps", 4)
        num_stages = kwargs.get("num_stages", 3)
        # Get unique key for the compiled code
        get_conf_key = lambda conf: (sorted(conf.divisible_by_16), sorted(conf.equal_to_1))
        configs_key = [get_conf_key(conf) for conf in configs]
        key = f"{fn.cache_key}-{''.join(signature.values())}-{configs_key}-{constants}-{num_warps}-{num_stages}"
        return hashlib.md5(key.encode("utf-8")).hexdigest()
    assert isinstance(fn, str)
    return hashlib.md5((Path(fn).read_text() + triton.runtime.jit.version_key()).encode("utf-8")).hexdigest()


# - ^\s*func\s+ : match the start of the string, any leading whitespace, the keyword func,
#    and any following whitespace
# - (public\s+)? : optionally match the keyword public and any following whitespace
# - (@\w+) : match an @ symbol followed by one or more word characters
#   (letters, digits, or underscores), and capture it as group 1 (the function name)
# - (\((?:%\w+: \S+(?: \{\S+ = \S+ : \S+\})?(?:, )?)*\)) : match a pair of parentheses enclosing
#   zero or more arguments separated by commas, and capture it as group 2 (the argument list)
mlir_prototype_pattern = r'^\s*func\s+(?:public\s+)?(@\w+)(\((?:%\w+: \S+(?: \{\S+ = \S+ : \S+\})?(?:, )?)*\))\s*\{\s*$'
ptx_prototype_pattern = r"\.(?:visible|extern)\s+\.(?:entry|func)\s+(\w+)\s*\(([^)]*)\)"
prototype_pattern = {
    "ttir": mlir_prototype_pattern,
    "ttgir": mlir_prototype_pattern,
    "ptx": ptx_prototype_pattern,
}

mlir_arg_type_pattern = r'%\w+: ([^,^\)\s]+)(?: \{\S+ = \S+ : \S+\})?,?'
ptx_arg_type_pattern = r"\.param\s+\.(\w+)"
arg_type_pattern = {
    "ttir": mlir_arg_type_pattern,
    "ttgir": mlir_arg_type_pattern,
    "ptx": ptx_arg_type_pattern,
}


# def compile(fn, signature: str, device: int = -1, constants=dict(), num_warps: int = 4, num_stages: int = 3, extern_libs=None, configs=None):
@static_vars(discovered_gfx_arch = _get_amdgpu_arch())
def compile(fn, **kwargs):
    capability = kwargs.get("cc", None)
    if capability is None:
        device = torch.cuda.current_device()
        capability = torch.cuda.get_device_capability(device)
        capability = capability[0] * 10 + capability[1]
    # we get the kernel, i.e. the first function generated in the module
    # if fn is not a JITFunction, then it
    # has to be a path to a file
    context = _triton.ir.context()
    asm = dict()
    constants = kwargs.get("constants", dict())
    num_warps = kwargs.get("num_warps", 4)
    num_stages = kwargs.get("num_stages", 3 if capability >= 75 else 2)
    extern_libs = kwargs.get("extern_libs", dict())
    # build compilation stages
    if torch.version.hip is not None:
        if extern_libs is None:
            extern_libs = get_amdgcn_bitcode_paths()
        else:
            extern_libs.update(get_amdgcn_bitcode_paths())
        for key in list(extern_libs):
            if extern_libs[key] == '' or extern_libs[key] is None:
               extern_libs.pop(key)
        gfx_arch = os.environ.get('MI_GPU_ARCH', compile.discovered_gfx_arch)
        if gfx_arch is None:
            raise RuntimeError('gfx_arch is None (not specified)')
        stages = {
            "ast": (lambda path: fn, None),
            "ttir": (lambda path: _triton.ir.parse_mlir_module(path, context),
                    lambda src: ast_to_ttir(src, signature, configs[0], constants)),
            "ttgir": (lambda path: _triton.ir.parse_mlir_module(path, context),
                    lambda src: ttir_to_ttgir(src, num_warps, num_stages, capability)),
            "llir": (lambda path: Path(path).read_bytes(),
                    lambda src: ttgir_to_llir(src, extern_libs, capability)),
            "amdgcn": (lambda path: Path(path).read_text(),
                    lambda src: llir_to_amdgcn_and_hsaco(src, gfx_arch)),
        }
    else:
        stages = {
            "ast": (lambda path: fn, None),
            "ttir": (lambda path: _triton.ir.parse_mlir_module(path, context),
                    lambda src: ast_to_ttir(src, signature, configs[0], constants)),
            "ttgir": (lambda path: _triton.ir.parse_mlir_module(path, context),
                    lambda src: ttir_to_ttgir(src, num_warps, num_stages, capability)),
            "llir": (lambda path: Path(path).read_bytes(),
                    lambda src: ttgir_to_llir(src, extern_libs, capability)),
            "ptx": (lambda path: Path(path).read_text(),
                    lambda src: llir_to_ptx(src, capability)),
            "cubin": (lambda path: Path(path).read_bytes(),
                    lambda src: ptx_to_cubin(src, capability))
        }

    # find out the signature of the function
    if isinstance(fn, triton.runtime.JITFunction):
        configs = kwargs.get("configs", None)
        signature = kwargs["signature"]
        if configs is None:
            configs = [instance_descriptor()]
        assert len(configs) == 1
        kwargs["configs"] = configs
        name = fn.__name__
        first_stage = 0
        if isinstance(signature, str):
            signature = {k: v.strip() for k, v in enumerate(signature.split(","))}
        kwargs["signature"] = signature
    else:
        assert isinstance(fn, str)
        _, ir = os.path.basename(fn).split(".")
        src = Path(fn).read_text()
        import re
        match = re.search(prototype_pattern[ir], src, re.MULTILINE)
        name, signature = match.group(1), match.group(2)
        # print(name, signature)
        types = re.findall(arg_type_pattern[ir], signature)
        # print(types)
        param_tys = [convert_type_repr(ty) for ty in types]
        signature = {k: v for k, v in enumerate(param_tys)}
        first_stage = list(stages.keys()).index(ir)

    # cache manager
    so_path = make_stub(name, signature, constants)
    # create cache manager
    fn_cache_manager = CacheManager(make_hash(fn, **kwargs))
    # determine name and extension type of provided function
    if isinstance(fn, triton.runtime.JITFunction):
        name, ext = fn.__name__, "ast"
    else:
        name, ext = os.path.basename(fn).split(".")

    # load metadata if any
    metadata = None
    if fn_cache_manager.has_file(f'{name}.json'):
        with open(fn_cache_manager._make_path(f"{name}.json")) as f:
            metadata = json.load(f)
    else:
        metadata = {"num_warps": num_warps, "num_stages": num_stages, "ctime": dict()}
        if ext == "ptx":
            assert "shared" in kwargs, "ptx compilation must provide shared memory size"
            metadata["shared"] = kwargs["shared"]

    first_stage = list(stages.keys()).index(ext)
    asm = dict()
    module = fn
    # run compilation pipeline  and populate metadata
    for ir, (parse, compile_kernel) in list(stages.items())[first_stage:]:
        path = fn_cache_manager._make_path(f"{name}.{ir}")
        if ir == ext:
            next_module = parse(fn)
        elif os.path.exists(path) and\
                ir in metadata["ctime"] and\
                os.path.getctime(path) == metadata["ctime"][ir]:
            if ir == "amdgcn":
                next_module = (parse(path), parse(fn_cache_manager._make_path(f"{name}.hsaco_path")))
            else:
                next_module = parse(path)
        else:
            next_module = compile_kernel(module)
            if ir == "amdgcn":
                fn_cache_manager.put(next_module[0], f"{name}.{ir}")
                fn_cache_manager.put(next_module[1], f"{name}.hsaco_path")
            else:
                fn_cache_manager.put(next_module, f"{name}.{ir}")
        if os.path.exists(path):
            metadata["ctime"][ir] = os.path.getctime(path)
        asm[ir] = next_module if ir == "cubin" else str(next_module)
        if ir == "llir" and "shared" not in metadata:
            metadata["shared"] = _triton.get_shared_memory_size(module)
        if ir == "ptx":
            metadata["name"] = ptx_get_kernel_name(next_module)
        if ir == "amdgcn":
            metadata["name"] = amdgcn_get_kernel_name(next_module[0])
            asm["hsaco_path"] = next_module[1]
        module = next_module
    # write-back metadata
    fn_cache_manager.put(json.dumps(metadata), f"{name}.json", binary=False)
    # return handle to compiled kernel
    return CompiledKernel(so_path, metadata, asm)

@static_vars(discovered_gfx_arch = _get_amdgpu_arch())
def _get_amdgcn_bitcode_paths():
  if torch.version.hip is not None:
      gpu_arch_agnostic_bitcode_libraries = ["opencl.bc",
                                             "ocml.bc",
                                             "ockl.bc",
                                             "oclc_finite_only_off.bc",
                                             "oclc_daz_opt_off.bc",
                                             "oclc_correctly_rounded_sqrt_on.bc",
                                             "oclc_unsafe_math_off.bc",
                                             "oclc_wavefrontsize64_on.bc"]
      gfx_arch_id = re.search('gfx(\\w+)', _get_amdgcn_bitcode_paths.discovered_gfx_arch).group(1).strip()
      gpu_arch_specific_bitcode_library = 'oclc_isa_version_' + gfx_arch_id + ".bc"
      bitcode_path_dir = rocm_path_dir() + '/amdgcn/bitcode/'
      amdgcn_bitcode_paths = {}
      i = 1
      for bc_lib in gpu_arch_agnostic_bitcode_libraries:
        amdgcn_bitcode_paths['library_' + str(i)] = bitcode_path_dir + bc_lib
        i += 1
      amdgcn_bitcode_paths['library_' + str(i)] = bitcode_path_dir + gpu_arch_specific_bitcode_library
      return amdgcn_bitcode_paths
  else:
      return {}

@static_vars(amdgcn_bitcode_paths = _get_amdgcn_bitcode_paths())
def get_amdgcn_bitcode_paths():
  return get_amdgcn_bitcode_paths.amdgcn_bitcode_paths

class CompiledKernel:

    # Hooks for external tools to monitor the execution of triton kernels
    launch_enter_hook = None
    launch_exit_hook = None

    def __init__(self, so_path, metadata, asm):
        # initialize launcher
        import importlib.util
        spec = importlib.util.spec_from_file_location("launcher", so_path)
        mod = importlib.util.module_from_spec(spec)
        spec.loader.exec_module(mod)
        self.c_wrapper = getattr(mod, "launch")
        # initialize metadata
        self.shared = metadata["shared"]
        self.num_warps = metadata["num_warps"]
        self.num_stages = metadata["num_stages"]
        # initialize asm dict
        self.asm = asm
        # binaries are lazily initialized
        # because it involves doing runtime things
        # (e.g., checking amount of shared memory on current device)
        self.metadata = metadata
        self.cu_module = None
        self.cu_function = None

    def _init_handles(self):
        if self.cu_module is not None:
            return
        device = torch.cuda.current_device()
        global cuda_utils
        global hip_utils
        if torch.version.hip is not None:
            init_hip_utils()
            mod, func, n_regs, n_spills = hip_utils.load_binary(self.metadata["name"], self.asm["hsaco_path"], self.shared, device)
            self.cu_module = mod
            self.cu_function = func
        else:
            init_cuda_utils()
            max_shared = cuda_utils.get_device_properties(device)["max_shared_mem"]
            if self.shared > max_shared:
                raise OutOfResources(self.shared, max_shared, "shared memory")
            mod, func, n_regs, n_spills = cuda_utils.load_binary(self.metadata["name"], self.asm["cubin"], self.shared, device)
            # print(self.shared, n_regs, n_spills)
            self.cu_module = mod
            self.cu_function = func

    def __getattribute__(self, name):
        if name == 'c_wrapper':
            self._init_handles()
        return super().__getattribute__(name)

    def __getitem__(self, grid):
        self._init_handles()

        def runner(*args, stream=None):
            if stream is None:
                stream = torch.cuda.current_stream().cuda_stream
            self.c_wrapper(grid[0], grid[1], grid[2], self.num_warps, self.shared, stream, self.cu_function,
                           CompiledKernel.launch_enter_hook, CompiledKernel.launch_exit_hook, self, *args)
        return runner

    def get_sass(self, fun=None):
        if 'sass' in self.asm:
            return self.asm['sass']
        fd, path = tempfile.mkstemp()
        try:
            with open(fd, 'wb') as cubin:
                cubin.write(self.asm['cubin'])
            self.sass = extract(path, fun)
        finally:
            os.remove(path)
        self.asm['sass'] = self.sass
        return self.sass


class CudaUtils(object):

    def __new__(cls):
        if not hasattr(cls, 'instance'):
            cls.instance = super(CudaUtils, cls).__new__(cls)
        return cls.instance

    @staticmethod
    def _generate_src():
        return """
        #include <cuda.h>

        #include \"cuda.h\"
        #define PY_SSIZE_T_CLEAN
        #include <Python.h>

        static inline void gpuAssert(CUresult code, const char *file, int line)
        {
           if (code != CUDA_SUCCESS)
           {
              const char* prefix = "Triton Error [CUDA]: ";
              const char* str;
              cuGetErrorString(code, &str);
              char err[1024] = {0};
              strcat(err, prefix);
              strcat(err, str);
              PyErr_SetString(PyExc_RuntimeError, err);
           }
        }

        #define CUDA_CHECK(ans) { gpuAssert((ans), __FILE__, __LINE__); if(PyErr_Occurred()) return NULL; }

        static PyObject* getDeviceProperties(PyObject* self, PyObject* args){
            int device_id;
            if(!PyArg_ParseTuple(args, "i", &device_id))
                return NULL;
            // Get device handle
            CUdevice device;
            cuDeviceGet(&device, device_id);

            // create a struct to hold device properties
            int max_shared_mem;
            int multiprocessor_count;
            int sm_clock_rate;
            int mem_clock_rate;
            int mem_bus_width;
            CUDA_CHECK(cuDeviceGetAttribute(&max_shared_mem, CU_DEVICE_ATTRIBUTE_MAX_SHARED_MEMORY_PER_BLOCK_OPTIN, device));
            CUDA_CHECK(cuDeviceGetAttribute(&multiprocessor_count, CU_DEVICE_ATTRIBUTE_MULTIPROCESSOR_COUNT, device));
            CUDA_CHECK(cuDeviceGetAttribute(&sm_clock_rate, CU_DEVICE_ATTRIBUTE_CLOCK_RATE, device));
            CUDA_CHECK(cuDeviceGetAttribute(&mem_clock_rate, CU_DEVICE_ATTRIBUTE_MEMORY_CLOCK_RATE, device));
            CUDA_CHECK(cuDeviceGetAttribute(&mem_bus_width, CU_DEVICE_ATTRIBUTE_GLOBAL_MEMORY_BUS_WIDTH, device));


            return Py_BuildValue("{s:i, s:i, s:i, s:i, s:i}", "max_shared_mem", max_shared_mem,
                                       "multiprocessor_count", multiprocessor_count,
                                       "sm_clock_rate", sm_clock_rate,
                                       "mem_clock_rate", mem_clock_rate,
                                       "mem_bus_width", mem_bus_width);
        }

        static PyObject* loadBinary(PyObject* self, PyObject* args) {
            const char* name;
            const char* data;
            Py_ssize_t data_size;
            int shared;
            int device;
            if(!PyArg_ParseTuple(args, "ss#ii", &name, &data, &data_size, &shared, &device)) {
                return NULL;
            }
            CUfunction fun;
            CUmodule mod;
            int32_t n_regs = 0;
            int32_t n_spills = 0;
            // create driver handles
            CUDA_CHECK(cuModuleLoadData(&mod, data));
            CUDA_CHECK(cuModuleGetFunction(&fun, mod, name));
            // get allocated registers and spilled registers from the function
            CUDA_CHECK(cuFuncGetAttribute(&n_regs, CU_FUNC_ATTRIBUTE_NUM_REGS, fun));
            CUDA_CHECK(cuFuncGetAttribute(&n_spills, CU_FUNC_ATTRIBUTE_LOCAL_SIZE_BYTES, fun));
            n_spills /= 4;
            // set dynamic shared memory if necessary
            int shared_optin;
            CUDA_CHECK(cuDeviceGetAttribute(&shared_optin, CU_DEVICE_ATTRIBUTE_MAX_SHARED_MEMORY_PER_BLOCK_OPTIN, device));
            if (shared > 49152 && shared_optin > 49152) {
              CUDA_CHECK(cuFuncSetCacheConfig(fun, CU_FUNC_CACHE_PREFER_SHARED));
              int shared_total, shared_static;
              CUDA_CHECK(cuDeviceGetAttribute(&shared_total, CU_DEVICE_ATTRIBUTE_MAX_SHARED_MEMORY_PER_MULTIPROCESSOR, device));
              CUDA_CHECK(cuFuncGetAttribute(&shared_static, CU_FUNC_ATTRIBUTE_SHARED_SIZE_BYTES, fun));
              CUDA_CHECK(cuFuncSetAttribute(fun, CU_FUNC_ATTRIBUTE_MAX_DYNAMIC_SHARED_SIZE_BYTES, shared_optin - shared_static));
            }

            if(PyErr_Occurred()) {
              return NULL;
            }
            return Py_BuildValue("(KKii)", (uint64_t)mod, (uint64_t)fun, n_regs, n_spills);
        }

        static PyMethodDef ModuleMethods[] = {
          {"load_binary", loadBinary, METH_VARARGS, "Load provided cubin into CUDA driver"},
          {"get_device_properties", getDeviceProperties, METH_VARARGS, "Get the properties for a given device"},
          {NULL, NULL, 0, NULL} // sentinel
        };

        static struct PyModuleDef ModuleDef = {
          PyModuleDef_HEAD_INIT,
          \"cuda_utils\",
          NULL, //documentation
          -1, //size
          ModuleMethods
        };

        PyMODINIT_FUNC PyInit_cuda_utils(void) {
          PyObject *m = PyModule_Create(&ModuleDef);
          if(m == NULL) {
            return NULL;
          }
          PyModule_AddFunctions(m, ModuleMethods);
          return m;
        }
        """

    def __init__(self):
        src = self._generate_src()
        key = hashlib.md5(src.encode("utf-8")).hexdigest()
        cache = CacheManager(key)
        fname = "cuda_utils.so"
        if not cache.has_file(fname):
            with tempfile.TemporaryDirectory() as tmpdir:
                src_path = os.path.join(tmpdir, "main.c")
                with open(src_path, "w") as f:
                    f.write(src)
                so = _build("cuda_utils", src_path, tmpdir)
                with open(so, "rb") as f:
                    cache.put(f.read(), fname, binary=True)
        import importlib.util
        spec = importlib.util.spec_from_file_location("cuda_utils", cache._make_path(fname))
        mod = importlib.util.module_from_spec(spec)
        spec.loader.exec_module(mod)
        self.load_binary = mod.load_binary
        self.get_device_properties = mod.get_device_properties


def init_cuda_utils():
    global cuda_utils
    if cuda_utils is None:
        cuda_utils = CudaUtils()

cuda_utils = None

def init_hip_utils():
    global hip_utils
    if hip_utils is None:
        hip_utils = HIPUtils()

hip_utils = None

class HIPUtils(object):
    def __new__(cls):
        if not hasattr(cls, 'instance'):
            cls.instance = super(HIPUtils, cls).__new__(cls)
        return cls.instance

    def _generate_src(self):
        return """
        #define __HIP_PLATFORM_AMD__
        #include <hip/hip_runtime.h>
        #define PY_SSIZE_T_CLEAN
        #include <Python.h>
        #include <stdio.h>
        #include <stdlib.h>
        static inline void gpuAssert(hipError_t code, const char *file, int line)
        {{
          if (code != HIP_SUCCESS)
          {{
             const char* prefix = "Triton Error [CUDA]: ";
             const char* str = hipGetErrorString(code);
             char err[1024] = {0};
             strcat(err, prefix);
             strcat(err, str);
             PyErr_SetString(PyExc_RuntimeError, err);
          }}
        }}

        static PyObject* loadBinary(PyObject* self, PyObject* args) {
            const char* name;
            const char* data;
            Py_ssize_t data_size;
            int shared;
            int device;
            if(!PyArg_ParseTuple(args, "ss#ii", &name, &data, &data_size, &shared, &device)) {
                return NULL;
            }

            // Open HSACO file
            FILE* hsaco_file;
            if ((hsaco_file = fopen(data, "rb")) == NULL) {
                return NULL;
            }

            // Read HSCAO file into Buffer
            fseek(hsaco_file, 0L, SEEK_END);
            size_t hsaco_file_size = ftell(hsaco_file);
            unsigned char* hsaco = (unsigned char*) malloc(hsaco_file_size * sizeof(unsigned char));
            rewind(hsaco_file);
            fread(hsaco, sizeof(unsigned char), hsaco_file_size, hsaco_file);
            fclose(hsaco_file);

            // set HIP options
            hipJitOption opt[] = {hipJitOptionErrorLogBufferSizeBytes, hipJitOptionErrorLogBuffer,
                                  hipJitOptionInfoLogBufferSizeBytes, hipJitOptionInfoLogBuffer,
                                  hipJitOptionLogVerbose};
            const unsigned int errbufsize = 8192;
            const unsigned int logbufsize = 8192;
            char _err[errbufsize];
            char _log[logbufsize];
            void *optval[] = {(void *)(uintptr_t)errbufsize,
                              (void *)_err, (void *)(uintptr_t)logbufsize,
                              (void *)_log, (void *)1};

            // launch HIP Binary
            hipModule_t mod;
            hipFunction_t fun;
            hipModuleLoadDataEx(&mod, hsaco, 5, opt, optval);
            hipModuleGetFunction(&fun, mod, name);
            free(hsaco);

            // get allocated registers and spilled registers from the function
            int n_regs = 0;
            int n_spills = 0;
            if(PyErr_Occurred()) {
              return NULL;
            }
            return Py_BuildValue("(KKii)", (uint64_t)mod, (uint64_t)fun, n_regs, n_spills);
        }

        static PyMethodDef ModuleMethods[] = {
          {"load_binary", loadBinary, METH_VARARGS, "Load provided hsaco into HIP driver"},
          {NULL, NULL, 0, NULL} // sentinel
        };

        static struct PyModuleDef ModuleDef = {
          PyModuleDef_HEAD_INIT,
          \"hip_utils\",
          NULL, //documentation
          -1, //size
          ModuleMethods
        };

        PyMODINIT_FUNC PyInit_hip_utils(void) {
          PyObject *m = PyModule_Create(&ModuleDef);
          if(m == NULL) {
            return NULL;
          }
          PyModule_AddFunctions(m, ModuleMethods);
          return m;
        }
        """

    def __init__(self):
        src = self._generate_src()
        key = hashlib.md5(src.encode("utf-8")).hexdigest()
        cache = CacheManager(key)
        fname = "hip_utils.so"
        if not cache.has_file(fname):
            with tempfile.TemporaryDirectory() as tmpdir:
                src_path = os.path.join(tmpdir, "main.c")
                with open(src_path, "w") as f:
                    f.write(src)
                so = _build("hip_utils", src_path, tmpdir)
                with open(so, "rb") as f:
                    cache.put(f.read(), fname, binary=True)
        import importlib.util
        spec = importlib.util.spec_from_file_location("hip_utils", cache._make_path(fname))
        mod = importlib.util.module_from_spec(spec)
        spec.loader.exec_module(mod)
        self.load_binary = mod.load_binary
        # self.get_device_properties = mod.get_device_properties<|MERGE_RESOLUTION|>--- conflicted
+++ resolved
@@ -1451,7 +1451,6 @@
     return os.getenv("ROCM_PATH", default="/opt/rocm")
 
 def _build(name, src, srcdir):
-<<<<<<< HEAD
     if torch.version.hip is not None:
         hip_lib_dir = libhip_dir()
         hip_include_dir = os.path.join(hip_home_dirs(), "include")
@@ -1459,17 +1458,12 @@
         cuda_lib_dirs = libcuda_dirs()
         cuda_path = os.environ.get('CUDA_PATH', default_cuda_dir())
         cu_include_dir = os.path.join(cuda_path, "include")
-
-=======
-    cuda_lib_dirs = libcuda_dirs()
-    cuda_path = os.environ.get('CUDA_PATH', default_cuda_dir())
-    cu_include_dir = os.path.join(cuda_path, "include")
-    triton_include_dir = os.path.join(os.path.dirname(__file__), "include")
-    cuda_header = os.path.join(cu_include_dir, "cuda.h")
-    triton_cuda_header = os.path.join(triton_include_dir, "cuda.h")
-    if not os.path.exists(cuda_header) and os.path.exists(triton_cuda_header):
-        cu_include_dir = triton_include_dir
->>>>>>> e5dbe35c
+        triton_include_dir = os.path.join(os.path.dirname(__file__), "include")
+        cuda_header = os.path.join(cu_include_dir, "cuda.h")
+        triton_cuda_header = os.path.join(triton_include_dir, "cuda.h")
+        if not os.path.exists(cuda_header) and os.path.exists(triton_cuda_header):
+            cu_include_dir = triton_include_dir
+
     suffix = sysconfig.get_config_var('EXT_SUFFIX')
     so = os.path.join(srcdir, '{name}{suffix}'.format(name=name, suffix=suffix))
     # try to avoid setuptools if possible
