--- conflicted
+++ resolved
@@ -19,261 +19,6 @@
 CUDA_DEFAULT_WARP_SIZE = 32
 
 @dataclass
-<<<<<<< HEAD
-class CudaTargetDescriptor:
-    capability: int
-    num_warps: int
-    enable_fp_fusion: bool
-
-
-def _is_cuda(target):
-    return isinstance(target, CudaTargetDescriptor)
-
-
-class LazyDict(dict):
-
-    def __getitem__(self, key):
-        val = dict.__getitem__(self, key)
-        if callable(val):
-            return val()
-        return val
-
-
-def inline_triton_ir(mod):
-    pm = ir.pass_manager(mod.context)
-    pm.enable_debug()
-    pm.add_inliner_pass()
-    pm.run(mod)
-    return mod
-
-
-def ttir_compute_capability_rewrite(mod, target):
-    # For hardware without support, we must rewrite all load/store
-    # with block (tensor) pointers into tensors of pointers
-    pm = ir.pass_manager(mod.context)
-    pm.enable_debug()
-    if _is_cuda(target):
-        pm.add_rewrite_tensor_pointer_pass(target.capability, False)
-    elif is_hip():
-        pm.add_rewrite_tensor_pointer_pass(target["capability"], True)
-    else:
-        assert(False, "unsupported target")
-    pm.run(mod)
-    return mod
-
-
-def optimize_ttir(mod, target):
-    mod = inline_triton_ir(mod)
-    mod = ttir_compute_capability_rewrite(mod, target)
-    pm = ir.pass_manager(mod.context)
-    pm.enable_debug()
-    pm.add_inliner_pass()
-    pm.add_triton_combine_pass()
-    pm.add_canonicalizer_pass()
-    pm.add_reorder_broadcast_pass()
-    pm.add_cse_pass()
-    pm.add_licm_pass()
-    pm.add_symbol_dce_pass()
-    pm.run(mod)
-    return mod
-
-
-def ttir_to_ttgir(mod, num_warps, warpsize, num_ctas, target):
-    pm = ir.pass_manager(mod.context)
-    pm.enable_debug()
-    if is_hip():
-        pm.add_convert_triton_to_tritongpu_pass(num_warps, warpsize, num_ctas, 0)
-    else:
-        pm.add_convert_triton_to_tritongpu_pass(num_warps, warpsize, num_ctas, target.capability)
-    pm.run(mod)
-    return mod
-
-
-def optimize_ttgir(mod, num_stages, num_warps, num_ctas, target, cluster_info, enable_warp_specialization,
-                   enable_persistent, optimize_epilogue, matrix_inst_type):
-    is_cuda = _is_cuda(target)
-    if is_cuda:
-        capability = target.capability
-    pm = ir.pass_manager(mod.context)
-    pm.enable_debug()
-    pm.add_tritongpu_coalesce_pass()
-    # TODO(Qingyi): Move PlanCTAPass to the front of CoalescePass
-    pm.add_plan_cta_pass(cluster_info)
-    if is_cuda:
-        pm.add_tritongpu_rewrite_tensor_pointer_pass(capability)
-        pm.add_plan_cta_pass(cluster_info)
-    pm.add_tritongpu_remove_layout_conversions_pass()
-    if is_cuda:
-        pm.add_tritongpu_accelerate_matmul_pass(capability)
-    # TODO change interface of accelerate_matmul_pass
-    if is_hip():
-        gfx_arch = target["gfx_arch"]
-        matrix_inst_size = matrix_inst_type
-        pm.add_tritonamdgpu_accelerate_matmul_pass(gfx_arch, matrix_inst_size)
-    pm.add_tritongpu_remove_layout_conversions_pass()
-    if optimize_epilogue:
-        pm.add_tritongpu_optimize_epilogue_pass()
-    pm.add_tritongpu_optimize_dot_operands_pass()
-    if num_stages == 0 and is_hip() and target["matrix_core_version"] != 0:
-        pm.add_tritongpu_stream_pipeline_pass()
-        pm.add_canonicalizer_pass()
-    ws_enabled = False
-    # `num_warps` does not mean the total number of warps of a CTA when
-    # warp specialization is enabled.
-    # it's the responsibility of the compiler to figure out the exact
-    # `num_warps` to use.
-    # TODO: support the case where `num_warps` from user is not 4.
-    if is_cuda and capability // 10 >= 9 and enable_warp_specialization and num_warps == 4:
-        pm.add_tritongpu_ws_feasibility_checking_pass(capability)
-        pm.run(mod)
-        ws_enabled = ir.is_ws_supported(mod)
-        pm = ir.pass_manager(mod.context)
-        pm.enable_debug()
-    if ws_enabled:
-        pm.add_tritongpu_wsdecomposing_pass(capability)
-        pm.add_tritongpu_wspipeline_pass(num_stages, num_warps, capability)
-        pm.add_tritongpu_wsmutex_pass(capability)
-        pm.add_tritongpu_wsmaterialization_pass(capability)
-        pm.add_licm_pass()
-        pm.add_cse_pass()
-    else:
-        if is_hip():
-            pm.add_tritongpu_pipeline_pass(
-                num_stages, num_warps, num_ctas, 0)
-        else:
-            pm.add_tritongpu_pipeline_pass(
-                num_stages, num_warps, num_ctas, capability)
-    if is_hip():
-        pm.add_tritongpu_materialize_load_store_pass(num_warps, 0)
-    else:
-        pm.add_tritongpu_materialize_load_store_pass(num_warps, capability)
-    if is_cuda and capability // 10 <= 8:
-        pm.add_tritongpu_prefetch_pass()
-    pm.add_tritongpu_optimize_dot_operands_pass()
-    pm.add_tritongpu_remove_layout_conversions_pass()
-    pm.add_tritongpu_decompose_conversions_pass()
-    pm.add_tritongpu_ws_fixup_missing_attrs_pass()
-    if num_stages != 0:
-        pm.add_tritongpu_reorder_instructions_pass()
-    pm.add_cse_pass()
-    pm.add_symbol_dce_pass()
-    if is_cuda and capability // 10 >= 9:
-        pm.add_tritongpu_fence_insertion_pass()
-    pm.add_tritongpu_ws_fixup_missing_attrs_pass()
-    pm.add_tritongpu_optimize_thread_locality_pass()
-    pm.add_canonicalizer_pass()
-    pm.run(mod)
-    return mod
-
-
-def _add_external_libs(mod, libs):
-    for name, path in libs.items():
-        if len(name) == 0 or len(path) == 0:
-            return
-    add_external_libs(mod, list(libs.keys()), list(libs.values()))
-
-
-def ttgir_to_llir(mod, extern_libs, target, tma_infos, waves_per_eu=0):
-    if extern_libs:
-        _add_external_libs(mod, extern_libs)
-    # TODO: separate tritongpu_to_llvmir for different backends
-    if _is_cuda(target):
-        return translate_triton_gpu_to_llvmir(mod, target.capability, tma_infos, runtime.TARGET.NVVM, waves_per_eu)
-    else:
-        return translate_triton_gpu_to_llvmir(mod, target["capability"], TMAInfos(), runtime.TARGET.ROCDL, waves_per_eu)
-
-
-# PTX translation
-
-
-@functools.lru_cache()
-def ptx_get_version(cuda_version) -> int:
-    '''
-    Get the highest PTX version supported by the current CUDA driver.
-    '''
-    assert isinstance(cuda_version, str)
-    major, minor = map(int, cuda_version.split('.'))
-    if major == 12:
-        return 80 + minor
-    if major == 11:
-        return 70 + minor
-    if major == 10:
-        return 63 + minor
-    raise RuntimeError("Triton only support CUDA 10.0 or higher")
-
-
-def llir_to_ptx(mod: Any, target: CudaTargetDescriptor, ptx_version: int = None) -> str:
-    '''
-    Translate TritonGPU module to PTX code.
-    :param mod: a TritonGPU dialect module
-    :return: PTX code
-    '''
-    if ptx_version is None:
-        _, cuda_version = path_to_ptxas()
-        ptx_version = ptx_get_version(cuda_version)
-    return translate_llvmir_to_ptx(mod, target.capability, ptx_version, target.enable_fp_fusion)
-
-
-def ptx_to_cubin(ptx: str, target: CudaTargetDescriptor):
-    '''
-    Compile TritonGPU module to cubin.
-    :param ptx: ptx code
-    :param compute_capability: compute capability
-    :return: str
-    '''
-    ptxas, _ = path_to_ptxas()
-    return compile_ptx_to_cubin(ptx, ptxas, target.capability, target.enable_fp_fusion)
-
-
-# ------------------------------------------------------------------------------
-# compiler
-# ------------------------------------------------------------------------------
-def get_kernel_name(src: str, pattern: str) -> str:
-    '''
-    Get kernel name from PTX code.
-    This Kernel name is required when launching the kernel.
-    '''
-    # There is a name mangling in PTX codegen, so the original kernel names in Triton IR are not available in PTX/cubin.
-    assert src
-    for line in src.split('\n'):
-        line = line.strip()
-        if line.startswith(pattern):
-            return line.split()[-1]
-
-
-def convert_type_repr(x):
-    # Currently we only capture the pointer type and assume the pointer is on global memory.
-    # TODO: Capture and support shared memory space
-    match = re.search(r'!tt\.ptr<([^,]+)', x)
-    if match is not None:
-        return '*' + convert_type_repr(match.group(1))
-    return x
-
-
-def make_hash(fn, target, env_vars, device_backend, **kwargs):
-    if device_backend is None:
-        version_key = get_cuda_version_key()
-    else:
-        version_key = device_backend.get_version_key()
-    if isinstance(fn, JITFunction):
-        configs = kwargs["configs"]
-        signature = kwargs["signature"]
-        constants = kwargs.get("constants", dict())
-        num_warps = kwargs.get("num_warps", 4)
-        num_ctas = kwargs.get("num_ctas", 1)
-        num_stages = kwargs.get("num_stages", 3)
-        waves_per_eu = kwargs.get("waves_per_eu", 0)
-        matrix_instr_nonkdim = kwargs.get("matrix_instr_nonkdim", 0);
-        enable_warp_specialization = kwargs.get("enable_warp_specialization", False)
-        enable_persistent = kwargs.get("enable_persistent", False)
-        debug = kwargs.get("debug", False)
-        # Get unique key for the compiled code
-        get_conf_key = lambda conf: (sorted(conf.divisible_by_16), sorted(conf.equal_to_1),
-                                     sorted(conf.ids_of_folded_args), sorted(conf.divisible_by_8))
-        configs_key = [get_conf_key(conf) for conf in configs]
-        env_vars_list = [f"{env_vars[k]}" for k in sorted(env_vars.keys())]
-        key = f"{fn.cache_key}-{version_key}-{''.join(signature.values())}-{configs_key}-{constants}-{num_warps}-{num_stages}-{waves_per_eu}-{matrix_instr_nonkdim}-{num_ctas}-{num_stages}-{enable_warp_specialization}-{enable_persistent}-{debug}-{target}-{env_vars_list}"
-=======
 class AttrsDescriptor:
     divisible_by_16: set = None
     equal_to_1: set = None
@@ -292,7 +37,6 @@
 
     def hash(self):
         key = str([sorted(x) for x in self.__dict__.values()])
->>>>>>> 969c5bb1
         return hashlib.md5(key.encode("utf-8")).hexdigest()
 
 
@@ -319,14 +63,6 @@
     "ttgir": mlir_arg_type_pattern,
     "ptx": ptx_arg_type_pattern,
 }
-<<<<<<< HEAD
-if is_hip():
-    ttgir_num_warps_pattern = r'"triton_gpu.num-warps"\s?=\s?(\d+)\s?:'
-else:
-    ttgir_num_warps_pattern = r'"triton_gpu.num-warps"\s?=\s?(\d+)\s?:'
-
-=======
->>>>>>> 969c5bb1
 
 
 def convert_type_repr(x):
@@ -337,176 +73,6 @@
         return '*' + convert_type_repr(match.group(1))
     return x
 
-<<<<<<< HEAD
-def is_hip():
-    try:
-        import torch
-    except ImportError:
-        raise ImportError("Triton requires PyTorch to be installed")
-    return torch.version.hip is not None
-
-def get_cuda_capability(capability):
-    if capability is None:
-        device = get_current_device()
-        capability = get_device_capability(device)
-        capability = capability[0] * 10 + capability[1]
-    return capability
-
-@functools.lru_cache
-def get_arch_default_num_warps(device_type):
-    if device_type in ["cuda", "hip"]:
-        num_warps = 4
-    else:
-        _device_backend = get_backend(device_type)
-        assert _device_backend
-        arch = _device_backend.get_architecture_descriptor()
-        num_warps = arch["num_warps"]
-    return num_warps
-
-@functools.lru_cache
-def get_arch_default_num_stages(device_type, capability=None):
-    if device_type == "cuda":
-        num_stages = 3 if get_cuda_capability(capability) >= 75 else 2
-    else:
-        _device_backend = get_backend(device_type)
-        assert _device_backend
-        arch = _device_backend.get_architecture_descriptor()
-        num_stages = arch["num_stages"]
-
-    return num_stages
-
-
-def add_cuda_stages(target, extern_libs, stages):
-
-    stages["ptx"] = (lambda path: Path(path).read_text(), lambda src: llir_to_ptx(src, target))
-    stages["cubin"] = (lambda path: Path(path).read_bytes(), lambda src: ptx_to_cubin(src, target))
-
-
-def compile(fn, **kwargs):
-    # Get device type to decide which backend should be used
-    device_type = kwargs.get("device_type", "cuda")
-    capability = kwargs.get("cc", None)
-
-    if is_hip():
-        device_type = "hip"
-        capability = None
-
-    is_cuda = device_type == "cuda"
-    if is_hip():
-        is_cuda = False
-    context = ir.context()
-    constants = kwargs.get("constants", dict())
-    num_warps = kwargs.get("num_warps", get_arch_default_num_warps(device_type))
-    assert num_warps > 0 and (num_warps & (num_warps - 1)) == 0, "num_warps must be a power of 2"
-    num_ctas = kwargs.get("num_ctas", 1)
-    num_stages = kwargs.get("num_stages", get_arch_default_num_stages(device_type, capability=capability))
-    waves_per_eu = kwargs.get("waves_per_eu", 0)
-    matrix_instr_nonkdim = kwargs.get("matrix_instr_nonkdim", 0)
-    enable_fp_fusion = kwargs.get("enable_fp_fusion", True)
-    # TODO[shuhaoj]: Default should be to enable warp specialization once possible
-    enable_warp_specialization = kwargs.get("enable_warp_specialization", False)
-    # TODO[shuhaoj]: persistent can be decoupled with warp specialization
-    enable_persistent = kwargs.get("enable_persistent", enable_warp_specialization)
-    extern_libs = kwargs.get("extern_libs", dict())
-    if extern_libs is None:
-        extern_libs = dict()
-    debug = kwargs.get("debug", False)
-    # Flag to control whether to store mma layout directly
-    optimize_epilogue = False
-    if os.environ.get('OPTIMIZE_EPILOGUE', '') == '1':
-        optimize_epilogue = True
-    #
-    cluster_info = ClusterInfo()
-    if "clusterDims" in kwargs:
-        cluster_info.clusterDimX = kwargs["clusterDims"][0]
-        cluster_info.clusterDimY = kwargs["clusterDims"][1]
-        cluster_info.clusterDimZ = kwargs["clusterDims"][2]
-    tma_infos = TMAInfos()
-    # build architecture descriptor
-    if device_type == "cuda":
-        _device_backend = get_backend(device_type)
-        target = CudaTargetDescriptor(capability=get_cuda_capability(capability), num_warps=num_warps,
-                                      enable_fp_fusion=enable_fp_fusion)
-    else:
-        _device_backend = get_backend(device_type)
-        assert _device_backend
-        target = _device_backend.get_architecture_descriptor(**kwargs)
-    warp_size = CUDA_DEFAULT_WARP_SIZE if is_cuda else target["warp_size"]
-    # build compilation stages
-    stages = dict()
-    stages["ast"] = (lambda path: fn, None)
-    stages["ttir"] = (lambda path: parse_mlir_module(path, context), lambda src: optimize_ttir(
-        ast_to_ttir(src, signature, configs[0], constants, debug=debug, target=target), target))
-    if is_cuda:
-        stages["ttgir"] = (lambda path: parse_mlir_module(path, context), lambda src: optimize_ttgir(
-            ttir_to_ttgir(src, num_warps, num_ctas, target), num_stages, num_warps, num_ctas, target, cluster_info,
-            enable_warp_specialization, enable_persistent, optimize_epilogue))
-        stages["llir"] = (lambda path: Path(path).read_text(),
-                          lambda src: ttgir_to_llir(src, extern_libs, target, tma_infos))
-        add_cuda_stages(target, extern_libs, stages)
-    elif device_type == "hip":
-         # pass the user's configuration to the backend device.
-        target["num_warps"] = num_warps
-        target["num_stages"] = num_stages
-        target["num_ctas"] = num_ctas
-
-        other = {}
-        other["context"] = context
-        other["warp_size"] = warp_size
-        other["cluster_info"] = cluster_info 
-        other["enable_warp_specialization"] = enable_warp_specialization
-        other["enable_persistent"] = enable_persistent
-        other["optimize_epilogue"] = optimize_epilogue 
-        other["tma_infos"] = tma_infos
-        other["waves_per_eu"] = waves_per_eu
-        other["matrix_instr_nonkdim"] = matrix_instr_nonkdim
-
-        _device_backend.add_stages(target, extern_libs, stages, other)
-    elif device_type == "xpu":
-        stages["ttgir"] = (lambda path: parse_mlir_module(path, context),
-                           lambda src: optimize_ttgir(ttir_to_ttgir(src, num_warps, num_ctas, arch), num_stages, num_warps, num_ctas, arch, cluster_info, enable_warp_specialization, enable_persistent, optimize_epilogue))
-        stages["llir"] = (lambda path: Path(path).read_text(),
-                          lambda src: ttgir_to_llir(src, extern_libs, arch, tma_infos))
-        _device_backend.add_stages(arch, extern_libs, stages)
-    else:
-        # pass the user's configuration to the backend device.
-        target["num_warps"] = num_warps
-        target["num_stages"] = num_stages
-        target["num_ctas"] = num_ctas
-        _device_backend.add_stages(target, extern_libs, stages)
-
-    # find out the signature of the function
-    if isinstance(fn, JITFunction):
-        configs = kwargs.get("configs", None)
-        signature = kwargs["signature"]
-        if configs is None:
-            configs = [instance_descriptor()]
-        assert len(configs) == 1
-        kwargs["configs"] = configs
-        name = fn.__name__
-        first_stage = 0
-        if isinstance(signature, str):
-            signature = {k: v.strip() for k, v in enumerate(signature.split(","))}
-        kwargs["signature"] = signature
-    else:
-        assert isinstance(fn, str)
-        _, ir_name = os.path.basename(fn).split(".")
-        src = Path(fn).read_text()
-        import re
-        match = re.search(prototype_pattern[ir_name], src, re.MULTILINE)
-        # TODO: support function attributes at group 3 (e.g., device function)
-        name, signature = match.group(1), match.group(2)
-        types = re.findall(arg_type_pattern[ir_name], signature)
-        if ir_name == 'ttgir':
-            num_warps_matches = re.findall(ttgir_num_warps_pattern, src)
-            assert len(num_warps_matches) == 1, "Expected exactly one match for num_warps"
-            assert "num_warps" not in kwargs or int(
-                num_warps_matches[0]) == num_warps, "num_warps in ttgir does not match num_warps in compile"
-            num_warps = int(num_warps_matches[0])
-        param_tys = [convert_type_repr(ty) for ty in types]
-        signature = {k: v for k, v in enumerate(param_tys)}
-        first_stage = list(stages.keys()).index(ir_name)
-=======
 
 def _get_num_warps_from_ir_str(src: str):
     ttgir_num_warps_pattern = r'"triton_gpu.num-warps"\s?=\s?(\d+)\s?:'
@@ -547,7 +113,6 @@
     def hash(self):
         key = f"{self.fn.cache_key}-{self.attrs.hash()}-{self.signature.values()}-{self.constants}"
         return hashlib.md5(key.encode("utf-8")).hexdigest()
->>>>>>> 969c5bb1
 
     def make_ir(self, options):
         return ast_to_ttir(self.fn, self, options=options)
@@ -609,93 +174,6 @@
     metadata_group = fn_cache_manager.get_group(metadata_filename) or {}
     metadata_path = metadata_group.get(metadata_filename)
     if metadata_path is not None:
-<<<<<<< HEAD
-        with open(metadata_path) as f:
-            metadata = json.load(f)
-            if 'tensormaps_info' in metadata:
-                metadata['tensormaps_info'] = [InfoFromBackendForTensorMap(e) for e in metadata['tensormaps_info']]
-    else:
-        metadata = {
-            "num_warps": num_warps,
-            "warp_size": warp_size,
-            "num_ctas": num_ctas,
-            "num_stages": num_stages,
-            "waves_per_eu": waves_per_eu,
-            "matrix_instr_nonkdim": matrix_instr_nonkdim,
-            "enable_warp_specialization": enable_warp_specialization,
-            "enable_persistent": enable_persistent,
-            "constants": _get_jsonable_constants(constants),
-            "debug": debug,
-            "target": target,
-        }
-        metadata.update(get_env_vars())
-        if ext == "ptx":
-            assert "shared" in kwargs, "ptx compilation must provide shared memory size"
-            metadata["shared"] = kwargs["shared"]
-
-    # Add device type to meta information
-    metadata["device_type"] = device_type
-
-    first_stage = list(stages.keys()).index(ext)
-    asm = LazyDict()
-    module = fn
-    # run compilation pipeline  and populate metadata
-    for ir_name, (parse, compile_kernel) in list(stages.items())[first_stage:]:
-        ir_filename = f"{name}.{ir_name}"
-
-        if ir_name == ext:
-            next_module = parse(fn)
-        else:
-            path = metadata_group.get(ir_filename)
-            if path is None:
-                next_module = compile_kernel(module)
-                if ir_name == "amdgcn":
-                    extra_file_name = f"{name}.hsaco_path"
-                    metadata_group[ir_filename] = fn_cache_manager.put(next_module[0], ir_filename)
-                    metadata_group[extra_file_name] = fn_cache_manager.put(next_module[1], extra_file_name)
-                else:
-                    metadata_group[ir_filename] = fn_cache_manager.put(next_module, ir_filename)
-                    fn_dump_manager.put(next_module, ir_filename)
-                    if (enable_override and fn_override_manager.has_file(ir_filename)):
-                        print(f"\nOverriding kernel with file {ir_filename}")
-                        full_name = fn_override_manager.get_file(ir_filename)
-                        next_module = parse(full_name)
-            else:
-                if ir_name == "amdgcn":
-                    extra_file_name = f"{name}.hsaco_path"
-                    hasco_path = metadata_group.get(extra_file_name)
-                    assert hasco_path is not None, "Expected to have hsaco_path in metadata when we have the amdgcn"
-                    next_module = (parse(path), parse(hasco_path))
-                else:
-                    next_module = parse(path)
-
-        if ir_name == "cubin":
-            asm[ir_name] = next_module
-            asm["sass"] = lambda: get_sass(next_module)
-        elif ir_name == "amdgcn":
-            asm[ir_name] = str(next_module[0])
-        else:
-            asm[ir_name] = str(next_module)
-        if ir_name == "llir" and "shared" not in metadata:
-            if is_hip():
-                metadata["shared"] = _device_backend.get_shared_memory_size(module)
-            else:
-                metadata["shared"] = get_shared_memory_size(module)
-        if ir_name == "ttgir":
-            metadata["enable_warp_specialization"] = ir.is_ws_supported(next_module)
-            if metadata["enable_warp_specialization"]:
-                if is_hip():
-                    metadata["num_warps"] = _device_backend.get_num_warps(next_module)
-                else:
-                    metadata["num_warps"] = get_num_warps(next_module)
-        if ir_name == "ptx":
-            metadata["name"] = get_kernel_name(next_module, pattern='// .globl')
-        if ir_name == "amdgcn":
-            metadata["name"] = get_kernel_name(next_module[0], pattern='.globl')
-            asm["hsaco_path"] = next_module[1]
-        if not is_cuda and not is_hip():
-            _device_backend.add_meta_info(ir_name, module, next_module, metadata, asm)
-=======
         # cache hit!
         metadata = json.loads(Path(metadata_path).read_text())
         so_path = backend.make_launcher_stub(src, metadata)
@@ -715,7 +193,6 @@
     for ext, compile_ir in list(stages.items())[first_stage:]:
         next_module = compile_ir(module, metadata)
         metadata_group[f"{src.name}.{ext}"] = fn_cache_manager.put(next_module, f"{src.name}.{ext}")
->>>>>>> 969c5bb1
         module = next_module
     # write-back metadata
     metadata_group[metadata_filename] = fn_cache_manager.put(json.dumps(metadata, default=vars), metadata_filename,
@@ -742,22 +219,6 @@
         spec.loader.exec_module(mod)
         self.run = getattr(mod, "launch")
         # initialize metadata
-<<<<<<< HEAD
-        self.shared = metadata["shared"]
-        self.num_warps = metadata["num_warps"]
-        self.warp_size = metadata["warp_size"]
-        self.num_ctas = metadata["num_ctas"]
-        self.num_stages = metadata["num_stages"]
-        self.waves_per_eu = metadata["waves_per_eu"]
-        self.clusterDims = metadata["clusterDims"]
-        if "tensormaps_info" in metadata:
-            self.tensormaps_info = metadata["tensormaps_info"]
-        self.constants = metadata["constants"]
-        self.device_type = metadata["device_type"]
-        self.device_backend = get_backend(self.device_type) if self.device_type not in ["cuda"] else None
-        # initialize asm dict
-        self.asm = asm
-=======
         self.metadata = json.loads(metadata_path.read_text())
         self.metadata['tensormaps_info'] = [InfoFromBackendForTensorMap(e) for e in self.metadata['tensormaps_info']
                                             ] if 'tensormaps_info' in self.metadata else []
@@ -773,7 +234,6 @@
             for file in asm_files
         }
         self.kernel = self.asm[driver.binary_ext]
->>>>>>> 969c5bb1
         # binaries are lazily initialized
         # because it involves doing runtime things
         # (e.g., checking amount of shared memory on current device)
