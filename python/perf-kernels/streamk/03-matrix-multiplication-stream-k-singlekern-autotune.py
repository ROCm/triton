--- conflicted
+++ resolved
@@ -40,15 +40,15 @@
 def swizzle_tile(tile_id,
                  M, N, K,
                  BLOCK_M: tl.constexpr, BLOCK_N: tl.constexpr, BLOCK_K: tl.constexpr,
-                 GROUP_SIZE_M: tl.constexpr
+                 GROUP_M: tl.constexpr
                  ):
     grid_m = tl.cdiv(M, BLOCK_M)
     grid_n = tl.cdiv(N, BLOCK_N)
     # re-order program ID for better L2 performance
-    width = GROUP_SIZE_M * grid_n
+    width = GROUP_M * grid_n
     group_id = tile_id // width
-    group_size = tl.minimum(grid_m - group_id * GROUP_SIZE_M, GROUP_SIZE_M)
-    pid_m = group_id * GROUP_SIZE_M + (tile_id % group_size)
+    group_size = tl.minimum(grid_m - group_id * GROUP_M, GROUP_M)
+    pid_m = group_id * GROUP_M + (tile_id % group_size)
     pid_n = (tile_id % width) // group_size
     return pid_m, pid_n
 
@@ -57,7 +57,7 @@
 def linear_tile(tile_id,
                 M, N, K,
                 BLOCK_M: tl.constexpr, BLOCK_N: tl.constexpr, BLOCK_K: tl.constexpr,
-                GROUP_SIZE_M: tl.constexpr
+                GROUP_M: tl.constexpr
                 ):
     pid_m = tile_id // tl.cdiv(N, BLOCK_N)
     pid_n = tile_id % tl.cdiv(N, BLOCK_N)
@@ -70,7 +70,7 @@
     total_blocks_M = tl.cdiv(M, BLOCK_M)
     total_blocks_N = tl.cdiv(N, BLOCK_N)
     iters_per_tile = tl.cdiv(K, BLOCK_K)
-#    GROUP_SIZE_M = 0  # 0 to disable swizzling
+#    GROUP_M = 0  # 0 to disable swizzling
     total_tiles = total_blocks_M * total_blocks_N
     if total_programs_streamk > 0:  # Stream-K
         # last wave may occupy less than total_programs_streamk SMs
@@ -122,11 +122,10 @@
     if not tuning_full_space:
         return configs
 
-    block_mn_range = [64, 128, 256]
-    block_k_range = [16, 32, 64]
+    block_mn_range = [32, 64, 128, 256]
+    block_k_range = [32, 64]
     num_warps_range = [1, 2, 4, 8]
-#    group_m_range = [0, 1, 2, 4, 8]
-    group_m_range = [0, 4, 8]
+    group_m_range = [1, 2, 4, 8]
     # For now we see better perf with num_stages=0 for all gemm configs we care
     # But keep this explicit so that we do not forget we may need to set it to
     # other values in the future
@@ -140,37 +139,22 @@
             for block_k in block_k_range:
                 for num_warps in num_warps_range:
                     for group_m in group_m_range:
-<<<<<<< HEAD
-                        for num_waves_per_eu in waves_per_eu_range:
-                            for num_stages in num_stage_range:
-                                configs.append(triton.Config({'BLOCK_M': block_m, 'BLOCK_N': block_n, 'BLOCK_K': block_k, 'GROUP_SIZE_M': group_m, 'waves_per_eu': num_waves_per_eu}, num_stages=num_stages, num_warps=num_warps))
-=======
                         for num_stages in num_stage_range:
                             for num_waves_per_eu in waves_per_eu_range:
                                 for matrix_instr_nonkdim in matrix_instr_nonkdim_range:
                                     for kpack in kpack_range:
                                         configs.append(triton.Config({'BLOCK_M': block_m, 'BLOCK_N': block_n, 'BLOCK_K': block_k, 'GROUP_M': group_m, 'waves_per_eu': num_waves_per_eu, 'matrix_instr_nonkdim': matrix_instr_nonkdim, 'kpack': kpack}, num_stages=num_stages, num_warps=num_warps,))
->>>>>>> b9e5290d
 
     return configs
 #To do: we need update the default autotune configuration once we go through the whole performance test sets.
 @triton.autotune(
    configs= get_full_tuning_space() if tuning_full_space else [
-<<<<<<< HEAD
-       triton.Config({'BLOCK_M': 256, 'BLOCK_N': 128, 'BLOCK_K': 16, 'GROUP_SIZE_M': 8, 'waves_per_eu': 0}, num_warps=4, num_stages=0),
-       triton.Config({'BLOCK_M': 128, 'BLOCK_N': 256, 'BLOCK_K': 16, 'GROUP_SIZE_M': 8, 'waves_per_eu': 2}, num_warps=4, num_stages=0),
-       triton.Config({'BLOCK_M': 128, 'BLOCK_N': 128, 'BLOCK_K': 16, 'GROUP_SIZE_M': 4, 'waves_per_eu': 0}, num_warps=4, num_stages=0),
-        triton.Config({'BLOCK_M': 64, 'BLOCK_N': 128, 'BLOCK_K': 16, 'GROUP_SIZE_M': 4, 'waves_per_eu': 2}, num_warps=4, num_stages=0),
-        triton.Config({'BLOCK_M': 64, 'BLOCK_N': 64, 'BLOCK_K': 64, 'GROUP_SIZE_M': 16, 'waves_per_eu': 0}, num_warps=4, num_stages=0),
-        triton.Config({'BLOCK_M': 64, 'BLOCK_N': 64, 'BLOCK_K': 16, 'GROUP_SIZE_M': 0, 'waves_per_eu': 0}, num_warps=4, num_stages=4),
-=======
        triton.Config({'BLOCK_M': 256, 'BLOCK_N': 128, 'BLOCK_K': 16, 'GROUP_M': 8, 'waves_per_eu': 0, 'matrix_instr_nonkdim': 16, 'kpack': 1}, num_warps=4, num_stages=0),
        triton.Config({'BLOCK_M': 128, 'BLOCK_N': 256, 'BLOCK_K': 16, 'GROUP_M': 8, 'waves_per_eu': 2, 'matrix_instr_nonkdim': 16, 'kpack': 1}, num_warps=4, num_stages=0),
        triton.Config({'BLOCK_M': 128, 'BLOCK_N': 128, 'BLOCK_K': 16, 'GROUP_M': 4, 'waves_per_eu': 0, 'matrix_instr_nonkdim': 16, 'kpack': 1}, num_warps=4, num_stages=0),
         triton.Config({'BLOCK_M': 64, 'BLOCK_N': 128, 'BLOCK_K': 16, 'GROUP_M': 4, 'waves_per_eu': 2, 'matrix_instr_nonkdim': 16, 'kpack': 1}, num_warps=4, num_stages=0),
         triton.Config({'BLOCK_M': 64, 'BLOCK_N': 64, 'BLOCK_K': 64, 'GROUP_M': 16, 'waves_per_eu': 0, 'matrix_instr_nonkdim': 16, 'kpack': 1}, num_warps=4, num_stages=0),
         triton.Config({'BLOCK_M': 64, 'BLOCK_N': 64, 'BLOCK_K': 16, 'GROUP_M': 0, 'waves_per_eu': 0, 'matrix_instr_nonkdim': 16, 'kpack': 1}, num_warps=4, num_stages=4),
->>>>>>> b9e5290d
     ],
     key=['M', 'N', 'K'],
 #    prune_configs_by={
@@ -190,7 +174,7 @@
         total_programs_streamk,
         two_tiles,
         ACC_TYPE: tl.constexpr,
-        GROUP_SIZE_M: tl.constexpr,
+        GROUP_M: tl.constexpr,
         BLOCK_M: tl.constexpr, BLOCK_N: tl.constexpr, BLOCK_K: tl.constexpr,
 ):
     pid = tl.program_id(0)
@@ -202,10 +186,10 @@
     # Calculate starting and ending iterations for first wave
     if not is_first_wave:
         tile_id = tl.program_id(0) + total_tiles_streamk - total_programs_streamk
-        if GROUP_SIZE_M > 0:
-            pid_m, pid_n = swizzle_tile(tile_id, M, N, K, BLOCK_M, BLOCK_N, BLOCK_K, GROUP_SIZE_M)
+        if GROUP_M > 0:
+            pid_m, pid_n = swizzle_tile(tile_id, M, N, K, BLOCK_M, BLOCK_N, BLOCK_K, GROUP_M)
         else:
-            pid_m, pid_n = linear_tile(tile_id, M, N, K, BLOCK_M, BLOCK_N, BLOCK_K, GROUP_SIZE_M)
+            pid_m, pid_n = linear_tile(tile_id, M, N, K, BLOCK_M, BLOCK_N, BLOCK_K, GROUP_M)
 
         # do matrix multiplication
         rm = pid_m * BLOCK_M + tl.arange(0, BLOCK_M)
@@ -239,10 +223,10 @@
             end_iter = tl.minimum(start_iter + (iters_per_tile - remainder), last_iter)
             # where are we in the grid
             tile_id = start_iter // iters_per_tile
-            if GROUP_SIZE_M  > 0:
-                pid_m, pid_n = swizzle_tile(tile_id, M, N, K, BLOCK_M, BLOCK_N, BLOCK_K, GROUP_SIZE_M)
+            if GROUP_M  > 0:
+                pid_m, pid_n = swizzle_tile(tile_id, M, N, K, BLOCK_M, BLOCK_N, BLOCK_K, GROUP_M)
             else:
-                pid_m, pid_n = linear_tile(tile_id, M, N, K, BLOCK_M, BLOCK_N, BLOCK_K, GROUP_SIZE_M)
+                pid_m, pid_n = linear_tile(tile_id, M, N, K, BLOCK_M, BLOCK_N, BLOCK_K, GROUP_M)
 
             rm = pid_m * BLOCK_M + tl.arange(0, BLOCK_M)
             rn = pid_n * BLOCK_N + tl.arange(0, BLOCK_N)
@@ -283,11 +267,7 @@
         matmul._debug = debug
 
     @staticmethod
-<<<<<<< HEAD
-    def _call(a: torch.Tensor, b: torch.Tensor, total_programs_streamk: int, BLOCK_M: int, BLOCK_N: int, BLOCK_K: int, gsize_m: int, two_tiles: bool, num_stages: int, num_warps: int, waves_per_eu: int):
-=======
-    def _call(a: torch.Tensor, b: torch.Tensor, total_programs_streamk: int, BLOCK_M: int, BLOCK_N: int, BLOCK_K: int, two_tiles: bool, num_stages: int, num_warps: int, waves_per_eu: int, mfmaInstrSize: int, kpack: int):
->>>>>>> b9e5290d
+    def _call(a: torch.Tensor, b: torch.Tensor, total_programs_streamk: int, BLOCK_M: int, BLOCK_N: int, BLOCK_K: int, gsize_m: int, two_tiles: bool, num_stages: int, num_warps: int, waves_per_eu: int, mfmaInstrSize, kpack):
         def compute_total_blocking_tiles(M, N, BLOCK_M, BLOCK_N, two_tiles, total_programs_streamk):
             total_blocks_M = triton.cdiv(M, BLOCK_M)
             total_blocks_N = triton.cdiv(N, BLOCK_N)
@@ -376,7 +356,7 @@
             total_programs_streamk= total_programs_streamk,
             two_tiles = two_tiles,
             ACC_TYPE=ACC_TYPE,
-#            GROUP_SIZE_M=GROUP_SIZE_M,
+#            GROUP_M=GROUP_M,
 #            BLOCK_M=BLOCK_M,
 #            BLOCK_N=BLOCK_N,
 #            BLOCK_K=BLOCK_K,
@@ -391,13 +371,8 @@
         return c
 
     @staticmethod
-<<<<<<< HEAD
-    def forward(ctx, a: torch.Tensor, b: torch.Tensor, grid: int, BLOCK_M = 128, BLOCK_N = 128, BLOCK_K = 32, gsize_m = 1, two_tiles = True, num_stages = 3, num_warps = 4,  waves_per_eu = 2):
-        return matmul._call(a = a, b = b, total_programs_streamk = grid, BLOCK_M = BLOCK_M, BLOCK_N = BLOCK_N, BLOCK_K = BLOCK_K, gsize_m = gsize_m, two_tiles = two_tiles, num_warps = num_warps, num_stages = num_stages,  waves_per_eu = waves_per_eu)
-=======
-    def forward(ctx, a: torch.Tensor, b: torch.Tensor, grid: int, BLOCK_M=128, BLOCK_N=128, BLOCK_K=32, two_tiles=True, num_stages=3, num_warps=4,  waves_per_eu = 2,  mfmaInstrSize = 16, kpack = 1):
-        return matmul._call(a=a, b=b, total_programs_streamk=grid, BLOCK_M=BLOCK_M, BLOCK_N=BLOCK_N, BLOCK_K=BLOCK_K, two_tiles=two_tiles, num_warps=num_warps, num_stages=num_stages,  waves_per_eu = waves_per_eu,  mfmaInstrSize = mfmaInstrSize, kpack = kpack)
->>>>>>> b9e5290d
+    def forward(ctx, a: torch.Tensor, b: torch.Tensor, grid: int, BLOCK_M = 128, BLOCK_N = 128, BLOCK_K = 32, gsize_m = 1, two_tiles = True, num_stages = 3, num_warps = 4, waves_per_eu = 2, mfmaInstrSize = 16, kpack = 1):
+        return matmul._call(a = a, b = b, total_programs_streamk = grid, BLOCK_M = BLOCK_M, BLOCK_N = BLOCK_N, BLOCK_K = BLOCK_K, gsize_m = gsize_m, two_tiles = two_tiles, num_warps = num_warps, num_stages = num_stages,  waves_per_eu = waves_per_eu,  mfmaInstrSize = mfmaInstrSize, kpack = kpack)
 
 # ---------------------------------------------------------------------------
 # Example and Benchmark
@@ -413,14 +388,9 @@
 #A = torch.ones((m, k), device="cuda", dtype=torch.float16)
 #B = torch.ones((k, n), device="cuda", dtype=torch.float16)
 BLOCK_M = 256
-<<<<<<< HEAD
 BLOCK_N = 128
 BLOCK_K = 16
 gsize_m = 2
-=======
-BLOCK_N = 256
-BLOCK_K = 64
->>>>>>> b9e5290d
 two_tiles = True
 num_stages = 0
 num_warps = 8
@@ -429,11 +399,7 @@
 kpack = 1
 
 matmul.set_debug(True)
-<<<<<<< HEAD
-C = matmul.apply(A, B, total_sm, BLOCK_M, BLOCK_N, BLOCK_K, gsize_m, two_tiles, num_stages, num_warps, waves_per_eu)
-=======
-C = matmul.apply(A, B, total_sm, BLOCK_M, BLOCK_N, BLOCK_K, two_tiles, num_stages, num_warps, waves_per_eu,  mfmaInstrSize, kpack)
->>>>>>> b9e5290d
+C = matmul.apply(A, B, total_sm, BLOCK_M, BLOCK_N, BLOCK_K, gsize_m, two_tiles, num_stages, num_warps, waves_per_eu, mfmaInstrSize, kpack)
 matmul.set_debug(False)
 expected = A @ B
 
@@ -446,27 +412,15 @@
 triton_ms = triton.testing.do_bench(lambda: torch.matmul(A, B))
 print(f"PyTorch: {triton_ms:.3f} ms  {perf(triton_ms):.3f} tflops")
 
-<<<<<<< HEAD
-triton_ms = triton.testing.do_bench(lambda: matmul.apply(A, B, total_sm, BLOCK_M, BLOCK_N, BLOCK_K, gsize_m, two_tiles, num_stages, num_warps, waves_per_eu))
+triton_ms = triton.testing.do_bench(lambda: matmul.apply(A, B, total_sm, BLOCK_M, BLOCK_N, BLOCK_K, gsize_m, two_tiles, num_stages, num_warps, waves_per_eu, mfmaInstrSize, kpack))
 print(f"hybrid stream-k (grid={total_sm}): {triton_ms:.3f} ms  {perf(triton_ms):.3f} tflops")
 print(f'SIZE: {m},{n},{k}   Best tuning config: ({streamk_gemm.get_best_config()})')
 
-triton_ms = triton.testing.do_bench(lambda: matmul.apply(A, B, total_sm * 2, BLOCK_M, BLOCK_N, BLOCK_K, gsize_m, two_tiles, num_stages, num_warps, waves_per_eu))
+triton_ms = triton.testing.do_bench(lambda: matmul.apply(A, B, total_sm * 2, BLOCK_M, BLOCK_N, BLOCK_K, gsize_m, two_tiles, num_stages, num_warps, waves_per_eu, mfmaInstrSize, kpack))
 print(f"hybrid stream-k (grid={total_sm * 2}): {triton_ms:.3f} ms  {perf(triton_ms):.3f} tflops")
 print(f'SIZE: {m},{n},{k}   Best tuning config: ({streamk_gemm.get_best_config()})')
 
-triton_ms = triton.testing.do_bench(lambda: matmul.apply(A, B, 0, BLOCK_M, BLOCK_N, BLOCK_K, gsize_m, two_tiles, num_stages, num_warps, waves_per_eu))
-=======
-triton_ms = triton.testing.do_bench(lambda: matmul.apply(A, B, total_sm, BLOCK_M, BLOCK_N, BLOCK_K, two_tiles, num_stages, num_warps, waves_per_eu,  mfmaInstrSize, kpack))
-print(f"hybrid stream-k (grid={total_sm}): {triton_ms:.3f} ms  {perf(triton_ms):.3f} tflops")
-print(f'SIZE: {m},{n},{k}   Best tuning config: ({streamk_gemm.get_best_config()})')
-
-triton_ms = triton.testing.do_bench(lambda: matmul.apply(A, B, total_sm * 2, BLOCK_M, BLOCK_N, BLOCK_K, two_tiles, num_stages, num_warps, waves_per_eu,  mfmaInstrSize, kpack))
-print(f"hybrid stream-k (grid={total_sm * 2}): {triton_ms:.3f} ms  {perf(triton_ms):.3f} tflops")
-print(f'SIZE: {m},{n},{k}   Best tuning config: ({streamk_gemm.get_best_config()})')
-
-triton_ms = triton.testing.do_bench(lambda: matmul.apply(A, B, 0, BLOCK_M, BLOCK_N, BLOCK_K, two_tiles, num_stages, num_warps, waves_per_eu,  mfmaInstrSize, kpack))
->>>>>>> b9e5290d
+triton_ms = triton.testing.do_bench(lambda: matmul.apply(A, B, 0, BLOCK_M, BLOCK_N, BLOCK_K, gsize_m, two_tiles, num_stages, num_warps, waves_per_eu, mfmaInstrSize, kpack))
 print(f"tile matmul (grid=0): {triton_ms:.3f} ms  {perf(triton_ms):.3f} tflops")
 print(f'SIZE: {m},{n},{k}   Best tuning config: ({streamk_gemm.get_best_config()})')
 
@@ -512,7 +466,7 @@
             nb_sm.append(total_tile)
         nb_sm += random.sample(range(2, total_sm * 2, 2), 10)
         for sm in nb_sm:
-            triton_ms = triton.testing.do_bench(lambda: wrapper_matmul(A, B, sm, BLOCK_M, BLOCK_N, BLOCK_K, gsize_m, two_tiles, num_stages, num_warps, waves_per_eu))
+            triton_ms = triton.testing.do_bench(lambda: wrapper_matmul(A, B, sm, BLOCK_M, BLOCK_N, BLOCK_K, gsize_m, two_tiles, num_stages, num_warps, waves_per_eu, mfmaInstrSize, kpack))
             max_disc = (output - expected).abs().max().item()
             # large tolerance to accomodate for large K (rounding due to half precision), we just want to catch bugs.
             assert max_disc <= 5., f"pb size: {m}x{n}x{k} - max discrepancy: {max_disc} - sm: {sm}, 2 tiles: {two_tiles}\n{output}\n{expected}"
