## matmul stream-k implementation
## Credit goes to @pommedeterresautee
## See https://github.com/openai/triton/issues/1393

# (echo 'options nvidia "NVreg_RestrictProfilingToAdminUsers=0"') | sudo tee -a /etc/modprobe.d/RestrictedProfiling.conf >/dev/null
# sudo update-initramfs -u -k all
# cat /proc/driver/nvidia/params | grep RmProfilingAdminOnly
# sudo apt-get install zlib1g-dev
# for reproductible experiments
# sudo nvidia-smi -pm 1 -i 0
# sudo nvidia-smi -i 0 -pl 350  # 400 for A100
# sudo nvidia-smi -i 0 -lgc 1005
from typing import Optional

import torch
import triton
import triton.language as tl
import random

#from triton.runtime.driver import CudaUtils
import json

torch.manual_seed(123)
random.seed(123)

#device = torch.cuda.current_device()
#cuda_utils = CudaUtils()
#total_sm = cuda_utils.get_device_properties(device)["multiprocessor_count"]
#total_sm = 110 # for MI250
total_sm = 304 # for MI300X
print(f"total SMs: {total_sm}")

# ---------------------------------------------------------------------------
# Triton kernels
# ---------------------------------------------------------------------------


@triton.jit()
def swizzle_tile(tile_id,
                 M, N, K,
                 BLOCK_M: tl.constexpr, BLOCK_N: tl.constexpr, BLOCK_K: tl.constexpr,
                 GROUP_SIZE_M: tl.constexpr
                 ):
    grid_m = tl.cdiv(M, BLOCK_M)
    grid_n = tl.cdiv(N, BLOCK_N)
    # re-order program ID for better L2 performance
    width = GROUP_SIZE_M * grid_n
    group_id = tile_id // width
    group_size = tl.minimum(grid_m - group_id * GROUP_SIZE_M, GROUP_SIZE_M)
    pid_m = group_id * GROUP_SIZE_M + (tile_id % group_size)
    pid_n = (tile_id % width) // group_size
    return pid_m, pid_n


@triton.jit()
def linear_tile(tile_id,
                M, N, K,
                BLOCK_M: tl.constexpr, BLOCK_N: tl.constexpr, BLOCK_K: tl.constexpr,
                GROUP_SIZE_M: tl.constexpr
                ):
    pid_m = tile_id // tl.cdiv(N, BLOCK_N)
    pid_n = tile_id % tl.cdiv(N, BLOCK_N)
    return pid_m, pid_n

@triton.jit()
def first_wave(
        A, B, C, partials,
        M, N, K,
        stride_am, stride_ak, stride_bk, stride_bn, stride_cm, stride_cn,
        total_full_tiles_streamk, total_partial_tiles_streamk, iters_per_tile,
        BLOCK_M: tl.constexpr, BLOCK_N: tl.constexpr, BLOCK_K: tl.constexpr, ACC_TYPE: tl.constexpr,
        GROUP_SIZE_M: tl.constexpr,
):
    pid = tl.program_id(0)
    start_iter = pid * total_full_tiles_streamk + tl.minimum(pid, total_partial_tiles_streamk)
    last_iter = (pid + 1) * total_full_tiles_streamk + tl.minimum(pid + 1, total_partial_tiles_streamk)

    while start_iter < last_iter:
        remainder = start_iter % iters_per_tile
        end_iter = tl.minimum(start_iter + (iters_per_tile - remainder), last_iter)
        # where are we in the grid
        tile_id = start_iter // iters_per_tile
        if GROUP_SIZE_M  == 1:
            pid_m, pid_n = linear_tile(tile_id, M, N, K, BLOCK_M, BLOCK_N, BLOCK_K, GROUP_SIZE_M)
        else:
            pid_m, pid_n = swizzle_tile(tile_id, M, N, K, BLOCK_M, BLOCK_N, BLOCK_K, GROUP_SIZE_M)

        rm = pid_m * BLOCK_M + tl.arange(0, BLOCK_M)
        rn = pid_n * BLOCK_N + tl.arange(0, BLOCK_N)
        rk = tl.arange(0, BLOCK_K)
        A_BASE = A + rm[:, None] * stride_am + rk[None, :] * stride_ak + BLOCK_K * stride_ak * remainder
        B_BASE = B + rk[:, None] * stride_bk + rn[None, :] * stride_bn + BLOCK_K * stride_bk * remainder
        acc = tl.zeros((BLOCK_M, BLOCK_N), dtype=ACC_TYPE)

        for current_iter in range(start_iter, end_iter):
            a = tl.load(A_BASE)
            b = tl.load(B_BASE)
            acc += tl.dot(a, b)
            A_BASE += BLOCK_K * stride_ak
            B_BASE += BLOCK_K * stride_bk

        acc = acc.to(tl.float16)  # restore C.dtype.element_ty
        if end_iter % iters_per_tile == 0:
            C_ = C + rm[:, None] * stride_cm + rn[None, :] * stride_cn  # compute inside the if/else to avoid spilling!
            # save all full tiles and the first partial tile if there is
            tl.store(C_, acc)
        else:
            partials_ = partials + rm[:, None] * stride_cm + rn[None,:] * stride_cn 
            # save the last partial tile if there is to the partial buffer
            tl.store(partials_, acc)

        start_iter = end_iter

# sum the partial buffer back to C
@triton.jit
def partialsum(
        C, partials,
        M, N, K,
        stride_cm, stride_cn,
        total_full_tiles_streamk, total_partial_tiles_streamk, iters_per_tile,
        BLOCK_M: tl.constexpr, BLOCK_N: tl.constexpr, BLOCK_K: tl.constexpr, ACC_TYPE: tl.constexpr,
        GROUP_SIZE_M: tl.constexpr,
):
    pid = tl.program_id(axis=0)
    start_iter = pid * total_full_tiles_streamk + tl.minimum(pid, total_partial_tiles_streamk)

    remainder = start_iter % iters_per_tile
    if remainder != 0:  # check if the first partial tile exist
        tile_id = start_iter // iters_per_tile
        if GROUP_SIZE_M  == 1:
            pid_m, pid_n = linear_tile(tile_id, M, N, K, BLOCK_M, BLOCK_N, BLOCK_K, GROUP_SIZE_M)
        else:
            pid_m, pid_n = swizzle_tile(tile_id, M, N, K, BLOCK_M, BLOCK_N, BLOCK_K, GROUP_SIZE_M)

        rm = pid_m * BLOCK_M + tl.arange(0, BLOCK_M)
        rn = pid_n * BLOCK_N + tl.arange(0, BLOCK_N)
        C_ = C + rm[:, None] * stride_cm + rn[None, :] * stride_cn  # compute inside the if/else to avoid spilling!
        partials_ = partials + rm[:, None] * stride_cm + rn[None,:] * stride_cn # compute inside the if/else to avoid spilling!

        acc = tl.load(C_)
        acc1 = tl.load(partials_)
        acc += acc1
        tl.store(C_, acc)

@triton.jit()
def first_wave_atomic(
        A, B, C,
        M, N, K,
        stride_am, stride_ak, stride_bk, stride_bn, stride_cm, stride_cn,
        total_full_tiles_streamk, total_partial_tiles_streamk, iters_per_tile,
        BLOCK_M: tl.constexpr, BLOCK_N: tl.constexpr, BLOCK_K: tl.constexpr, ACC_TYPE: tl.constexpr,
        GROUP_SIZE_M: tl.constexpr,
):
    pid = tl.program_id(0)
    start_iter = pid * total_full_tiles_streamk + tl.minimum(pid, total_partial_tiles_streamk)
    last_iter = (pid + 1) * total_full_tiles_streamk + tl.minimum(pid + 1, total_partial_tiles_streamk)

    while start_iter < last_iter:
        remainder = start_iter % iters_per_tile
        end_iter = tl.minimum(start_iter + (iters_per_tile - remainder), last_iter)
        # where are we in the grid
        tile_id = start_iter // iters_per_tile
        if GROUP_SIZE_M  == 1:
            pid_m, pid_n = linear_tile(tile_id, M, N, K, BLOCK_M, BLOCK_N, BLOCK_K, GROUP_SIZE_M)
        else:
            pid_m, pid_n = swizzle_tile(tile_id, M, N, K, BLOCK_M, BLOCK_N, BLOCK_K, GROUP_SIZE_M)

        rm = pid_m * BLOCK_M + tl.arange(0, BLOCK_M)
        rn = pid_n * BLOCK_N + tl.arange(0, BLOCK_N)
        rk = tl.arange(0, BLOCK_K)
        A_BASE = A + rm[:, None] * stride_am + rk[None, :] * stride_ak + BLOCK_K * stride_ak * remainder
        B_BASE = B + rk[:, None] * stride_bk + rn[None, :] * stride_bn + BLOCK_K * stride_bk * remainder
        acc = tl.zeros((BLOCK_M, BLOCK_N), dtype=ACC_TYPE)

        for current_iter in range(start_iter, end_iter):
            a = tl.load(A_BASE)
            b = tl.load(B_BASE)
            acc += tl.dot(a, b)
            A_BASE += BLOCK_K * stride_ak
            B_BASE += BLOCK_K * stride_bk

        if remainder ==0 and end_iter % iters_per_tile ==0:
            C_ = C + rm[:, None] * stride_cm + rn[None, :] * stride_cn  # compute inside the if/else to avoid spilling!
            tl.store(C_, acc)
        else:
            C_ = C + rm[:, None] * stride_cm + rn[None, :] * stride_cn  # compute inside the if/else to avoid spilling!
            tl.atomic_add(C_, acc)

        start_iter = end_iter

            
# similar to the reference matmul kernel
@triton.jit()
def full_tiles(
        A, B, C,
        M, N, K,
        stride_am, stride_ak, stride_bk, stride_bn, stride_cm, stride_cn,
        total_tiles_streamk,
        BLOCK_M: tl.constexpr, BLOCK_N: tl.constexpr, BLOCK_K: tl.constexpr, ACC_TYPE: tl.constexpr,
        GROUP_SIZE_M: tl.constexpr,
):
    # first wave has done more tiles than there are SMs, we adjust pid
    tile_id = tl.program_id(0) + total_tiles_streamk
    if GROUP_SIZE_M == 1:
        pid_m, pid_n = linear_tile(tile_id, M, N, K, BLOCK_M, BLOCK_N, BLOCK_K, GROUP_SIZE_M)
    else:
        pid_m, pid_n = swizzle_tile(tile_id, M, N, K, BLOCK_M, BLOCK_N, BLOCK_K, GROUP_SIZE_M)

    # do matrix multiplication
    rm = pid_m * BLOCK_M + tl.arange(0, BLOCK_M)
    rn = pid_n * BLOCK_N + tl.arange(0, BLOCK_N)
    rk = tl.arange(0, BLOCK_K)
    # pointers
    A = A + rm[:, None] * stride_am + rk[None, :] * stride_ak
    B = B + rk[:, None] * stride_bk + rn[None, :] * stride_bn
    acc = tl.zeros((BLOCK_M, BLOCK_N), dtype=ACC_TYPE)
    for k in range(0, tl.cdiv(K, BLOCK_K)):
        a = tl.load(A)
        b = tl.load(B)
        acc += tl.dot(a, b)
        A += BLOCK_K * stride_ak
        B += BLOCK_K * stride_bk
    acc = acc.to(tl.float16)  # restore C.dtype.element_ty
    # rematerialize rm and rn to save registers
#    rm = pid_m * BLOCK_M + tl.arange(0, BLOCK_M)
#    rn = pid_n * BLOCK_N + tl.arange(0, BLOCK_N)
    C = C + rm[:, None] * stride_cm + rn[None, :] * stride_cn
    tl.store(C, acc)



# ---------------------------------------------------------------------------
# Wrapper
# ---------------------------------------------------------------------------

class matmul(torch.autograd.Function):

    _debug = True

    @staticmethod
    def set_debug(debug: bool):
        matmul._debug = debug

    @staticmethod
<<<<<<< HEAD
    def _call(a: torch.Tensor, b: torch.Tensor, total_programs_streamk: int, BLK_M: int, BLK_N: int, BLK_K: int, gsize_m: int, two_tiles: bool, num_stages: int, num_warps: int, waves_per_eu: int):
=======
    def _call(a: torch.Tensor, b: torch.Tensor, total_programs_streamk: int, BLK_M: int, BLK_N: int, BLK_K: int, two_tiles: bool, num_stages: int, num_warps: int, waves_per_eu: int, mfmaInstrSize: int, kpack: int):
>>>>>>> b9e5290d
        device = a.device

        assert a.is_contiguous() and b.is_contiguous(), "non-contiguous inputs are not supported"
        # checks constraints
        assert a.shape[1] == b.shape[0], "incompatible dimensions"
        M, K = a.shape
        _, N = b.shape
        # accumulator types
        ACC_TYPE = tl.float32 if a.dtype in [torch.float16, torch.bfloat16, torch.float32] else tl.int32
        # compute grid (work to do per SM on the first wave)
        total_blocks_M = triton.cdiv(M, BLK_M)
        total_blocks_N = triton.cdiv(N, BLK_N)
        iters_per_tile = triton.cdiv(K, BLK_K)
<<<<<<< HEAD
=======
        GROUP_M = 4  # 0 to disable swizzling
>>>>>>> b9e5290d
        total_tiles = total_blocks_M * total_blocks_N

        if total_programs_streamk > 0:  # Stream-K
            # last wave may occupy less than total_programs_streamk SMs
            total_tiles_streamk = total_tiles % total_programs_streamk
            # for two-tile Stream-K + data-parallel from original paper
            if two_tiles and total_tiles - total_tiles_streamk > total_programs_streamk:
                total_tiles_streamk += total_programs_streamk
            # remaining tiles are computed using classical blocking
            total_blocking_tiles = total_tiles - total_tiles_streamk
            total_iters_streamk = total_tiles_streamk * iters_per_tile
            # iterations related to full waves
            total_full_tiles_streamk = total_iters_streamk // total_programs_streamk
            # iterations related to last (partial) wave
            total_partial_tiles_streamk = total_iters_streamk % total_programs_streamk

        else:  # all tiles are computed using classical blocking
            total_blocking_tiles = total_tiles
            total_tiles_streamk = 0
            total_full_tiles_streamk = 0
            total_partial_tiles_streamk = 0
            total_iters_streamk = 0

        if matmul._debug:
            print(f"M,N,K={M},{N},{K} ; BLK_M,N,K={BLK_M},{BLK_N},{BLK_K}")
            print(f"{total_blocks_M=} x {total_blocks_N=} = {total_tiles=}")
            print(f"{total_tiles_streamk=} + {total_blocking_tiles=} = {total_tiles=}")
            print(f"{total_programs_streamk=}")
            print(f"{total_blocking_tiles=}")
            print(f"{iters_per_tile=}")
            print(f"{total_iters_streamk=}")

        # allocates output
        c = torch.zeros((M, N), device=device, dtype=a.dtype)
        partial_buf = torch.zeros((M, N), device=device, dtype=a.dtype)

        not_use_atomic = True
        if not_use_atomic:
            k1 = first_wave[(total_programs_streamk,)](
                a,
                b,
                c,
                partial_buf,
                M,
                N,
                K,
                a.stride(0),
                a.stride(1),
                b.stride(0),
                b.stride(1),
                c.stride(0),
                c.stride(1),
                total_full_tiles_streamk=total_full_tiles_streamk,
                total_partial_tiles_streamk=total_partial_tiles_streamk,
                iters_per_tile=iters_per_tile,
                BLOCK_M=BLK_M,
                BLOCK_N=BLK_N,
                BLOCK_K=BLK_K,
                ACC_TYPE=ACC_TYPE,
                GROUP_SIZE_M=gsize_m,
                num_stages=num_stages,
                num_warps=num_warps,
                waves_per_eu = waves_per_eu,
            )

            k11 = partialsum[(total_programs_streamk,)](
                c,
                partial_buf,
                M,
                N,
                K,
                c.stride(0),
                c.stride(1),
                total_full_tiles_streamk=total_full_tiles_streamk,
                total_partial_tiles_streamk=total_partial_tiles_streamk,
                iters_per_tile=iters_per_tile,
                BLOCK_M=BLK_M,
                BLOCK_N=BLK_N,
                BLOCK_K=BLK_K,
                ACC_TYPE=ACC_TYPE,
                GROUP_SIZE_M=gsize_m,
                num_stages=num_stages,
                num_warps=num_warps,
                waves_per_eu = waves_per_eu,
            )
            if matmul._debug:
                print(f"{k1.n_regs} registers used, {k1.n_spills} spills")
                print(f"{k11.n_regs} registers used, {k11.n_spills} spills")
        else:
            k1 = first_wave_atomic[(total_programs_streamk,)](
                a,
                b,
                c,
                M,
                N,
                K,
                a.stride(0),
                a.stride(1),
                b.stride(0),
                b.stride(1),
                c.stride(0),
                c.stride(1),
                total_full_tiles_streamk=total_full_tiles_streamk,
                total_partial_tiles_streamk=total_partial_tiles_streamk,
                iters_per_tile=iters_per_tile,
                BLOCK_M=BLK_M,
                BLOCK_N=BLK_N,
                BLOCK_K=BLK_K,
                ACC_TYPE=ACC_TYPE,
                GROUP_SIZE_M=gsize_m,
                num_stages=num_stages,
                num_warps=num_warps,
                waves_per_eu = waves_per_eu,
            )

<<<<<<< HEAD
=======
        k1 = first_wave[(total_programs_streamk,)](
            a,
            b,
            c,
            M,
            N,
            K,
            a.stride(0),
            a.stride(1),
            b.stride(0),
            b.stride(1),
            c.stride(0),
            c.stride(1),
            total_full_tiles_streamk=total_full_tiles_streamk,
            total_partial_tiles_streamk=total_partial_tiles_streamk,
            iters_per_tile=iters_per_tile,
            BLOCK_M=BLK_M,
            BLOCK_N=BLK_N,
            BLOCK_K=BLK_K,
            ACC_TYPE=ACC_TYPE,
            GROUP_M=GROUP_M,
            num_stages=num_stages,
            num_warps=num_warps,
            waves_per_eu = waves_per_eu,
            matrix_instr_nonkdim = mfmaInstrSize,
            kpack = kpack
        )
>>>>>>> b9e5290d
        if matmul._debug:
            print(f"{k1.n_regs} registers used, {k1.n_spills} spills")

        k2 = full_tiles[(total_blocking_tiles,)](
            a,
            b,
            c,
            M,
            N,
            K,
            a.stride(0),
            a.stride(1),
            b.stride(0),
            b.stride(1),
            c.stride(0),
            c.stride(1),
            total_tiles_streamk=total_tiles_streamk,
            BLOCK_M=BLK_M,
            BLOCK_N=BLK_N,
            BLOCK_K=BLK_K,
            ACC_TYPE=ACC_TYPE,
            GROUP_SIZE_M=gsize_m,
            num_stages=num_stages,
            num_warps=num_warps,
            waves_per_eu = waves_per_eu,
            matrix_instr_nonkdim = mfmaInstrSize,
            kpack = kpack
        )
        if matmul._debug:
            print(f"{k2.n_regs} registers used, {k2.n_spills} spills")
 #           print(k2.asm['amdgcn'])
        return c

    @staticmethod
<<<<<<< HEAD
    def forward(ctx, a: torch.Tensor, b: torch.Tensor, grid: int, BLK_M = 128, BLK_N = 128, BLK_K = 32, gsize_m = 1, two_tiles = True, num_stages = 3, num_warps = 4, waves_per_eu = 2):
        return matmul._call(a = a, b = b, total_programs_streamk = grid, BLK_M = BLK_M, BLK_N = BLK_N, BLK_K = BLK_K, gsize_m = gsize_m, two_tiles = two_tiles, num_warps = num_warps, num_stages = num_stages, waves_per_eu = waves_per_eu)
=======
    def forward(ctx, a: torch.Tensor, b: torch.Tensor, grid: int, BLK_M=128, BLK_N=128, BLK_K=32, two_tiles=True, num_stages=3, num_warps=4,  waves_per_eu = 2, mfmaInstrSize = 16, kpack = 1):
        return matmul._call(a=a, b=b, total_programs_streamk=grid, BLK_M=BLK_M, BLK_N=BLK_N, BLK_K=BLK_K, two_tiles=two_tiles, num_warps=num_warps, num_stages=num_stages,  waves_per_eu = waves_per_eu, mfmaInstrSize = mfmaInstrSize, kpack = kpack)
>>>>>>> b9e5290d


# ---------------------------------------------------------------------------
# Example and Benchmark
# ---------------------------------------------------------------------------

perf = lambda ms: 2 * m * n * k * 1e-12 / (ms * 1e-3)

#m, n, k = 4864, 4096, 8256  # some problem size to test
m, n, k = 6912, 768, 256 # some problem size to test
#m, n, k = 8192, 8192, 8192 # some problem size to test
A = torch.randn(m, k, device="cuda", dtype=torch.float16)
B = torch.randn(k, n, device="cuda", dtype=torch.float16)
#A = torch.ones((m, k), device="cuda", dtype=torch.float16)
#B = torch.ones((k, n), device="cuda", dtype=torch.float16)
<<<<<<< HEAD
BLK_M = 256
BLK_N = 256
BLK_K = 32
gsize_m = 1
=======
BLK_M = 64
BLK_N = 64
BLK_K = 64
>>>>>>> b9e5290d
two_tiles='True'
num_stages=0
num_warps=8
waves_per_eu = 0
mfmaInstrSize = 16
kpack = 2

matmul.set_debug(True)
<<<<<<< HEAD
C = matmul.apply(A, B, total_sm, BLK_M, BLK_N, BLK_K, gsize_m, two_tiles, num_stages, num_warps, waves_per_eu)
=======
C = matmul.apply(A, B, total_sm, BLK_M, BLK_N, BLK_K, two_tiles, num_stages, num_warps, waves_per_eu, mfmaInstrSize, kpack)
>>>>>>> b9e5290d
#exit(0)
matmul.set_debug(False)
expected = A @ B

assert torch.allclose(C, expected, atol=1), f"max: {(C - expected).abs().max().item()}\n{C}\n{expected}"
print("results check pass")

# for debugging, uncomment the following line

triton_ms = triton.testing.do_bench(lambda: torch.matmul(A, B))
print(f"PyTorch: {triton_ms:.3f} ms  {perf(triton_ms):.3f} tflops")

<<<<<<< HEAD
triton_ms = triton.testing.do_bench(lambda: matmul.apply(A, B, total_sm, BLK_M, BLK_N, BLK_K, gsize_m, two_tiles, num_stages, num_warps, waves_per_eu))
print(f"hybrid stream-k (grid={total_sm}): {triton_ms:.3f} ms  {perf(triton_ms):.3f} tflops")

triton_ms = triton.testing.do_bench(lambda: matmul.apply(A, B, total_sm * 2, BLK_M, BLK_N, BLK_K, gsize_m, two_tiles, num_stages, num_warps, waves_per_eu))
print(f"hybrid stream-k (grid={total_sm * 2}): {triton_ms:.3f} ms  {perf(triton_ms):.3f} tflops")

triton_ms = triton.testing.do_bench(lambda: matmul.apply(A, B, 0, BLK_M, BLK_N, BLK_K, gsize_m, two_tiles, num_stages, num_warps, waves_per_eu))
=======
triton_ms = triton.testing.do_bench(lambda: matmul.apply(A, B, total_sm, BLK_M, BLK_N, BLK_K, two_tiles, num_stages, num_warps, waves_per_eu, mfmaInstrSize, kpack))
print(f"hybrid stream-k (grid={total_sm}): {triton_ms:.3f} ms  {perf(triton_ms):.3f} tflops")

triton_ms = triton.testing.do_bench(lambda: matmul.apply(A, B, total_sm * 2, BLK_M, BLK_N, BLK_K, two_tiles, num_stages, num_warps, waves_per_eu, mfmaInstrSize, kpack))
print(f"hybrid stream-k (grid={total_sm * 2}): {triton_ms:.3f} ms  {perf(triton_ms):.3f} tflops")

triton_ms = triton.testing.do_bench(lambda: matmul.apply(A, B, 0, BLK_M, BLK_N, BLK_K, two_tiles, num_stages, num_warps, waves_per_eu, mfmaInstrSize, kpack))
>>>>>>> b9e5290d
print(f"tile matmul (grid=0): {triton_ms:.3f} ms  {perf(triton_ms):.3f} tflops")

#exit(0)
# ---------------------------------------------------------------------------
# Log-sampled benchmark
# ---------------------------------------------------------------------------

# tried to reproduce the tests described in the paper
num_samples = 1000  # 32768
step = 256
values = ((torch.logspace(torch.tensor(step).log2(), torch.tensor(8192).log2(), num_samples, base=2) / step).round() * step).unique().tolist()
shapes = [(int(m), int(n), int(k)) for m in values for n in values for k in values]
shapes = random.sample(shapes, num_samples)
assert len(shapes) == num_samples

results = []
for idx, (m, n, k) in enumerate(shapes):
    # print progress bar
    if idx % 10 == 0 and idx > 0:
        speedups = [r["speedup"] for r in results]
        print(f"{idx}/{num_samples} - average speedup: {sum(speedups) / len(speedups):.3f}")

    A = torch.randn(m, k, device="cuda", dtype=torch.float16)
    B = torch.randn(k, n, device="cuda", dtype=torch.float16)
    output: Optional[torch.Tensor] = None


    def wrapper_matmul(*args, **kwargs):
        global output
        output = matmul.apply(*args, **kwargs)
        return output


    expected = A @ B
    pytorch_ms = triton.testing.do_bench(lambda: A @ B)
    measures = list()
    for two_tiles in [True, False]:
        nb_sm = [total_sm, total_sm * 2]
        total_tile = (m // BLK_M) * (n // BLK_N)
        if total_tile < total_sm * 2:
            nb_sm.append(total_tile)
        nb_sm += random.sample(range(2, total_sm * 2, 2), 10)
        for sm in nb_sm:
<<<<<<< HEAD
            triton_ms = triton.testing.do_bench(lambda: wrapper_matmul(A, B, sm, BLK_M, BLK_N, BLK_K, gsize_m, two_tiles, num_stages, num_warps, waves_per_eu))
=======
            triton_ms = triton.testing.do_bench(lambda: wrapper_matmul(A, B, sm, BLK_M, BLK_N, BLK_K, two_tiles, num_stages, num_warps, waves_per_eu, mfmaInstrSize, kpack))
>>>>>>> b9e5290d
            max_disc = (output - expected).abs().max().item()
            # large tolerance to accomodate for large K (rounding due to half precision), we just want to catch bugs.
            assert max_disc <= 5., f"pb size: {m}x{n}x{k} - max discrepancy: {max_disc} - sm: {sm}, 2 tiles: {two_tiles}\n{output}\n{expected}"
            info = {
                "2 tiles": two_tiles,
                "sm": sm,
                "disc": max_disc,
                "triton_ms": triton_ms,
            }
            measures.append(info)
    best_triton_ms = min([m["triton_ms"] for m in measures])
    d = {
        "m": m,
        "n": n,
        "k": k,
        "triton": measures,
        "pytorch_ms": pytorch_ms,
        "speedup": pytorch_ms / best_triton_ms,
    }
    results.append(d)
    measures = list()

results.sort(key=lambda x: x["speedup"], reverse=False)

# ---------------------------------------------------------------------------
# Benchmark export
# ---------------------------------------------------------------------------

with open("results.json", "w") as f:
    json.dump(results, f, indent=4)

# 32760/32768 - average speedup: 0.962 (A100)
# 990/1000 - average speedup: 1.063 (3090 RTX with while loop and 2 tiles disabled / enabled)<|MERGE_RESOLUTION|>--- conflicted
+++ resolved
@@ -242,11 +242,7 @@
         matmul._debug = debug
 
     @staticmethod
-<<<<<<< HEAD
-    def _call(a: torch.Tensor, b: torch.Tensor, total_programs_streamk: int, BLK_M: int, BLK_N: int, BLK_K: int, gsize_m: int, two_tiles: bool, num_stages: int, num_warps: int, waves_per_eu: int):
-=======
-    def _call(a: torch.Tensor, b: torch.Tensor, total_programs_streamk: int, BLK_M: int, BLK_N: int, BLK_K: int, two_tiles: bool, num_stages: int, num_warps: int, waves_per_eu: int, mfmaInstrSize: int, kpack: int):
->>>>>>> b9e5290d
+    def _call(a: torch.Tensor, b: torch.Tensor, total_programs_streamk: int, BLK_M: int, BLK_N: int, BLK_K: int, gsize_m: int, two_tiles: bool, num_stages: int, num_warps: int, waves_per_eu: int, mfmaInstrSize: int, kpack: int):
         device = a.device
 
         assert a.is_contiguous() and b.is_contiguous(), "non-contiguous inputs are not supported"
@@ -260,10 +256,7 @@
         total_blocks_M = triton.cdiv(M, BLK_M)
         total_blocks_N = triton.cdiv(N, BLK_N)
         iters_per_tile = triton.cdiv(K, BLK_K)
-<<<<<<< HEAD
-=======
-        GROUP_M = 4  # 0 to disable swizzling
->>>>>>> b9e5290d
+
         total_tiles = total_blocks_M * total_blocks_N
 
         if total_programs_streamk > 0:  # Stream-K
@@ -327,6 +320,8 @@
                 num_stages=num_stages,
                 num_warps=num_warps,
                 waves_per_eu = waves_per_eu,
+                matrix_instr_nonkdim = mfmaInstrSize,
+                kpack = kpack
             )
 
             k11 = partialsum[(total_programs_streamk,)](
@@ -348,6 +343,8 @@
                 num_stages=num_stages,
                 num_warps=num_warps,
                 waves_per_eu = waves_per_eu,
+                matrix_instr_nonkdim = mfmaInstrSize,
+                kpack = kpack
             )
             if matmul._debug:
                 print(f"{k1.n_regs} registers used, {k1.n_spills} spills")
@@ -377,40 +374,12 @@
                 num_stages=num_stages,
                 num_warps=num_warps,
                 waves_per_eu = waves_per_eu,
+                matrix_instr_nonkdim = mfmaInstrSize,
+                kpack = kpack
             )
 
-<<<<<<< HEAD
-=======
-        k1 = first_wave[(total_programs_streamk,)](
-            a,
-            b,
-            c,
-            M,
-            N,
-            K,
-            a.stride(0),
-            a.stride(1),
-            b.stride(0),
-            b.stride(1),
-            c.stride(0),
-            c.stride(1),
-            total_full_tiles_streamk=total_full_tiles_streamk,
-            total_partial_tiles_streamk=total_partial_tiles_streamk,
-            iters_per_tile=iters_per_tile,
-            BLOCK_M=BLK_M,
-            BLOCK_N=BLK_N,
-            BLOCK_K=BLK_K,
-            ACC_TYPE=ACC_TYPE,
-            GROUP_M=GROUP_M,
-            num_stages=num_stages,
-            num_warps=num_warps,
-            waves_per_eu = waves_per_eu,
-            matrix_instr_nonkdim = mfmaInstrSize,
-            kpack = kpack
-        )
->>>>>>> b9e5290d
-        if matmul._debug:
-            print(f"{k1.n_regs} registers used, {k1.n_spills} spills")
+            if matmul._debug:
+                print(f"{k1.n_regs} registers used, {k1.n_spills} spills")
 
         k2 = full_tiles[(total_blocking_tiles,)](
             a,
@@ -443,13 +412,8 @@
         return c
 
     @staticmethod
-<<<<<<< HEAD
-    def forward(ctx, a: torch.Tensor, b: torch.Tensor, grid: int, BLK_M = 128, BLK_N = 128, BLK_K = 32, gsize_m = 1, two_tiles = True, num_stages = 3, num_warps = 4, waves_per_eu = 2):
-        return matmul._call(a = a, b = b, total_programs_streamk = grid, BLK_M = BLK_M, BLK_N = BLK_N, BLK_K = BLK_K, gsize_m = gsize_m, two_tiles = two_tiles, num_warps = num_warps, num_stages = num_stages, waves_per_eu = waves_per_eu)
-=======
-    def forward(ctx, a: torch.Tensor, b: torch.Tensor, grid: int, BLK_M=128, BLK_N=128, BLK_K=32, two_tiles=True, num_stages=3, num_warps=4,  waves_per_eu = 2, mfmaInstrSize = 16, kpack = 1):
-        return matmul._call(a=a, b=b, total_programs_streamk=grid, BLK_M=BLK_M, BLK_N=BLK_N, BLK_K=BLK_K, two_tiles=two_tiles, num_warps=num_warps, num_stages=num_stages,  waves_per_eu = waves_per_eu, mfmaInstrSize = mfmaInstrSize, kpack = kpack)
->>>>>>> b9e5290d
+    def forward(ctx, a: torch.Tensor, b: torch.Tensor, grid: int, BLK_M = 128, BLK_N = 128, BLK_K = 32, gsize_m = 1, two_tiles = True, num_stages = 3, num_warps = 4, waves_per_eu = 2, mfmaInstrSize = 16, kpack = 1):
+        return matmul._call(a = a, b = b, total_programs_streamk = grid, BLK_M = BLK_M, BLK_N = BLK_N, BLK_K = BLK_K, gsize_m = gsize_m, two_tiles = two_tiles, num_warps = num_warps, num_stages = num_stages, waves_per_eu = waves_per_eu, mfmaInstrSize = mfmaInstrSize, kpack = kpack)
 
 
 # ---------------------------------------------------------------------------
@@ -465,29 +429,19 @@
 B = torch.randn(k, n, device="cuda", dtype=torch.float16)
 #A = torch.ones((m, k), device="cuda", dtype=torch.float16)
 #B = torch.ones((k, n), device="cuda", dtype=torch.float16)
-<<<<<<< HEAD
-BLK_M = 256
-BLK_N = 256
-BLK_K = 32
-gsize_m = 1
-=======
 BLK_M = 64
 BLK_N = 64
-BLK_K = 64
->>>>>>> b9e5290d
+BLK_K = 32
+gsize_m = 4
 two_tiles='True'
 num_stages=0
-num_warps=8
+num_warps=4
 waves_per_eu = 0
 mfmaInstrSize = 16
 kpack = 2
 
 matmul.set_debug(True)
-<<<<<<< HEAD
-C = matmul.apply(A, B, total_sm, BLK_M, BLK_N, BLK_K, gsize_m, two_tiles, num_stages, num_warps, waves_per_eu)
-=======
-C = matmul.apply(A, B, total_sm, BLK_M, BLK_N, BLK_K, two_tiles, num_stages, num_warps, waves_per_eu, mfmaInstrSize, kpack)
->>>>>>> b9e5290d
+C = matmul.apply(A, B, total_sm, BLK_M, BLK_N, BLK_K, gsize_m, two_tiles, num_stages, num_warps, waves_per_eu, mfmaInstrSize, kpack)
 #exit(0)
 matmul.set_debug(False)
 expected = A @ B
@@ -500,26 +454,16 @@
 triton_ms = triton.testing.do_bench(lambda: torch.matmul(A, B))
 print(f"PyTorch: {triton_ms:.3f} ms  {perf(triton_ms):.3f} tflops")
 
-<<<<<<< HEAD
-triton_ms = triton.testing.do_bench(lambda: matmul.apply(A, B, total_sm, BLK_M, BLK_N, BLK_K, gsize_m, two_tiles, num_stages, num_warps, waves_per_eu))
+triton_ms = triton.testing.do_bench(lambda: matmul.apply(A, B, total_sm, BLK_M, BLK_N, BLK_K, gsize_m, two_tiles, num_stages, num_warps, waves_per_eu,  mfmaInstrSize, kpack))
 print(f"hybrid stream-k (grid={total_sm}): {triton_ms:.3f} ms  {perf(triton_ms):.3f} tflops")
 
-triton_ms = triton.testing.do_bench(lambda: matmul.apply(A, B, total_sm * 2, BLK_M, BLK_N, BLK_K, gsize_m, two_tiles, num_stages, num_warps, waves_per_eu))
+triton_ms = triton.testing.do_bench(lambda: matmul.apply(A, B, total_sm * 2, BLK_M, BLK_N, BLK_K, gsize_m, two_tiles, num_stages, num_warps, waves_per_eu,  mfmaInstrSize, kpack))
 print(f"hybrid stream-k (grid={total_sm * 2}): {triton_ms:.3f} ms  {perf(triton_ms):.3f} tflops")
 
-triton_ms = triton.testing.do_bench(lambda: matmul.apply(A, B, 0, BLK_M, BLK_N, BLK_K, gsize_m, two_tiles, num_stages, num_warps, waves_per_eu))
-=======
-triton_ms = triton.testing.do_bench(lambda: matmul.apply(A, B, total_sm, BLK_M, BLK_N, BLK_K, two_tiles, num_stages, num_warps, waves_per_eu, mfmaInstrSize, kpack))
-print(f"hybrid stream-k (grid={total_sm}): {triton_ms:.3f} ms  {perf(triton_ms):.3f} tflops")
-
-triton_ms = triton.testing.do_bench(lambda: matmul.apply(A, B, total_sm * 2, BLK_M, BLK_N, BLK_K, two_tiles, num_stages, num_warps, waves_per_eu, mfmaInstrSize, kpack))
-print(f"hybrid stream-k (grid={total_sm * 2}): {triton_ms:.3f} ms  {perf(triton_ms):.3f} tflops")
-
-triton_ms = triton.testing.do_bench(lambda: matmul.apply(A, B, 0, BLK_M, BLK_N, BLK_K, two_tiles, num_stages, num_warps, waves_per_eu, mfmaInstrSize, kpack))
->>>>>>> b9e5290d
+triton_ms = triton.testing.do_bench(lambda: matmul.apply(A, B, 0, BLK_M, BLK_N, BLK_K, gsize_m, two_tiles, num_stages, num_warps, waves_per_eu,  mfmaInstrSize, kpack))
 print(f"tile matmul (grid=0): {triton_ms:.3f} ms  {perf(triton_ms):.3f} tflops")
 
-#exit(0)
+exit(0)
 # ---------------------------------------------------------------------------
 # Log-sampled benchmark
 # ---------------------------------------------------------------------------
@@ -560,11 +504,7 @@
             nb_sm.append(total_tile)
         nb_sm += random.sample(range(2, total_sm * 2, 2), 10)
         for sm in nb_sm:
-<<<<<<< HEAD
-            triton_ms = triton.testing.do_bench(lambda: wrapper_matmul(A, B, sm, BLK_M, BLK_N, BLK_K, gsize_m, two_tiles, num_stages, num_warps, waves_per_eu))
-=======
-            triton_ms = triton.testing.do_bench(lambda: wrapper_matmul(A, B, sm, BLK_M, BLK_N, BLK_K, two_tiles, num_stages, num_warps, waves_per_eu, mfmaInstrSize, kpack))
->>>>>>> b9e5290d
+            triton_ms = triton.testing.do_bench(lambda: wrapper_matmul(A, B, sm, BLK_M, BLK_N, BLK_K, gsize_m, two_tiles, num_stages, num_warps, waves_per_eu,  mfmaInstrSize, kpack))
             max_disc = (output - expected).abs().max().item()
             # large tolerance to accomodate for large K (rounding due to half precision), we just want to catch bugs.
             assert max_disc <= 5., f"pb size: {m}x{n}x{k} - max discrepancy: {max_disc} - sm: {sm}, 2 tiles: {two_tiles}\n{output}\n{expected}"
